/*
 * elv_xc.c
 *
 * Command line utility using avpipe framework for transcoding audio/video files/content.
 *
 */

#include <sys/types.h>
#include <sys/socket.h>
#include <sys/stat.h>
#include <unistd.h>
#include <fcntl.h>
#include <libavutil/log.h>
#include <libavutil/pixdesc.h>
#include <errno.h>
#include <pthread.h>

#include "avpipe_xc.h"
#include "avpipe_utils.h"
#include "elv_log.h"
#include "url_parser.h"
#include "elv_sock.h"

#define MAX_LOG_SIZE    100000  // 100000 MB = 100 GB

static int opened_inputs = 0;
static pthread_mutex_t lock = PTHREAD_MUTEX_INITIALIZER;

extern int
do_mux(
    xcparams_t *params,
    char *out_filename
);

extern void *
udp_thread_func(
    void *thread_params);

int
in_stat(
    void *opaque,
    avp_stat_t stat_type);

int
out_stat(
    void *opaque,
    avp_stat_t stat_type);

typedef struct udp_thread_params_t {
    int             fd;             /* Socket fd to read UDP datagrams */
    elv_channel_t   *udp_channel;   /* udp channel to keep incomming UDP packets */
    socklen_t       salen;
    ioctx_t         *inctx;
} udp_thread_params_t;

int
in_opener(
    const char *url,
    ioctx_t *inctx)
{
    struct stat stb;
    int rc;
    int fd;
    url_parser_t url_parser;

    rc = parse_url((char *) url, &url_parser);
    if (rc) {
        elv_err("Failed to parse input url=%s", url);
        inctx->opaque = NULL;
        return -1;
    }

    /* If input url is a UDP */
    if (!strcmp(url_parser.protocol, "udp")) {
        const int           on = 1;
        socklen_t           salen;
        struct sockaddr     *sa;
        udp_thread_params_t *params;

        fd = udp_socket(url_parser.host, url_parser.port, &sa, &salen);
        if (fd < 0) {
            elv_err("Failed to open input udp url=%s error=%d", url, errno);
            inctx->opaque = NULL;
            return -1;
        }

        setsockopt(fd, SOL_SOCKET, SO_REUSEADDR, &on, sizeof(on));
        if ((rc = bind(fd, sa, salen)) < 0) {
            /* Can not bind, fail and exit */
            elv_err("Failed to bind UDP socket, rc=%d", rc);
            return -1;
        }

        struct timeval tv;
        tv.tv_sec = UDP_PIPE_TIMEOUT;
        tv.tv_usec = 0;
        if ((rc = setsockopt(fd, SOL_SOCKET, SO_RCVTIMEO, &tv, sizeof(tv))) < 0) {
            elv_err("Failed to set UDP socket timeout, rc=%d", rc);
            return -1;
        }

        size_t bufsz = UDP_PIPE_BUFSIZE;
        if (setsockopt(fd, SOL_SOCKET, SO_RCVBUF, (const void *)&bufsz, (socklen_t)sizeof(bufsz)) == -1) {
            elv_warn("Failed to set UDP socket buf size to=%"PRId64, bufsz);
        }

        if (set_sock_nonblocking(fd) < 0) {
            elv_err("Failed to make UDP socket nonblocking, errno=%d", errno);
            return -1;
        }

        elv_channel_init(&inctx->udp_channel, MAX_UDP_CHANNEL, NULL);
        inctx->opaque = (int *) calloc(1, 2*sizeof(int));
        *((int *)(inctx->opaque)) = fd;
        inctx->url = strdup(url);

        pthread_mutex_lock(&lock);
        opened_inputs++;
        *((int *)(inctx->opaque)+1) = opened_inputs;
        pthread_mutex_unlock(&lock);

        /* Start a thread to read into UDP channel */
        params = (udp_thread_params_t *) calloc(1, sizeof(udp_thread_params_t));
        params->fd = fd;
        params->salen = salen;
        params->udp_channel = inctx->udp_channel;
        params->inctx = inctx;

        pthread_create(&inctx->utid, NULL, udp_thread_func, params);

        elv_dbg("IN OPEN UDP fd=%d url=%s", fd, url);
        return 0;
    }

    if (!strcmp(url_parser.protocol, "rtmp")) {
        inctx->opaque = (int *) calloc(2, sizeof(int));
        inctx->url = strdup(url);
        pthread_mutex_lock(&lock);
        opened_inputs++;
        *((int *)(inctx->opaque)+1) = opened_inputs;
        pthread_mutex_unlock(&lock);

        elv_dbg("IN OPEN RTMP url=%s", url);
        return 0;
    }

    /* If input is not file */
    if (strcmp(url_parser.protocol, "file")) {
        elv_err("Invalid input url=%s, can be only udp or file", url);
        inctx->opaque = NULL;
        return -1;
    }
    
    fd = open(url, O_RDONLY);
    if (fd < 0) {
        elv_err("Failed to open input url=%s error=%d", url, errno);
        inctx->opaque = NULL;
        return -1;
    }

    inctx->opaque = (int *) calloc(1, 2*sizeof(int));
    *((int *)(inctx->opaque)) = fd;
    if (fstat(fd, &stb) < 0) {
        free(inctx->opaque);
        return -1;
    }

    if (url != NULL)
        inctx->url = strdup(url);
    else
        /* Default file input would be assumed to be mp4 */
        inctx->url = "bogus.mp4";

    pthread_mutex_lock(&lock);
    opened_inputs++;
    *((int *)(inctx->opaque)+1) = opened_inputs;
    pthread_mutex_unlock(&lock);

    inctx->sz = stb.st_size;
    elv_dbg("IN OPEN fd=%d url=%s, size=%ld", fd, url, inctx->sz);
    return 0;
}

int
in_closer(
    ioctx_t *inctx)
{
    if (!inctx->opaque)
        return 0;

    int fd = *((int *)(inctx->opaque));
    elv_dbg("IN io_close custom writer fd=%d\n", fd);
    free(inctx->opaque);
    close(fd);
    return 0;
}

int
in_read_packet(
    void *opaque,
    uint8_t *buf,
    int buf_size)
{
    ioctx_t *c = (ioctx_t *)opaque;
    xcparams_t *xcparams = c->params;
    int r = 0;

    if (c->udp_channel) {
        udp_packet_t *udp_packet;
        int rc;

        if (c->cur_packet) {
            r = buf_size > (c->cur_packet->len - c->cur_pread) ? (c->cur_packet->len - c->cur_pread) : buf_size;
            memcpy(buf, &c->cur_packet->buf[c->cur_pread], r);
            c->cur_pread += r;
            if (c->cur_pread == c->cur_packet->len) {
                free(c->cur_packet);
                c->cur_packet = NULL;
                c->cur_pread = 0;
            }
            c->read_bytes += r;
            c->read_pos += r;
            if (xcparams && xcparams->debug_frame_level)
                elv_dbg("IN READ UDP partial read=%d pos=%"PRId64" total=%"PRId64, r, c->read_pos, c->read_bytes);
            return r;        
        }

read_channel_again:
        if (c->closed)
            return -1;

        rc = elv_channel_timed_receive(c->udp_channel, UDP_PIPE_TIMEOUT*1000000, (void **)&udp_packet);
        if (rc == ETIMEDOUT) {
            if (c->is_udp_started) {
                elv_log("TIMEDOUT in UDP rcv channel, url=%s", c->url);
                return -1;
            }
            goto read_channel_again;
        }

        if (rc == EPIPE || elv_channel_is_closed(c->udp_channel)) {
            elv_dbg("IN READ UDP channel closed, url=%s", c->url);
            return -1;
        }

        if (!c->is_udp_started) {
            elv_log("READ first UDP packet url=%d", c->url);
            c->is_udp_started = 1;
        }

        r = buf_size > udp_packet->len ? udp_packet->len : buf_size;
        c->read_bytes += r;
        c->read_pos += r;
        memcpy(buf, udp_packet->buf, r);
        if (r < udp_packet->len) {
            c->cur_packet = udp_packet;
            c->cur_pread = r;
        } else {
            free(udp_packet);
        }
        if (xcparams && xcparams->debug_frame_level)
            elv_dbg("IN READ UDP read=%d pos=%"PRId64" total=%"PRId64, r, c->read_pos, c->read_bytes);
        return r;
    } else {
        int fd = *((int *)(c->opaque));
        if (xcparams && xcparams->debug_frame_level)
            elv_dbg("IN READ buf=%p buf_size=%d fd=%d", buf, buf_size, fd);

        r = read(fd, buf, buf_size);
        if (r >= 0) {
            c->read_bytes += r;
            c->read_pos += r;
        }

        if (xcparams && xcparams->debug_frame_level)
            elv_dbg("IN READ read=%d pos=%"PRId64" total=%"PRId64", checksum=%u",
                r, c->read_pos, c->read_bytes, r > 0 ? checksum(buf, r) : 0);
    }

    if (r > 0 && c->read_bytes - c->read_reported > BYTES_READ_REPORT) {
        in_stat(opaque, in_stat_bytes_read);
        c->read_reported = c->read_bytes;
    }

    return r > 0 ? r : -1;
}

int
in_write_packet(
    void *opaque,
    uint8_t *buf,
    int buf_size)
{
    elv_dbg("IN WRITE");
    return 0;
}

int64_t
in_seek(
    void *opaque,
    int64_t offset,
    int whence)
{
    ioctx_t *c = (ioctx_t *)opaque;
    int fd = *((int *)(c->opaque));
    int64_t rc = lseek(fd, offset, whence);
    whence = whence & 0xFFFF; /* Mask out AVSEEK_SIZE and AVSEEK_FORCE */
    switch (whence) {
    case SEEK_SET:
        c->read_pos = offset; break;
    case SEEK_CUR:
        c->read_pos += offset; break;
    case SEEK_END:
        c->read_pos = c->sz - offset; break;
    default:
        elv_dbg("IN SEEK - weird seek\n");
    }

    elv_dbg("IN SEEK offset=%"PRId64" whence=%d rc=%"PRId64, offset, whence, rc);
    return rc;
}

int
in_stat(
    void *opaque,
    avp_stat_t stat_type)
{
    int64_t fd;
    ioctx_t *c = (ioctx_t *)opaque;
    xcparams_t *xcparams = c->params;
    int debug_frame_level = (xcparams != NULL) ? xcparams->debug_frame_level : 0;

    if (!c || !c->opaque)
        return 0;

    fd = *((int64_t *)(c->opaque));
    switch (stat_type) {
    case in_stat_bytes_read:
        if (debug_frame_level)
            elv_dbg("IN STAT fd=%d, read offset=%"PRId64, fd, c->read_bytes);
        break;
    case in_stat_decoding_audio_start_pts:
        if (debug_frame_level)
            elv_dbg("IN STAT fd=%d, audio start PTS=%"PRId64, fd, c->decoding_start_pts);
        break;
    case in_stat_decoding_video_start_pts:
        if (debug_frame_level)
            elv_dbg("IN STAT fd=%d, video start PTS=%"PRId64, fd, c->decoding_start_pts);
        break;
    case in_stat_audio_frame_read:
        if (debug_frame_level)
            elv_dbg("IN STAT fd=%d, audio frame read=%"PRId64, fd, c->audio_frames_read);
        break;
    case in_stat_video_frame_read:
        if (debug_frame_level)
            elv_dbg("IN STAT fd=%d, video frame read=%"PRId64, fd, c->video_frames_read);
        break;
    case in_stat_data_scte35:
        if (debug_frame_level)
            elv_dbg("IN STAT fd=%d, data=%s", fd, c->data);
        break;
    default:
        elv_err("IN STAT fd=%d, invalid input stat=%d", fd, stat_type);
        return 1;
    }

    return 0;
}

int
out_opener(
    const char *url,
    ioctx_t *outctx)
{
    char segname[512];
    char dir[256];
    int fd;
    ioctx_t *inctx = outctx->inctx;
    int gfd = *((int *)(inctx->opaque)+1);
    struct stat st = {0};

    sprintf(dir, "./O/O%d", gfd);
    if (stat(dir, &st) == -1) {
        mkdir(dir, 0700);
    }

    /* If there is no url, just allocate the buffers. The data will be copied to the buffers */
    switch (outctx->type) {
    case avpipe_manifest:
        /* Manifest */
        sprintf(segname, "%s/%s", dir, "dash.mpd");
        break;

    case avpipe_master_m3u:
        /* HLS master mt38 */
        sprintf(segname, "%s/%s", dir, "master.m3u8");
        break;

    case avpipe_video_init_stream:
    case avpipe_video_m3u:
        /* Init segments, m3u8 file */
        sprintf(segname, "%s/v%s", dir, url);
        break;

    case avpipe_audio_init_stream:
    case avpipe_audio_m3u:
        /* Init segments, m3u8 file */
        sprintf(segname, "%s/a%s", dir, url);
        break;

    case avpipe_aes_128_key:
    case avpipe_mp4_stream:
    case avpipe_fmp4_stream:
        /* m3u files */
        sprintf(segname, "%s/%s", dir, url);
        break;

    case avpipe_video_segment:
        {
            const char *segbase = "vchunk-stream";

            sprintf(segname, "./%s/%s%d-%05d.m4s",
                dir, segbase, outctx->stream_index, outctx->seg_index);
        }
        break;

    case avpipe_audio_segment:
        {
            const char *segbase = "achunk-stream";

            sprintf(segname, "./%s/%s%d-%05d.m4s",
                dir, segbase, outctx->stream_index, outctx->seg_index);
        }
        break;

    case avpipe_mp4_segment:
        {
            const char *segbase = "segment";

            sprintf(segname, "./%s/%s%d-%05d.mp4",
                dir, segbase, outctx->stream_index, outctx->seg_index);
        }
        break;

    case avpipe_video_fmp4_segment:
        {
            const char *segbase = "vfsegment";

            sprintf(segname, "./%s/%s%d-%05d.mp4",
                dir, segbase, outctx->stream_index, outctx->seg_index);
        }
        break;

    case avpipe_audio_fmp4_segment:
        {
            const char *segbase = "afsegment";

            sprintf(segname, "./%s/%s%d-%05d.mp4",
                dir, segbase, outctx->stream_index, outctx->seg_index);
        }
        break;

    case avpipe_image:
        {
            sprintf(segname, "%s/%s", dir, url);
        }
        break;

    default:
        return -1;
    }

    fd = open(segname, O_RDWR | O_CREAT | O_TRUNC, 0644);
    if (fd < 0) {
        elv_err("Failed to open segment file %s (%d)", segname, errno);
        return -1;
    }

    outctx->opaque = (int *) malloc(sizeof(int));
    *((int *)(outctx->opaque)) = fd;

    outctx->bufsz = AVIO_OUT_BUF_SIZE;
    outctx->buf = (unsigned char *)malloc(outctx->bufsz); /* Must be malloc'd - will be realloc'd by avformat */
    elv_dbg("OUT OPEN outctx=%p, path=%s, type=%d, fd=%d, seg_index=%d\n", outctx, segname, outctx->type, fd, outctx->seg_index);
    return 0;
}

int
out_read_packet(
    void *opaque,
    uint8_t *buf,
    int buf_size)
{
    ioctx_t *outctx = (ioctx_t *)opaque;
    int fd = *(int *)outctx->opaque;
    int bread;

    elv_dbg("OUT READ buf_size=%d fd=%d", buf_size, fd);

    bread = read(fd, buf, buf_size);
    if (bread >= 0) {
        outctx->read_bytes += bread;
        outctx->read_pos += bread;
    }

    elv_dbg("OUT READ read=%d pos=%d total=%"PRId64, bread, outctx->read_pos, outctx->read_bytes);

    return bread;
}

int
out_write_packet(
    void *opaque,
    uint8_t *buf,
    int buf_size)
{
    ioctx_t *outctx = (ioctx_t *)opaque;
    int fd = *(int *)outctx->opaque;
    int bwritten;
    xcparams_t *xcparams = outctx->inctx->params;

    if (fd < 0) {
        /* If there is no space in outctx->buf, reallocate the buffer */
        if (outctx->bufsz-outctx->written_bytes < buf_size) {
            unsigned char *tmp = (unsigned char *) calloc(1, outctx->bufsz*2);
            memcpy(tmp, outctx->buf, outctx->written_bytes);
            outctx->bufsz = outctx->bufsz*2;
            free(outctx->buf);
            outctx->buf = tmp;
            if (xcparams->debug_frame_level)
                elv_dbg("OUT WRITE growing the buffer to %d", outctx->bufsz);
        }

        elv_dbg("OUT WRITE MEMORY write sz=%d", buf_size);
        memcpy(outctx->buf+outctx->written_bytes, buf, buf_size);
        outctx->written_bytes += buf_size;
        outctx->write_pos += buf_size;
        bwritten = buf_size;
    }
    else {
        bwritten = write(fd, buf, buf_size);
        if (bwritten >= 0) {
            outctx->written_bytes += bwritten;
            outctx->write_pos += bwritten;
        }
    }

    if ((outctx->type == avpipe_video_fmp4_segment && 
        outctx->written_bytes - outctx->write_reported > VIDEO_BYTES_WRITE_REPORT) ||
        (outctx->type == avpipe_audio_fmp4_segment &&
        outctx->written_bytes - outctx->write_reported > AUDIO_BYTES_WRITE_REPORT)) {
        out_stat(opaque, out_stat_bytes_written);
        outctx->write_reported = outctx->written_bytes;
    }

    if (xcparams->debug_frame_level)
        elv_dbg("OUT WRITE fd=%d type=%d size=%d written=%d pos=%"PRId64" total=%"PRId64,
            fd, outctx->type, buf_size, bwritten, outctx->write_pos, outctx->written_bytes);
    return bwritten;
}

int64_t
out_seek(
    void *opaque,
    int64_t offset,
    int whence)
{
    ioctx_t *outctx = (ioctx_t *)opaque;
    int fd = *(int *)outctx->opaque;

    int rc = lseek(fd, offset, whence);
    whence = whence & 0xFFFF; /* Mask out AVSEEK_SIZE and AVSEEK_FORCE */
    switch (whence) {
    case SEEK_SET:
        outctx->read_pos = offset; break;
    case SEEK_CUR:
        outctx->read_pos += offset; break;
    case SEEK_END:
        outctx->read_pos = -1;
        elv_dbg("OUT SEEK - SEEK_END not yet implemented\n");
        break;
    default:
        elv_err("OUT SEEK - weird seek\n");
    }

    elv_dbg("OUT SEEK offset=%"PRId64" whence=%d rc=%d", offset, whence, rc);
    return rc;
}

int
out_closer(
    ioctx_t *outctx)
{
    int fd = *((int *)(outctx->opaque));
    elv_dbg("OUT CLOSE custom writer fd=%d\n", fd);
    close(fd);
    free(outctx->opaque);
    outctx->opaque = NULL;
    return 0;
}

int
out_stat(
    void *opaque,
    avp_stat_t stat_type)
{
    ioctx_t *outctx = (ioctx_t *)opaque;
    int64_t fd;
    xcparams_t *xcparams = outctx->inctx->params;

    /* Some error happened and fd is not set */
    if (!outctx || !outctx->opaque)
        return 0;

    fd = *(int64_t *)outctx->opaque;
    if (outctx->type != avpipe_video_segment &&
        outctx->type != avpipe_audio_segment &&
        outctx->type != avpipe_mp4_stream &&
        outctx->type != avpipe_fmp4_stream &&
        outctx->type != avpipe_mp4_segment &&
        outctx->type != avpipe_video_fmp4_segment &&
        outctx->type != avpipe_audio_fmp4_segment)
        return 0;

    switch (stat_type) {
    case out_stat_bytes_written:
        if (xcparams->debug_frame_level)
            elv_dbg("OUT STAT fd=%d, type=%d, write offset=%"PRId64,
                fd, outctx->type, outctx->written_bytes);
        break;
    case out_stat_encoding_end_pts:
        if (xcparams->debug_frame_level)
            elv_dbg("OUT STAT fd=%d, video encoding end PTS=%"PRId64
                ", audio encoding end PTS=%"PRId64,
                fd, outctx->encoder_ctx->video_last_pts_sent_encode,
                outctx->encoder_ctx->audio_last_pts_sent_encode);
        break;
    case out_stat_frame_written:
        if (xcparams->debug_frame_level)
            elv_dbg("OUT STAT fd=%d, type=%d, total_frames_written=%"PRId64
                ", frames_written=%"PRId64,
                fd, outctx->type, outctx->total_frames_written,
                outctx->frames_written);
        break;
    default:
        break;
    }
    return 0;
}

typedef struct tx_thread_params_t {
    int                 thread_number;
    char                *filename;
    int                 repeats;
    xcparams_t          *xcparams;
    avpipe_io_handler_t *in_handlers;
    avpipe_io_handler_t *out_handlers;
    int                 err;
} tx_thread_params_t;

static char *
safe_strdup(
    char *s)
{
    if (s)
        return strdup(s);

    return NULL;
}

static xcparams_t *
txparam_copy(
    xcparams_t *p)
{
    xcparams_t *p2 = (xcparams_t *) calloc(1, sizeof(xcparams_t));

    *p2 = *p;
    p2->url = strdup(p->url);
    p2->crf_str = safe_strdup(p->crf_str);
    p2->crypt_iv = safe_strdup(p->crypt_iv);
    p2->crypt_key = safe_strdup(p->crypt_key);
    p2->crypt_key_url = safe_strdup(p->crypt_key_url);
    p2->crypt_kid = safe_strdup(p->crypt_kid);
    p2->dcodec = safe_strdup(p->dcodec);
    p2->dcodec2 = safe_strdup(p->dcodec2);
    p2->ecodec = safe_strdup(p->ecodec);
    p2->ecodec2 = safe_strdup(p->ecodec2);
    p2->filter_descriptor = safe_strdup(p->filter_descriptor);
    p2->format = safe_strdup(p->format);
    p2->max_cll = safe_strdup(p->max_cll);
    p2->master_display = safe_strdup(p->master_display);
    p2->preset = safe_strdup(p->preset);
    p2->start_segment_str = safe_strdup(p->start_segment_str);
    p2->watermark_text = safe_strdup(p->watermark_text);
    p2->watermark_timecode = safe_strdup(p->watermark_timecode);
    p2->overlay_filename = safe_strdup(p->overlay_filename);
    if (p->watermark_overlay_len > 0) {
        p2->watermark_overlay = (char *) calloc(1, p->watermark_overlay_len);
        memcpy(p2->watermark_overlay, p->watermark_overlay, p->watermark_overlay_len);
    }
    p2->watermark_shadow_color = safe_strdup(p->watermark_shadow_color);
    if (p2->extract_images_sz != 0) {
        p2->extract_images_ts = calloc(p2->extract_images_sz, sizeof(int64_t));
        int size = p2->extract_images_sz * sizeof(int64_t);
        memcpy(p2->extract_images_ts, p->extract_images_ts, size);
    }

    if (p->seg_duration)
        p2->seg_duration = strdup(p->seg_duration);

    return p2;
}

void *
tx_thread_func(
    void *thread_params)
{
    tx_thread_params_t *params = (tx_thread_params_t *) thread_params;
    xctx_t *xctx;
    int i;
    int rc = 0;

    elv_log("tp=%p, err=%d", params, params->err);
    elv_log("TRANSCODER THREAD %d STARTS", params->thread_number);

    for (i=0; i<params->repeats; i++) {
        /*
         * Pass a copy of params since avpipe_fini() releases all the params memory.
         * (This is needed when repeating the same command with exc.)
         */
        xcparams_t *xcparams = txparam_copy(params->xcparams);
        avpipe_io_handler_t *in_handlers = (avpipe_io_handler_t *)calloc(1, sizeof(avpipe_io_handler_t));
        avpipe_io_handler_t *out_handlers = (avpipe_io_handler_t *)calloc(1, sizeof(avpipe_io_handler_t));
        *in_handlers = *params->in_handlers;
        *out_handlers = *params->out_handlers;
        if ((rc = avpipe_init(&xctx, in_handlers, out_handlers, xcparams)) != eav_success) {
            elv_err("THREAD %d, iteration %d, failed to initialize avpipe rc=%d", params->thread_number, i+1, rc);
            /* avpipe_fini() will release all the resources if the open is successful */
            if (rc == eav_open_input) {
                params->err = rc;
                break;
            }
            if (rc == eav_codec_context) {
                params->err = rc;
                break;
            }
            continue;
        }

        if ((rc = avpipe_xc(xctx, 0)) != eav_success) {
            avpipe_fini(&xctx);
            elv_err("THREAD %d, iteration %d error in transcoding, err=%d", params->thread_number, i+1, rc);
            continue;
        }

        /* If url is UDP, then wait for UDP thread to be finished */
        if (xctx->inctx->utid) {
            pthread_join(xctx->inctx->utid, NULL);
        }

        elv_dbg("Releasing all the resources, filename=%s", xcparams->url);
        avpipe_fini(&xctx);
        free(xcparams);
    }

    elv_log("TRANSCODER THREAD %d ENDS, rc=%d", params->thread_number, params->err);

    return 0;
}

static xc_type_t
xc_type_from_string(
    char *xc_type_str
)
{
    if (!strcmp(xc_type_str, "all"))
        return xc_all;

    if (!strcmp(xc_type_str, "video"))
        return xc_video;

    if (!strcmp(xc_type_str, "audio"))
        return xc_audio;

    if (!strcmp(xc_type_str, "audio-merge"))
        return xc_audio_merge;

    if (!strcmp(xc_type_str, "audio-join"))
        return xc_audio_join;

    if (!strcmp(xc_type_str, "audio-pan"))
        return xc_audio_pan;

    if (!strcmp(xc_type_str, "extract-images"))
        return xc_extract_images;

    if (!strcmp(xc_type_str, "extract-all-images"))
        return xc_extract_all_images;

    return xc_none;
}

static int
do_probe(
    xcparams_t *xcparams
)
{
    avpipe_io_handler_t in_handlers;
    xcprobe_t *probe = NULL;
    int n_streams;
    int rc;

    in_handlers.avpipe_opener = in_opener;
    in_handlers.avpipe_closer = in_closer;
    in_handlers.avpipe_reader = in_read_packet;
    in_handlers.avpipe_writer = in_write_packet;
    in_handlers.avpipe_seeker = in_seek;

    rc = avpipe_probe(&in_handlers, xcparams, &probe, &n_streams);
    if (rc != eav_success) {
        printf("Error: avpipe probe failed on file %s with no valid stream (err=%d).\n", xcparams->url, rc);
        goto end_probe;
    }

    for (int i=0; i<n_streams; i++) {
        const char *channel_name = avpipe_channel_name(probe->stream_info[i].channels, probe->stream_info[i].channel_layout);

        if (probe->stream_info[i].codec_type != AVMEDIA_TYPE_AUDIO)
            channel_name = NULL;

        const char *profile_name = avcodec_profile_name(probe->stream_info[i].codec_id, probe->stream_info[i].profile);

        printf("Stream[%d]\n"
                "\tstream_id: %d\n"
                "\tcodec_type: %s\n"
                "\tcodec_id: %d\n"
                "\tcodec_name: %s\n"
                "\tprofile: %s\n"
                "\tlevel: %d\n"
                "\tduration_ts: %"PRId64"\n"
                "\ttime_base: %d/%d\n"
                "\tnb_frames: %"PRId64"\n"
                "\tstart_time: %"PRId64"\n"
                "\tavg_frame_rate: %d/%d\n"
                "\tframe_rate: %d/%d\n"
                "\tsample_rate: %d\n"
                "\tchannels: %d\n"
                "\tchannel_layout: %s\n"
                "\tticks_per_frame: %d\n"
                "\tbit_rate: %"PRId64"\n"
                "\twidth: %d\n"
                "\theight: %d\n"
                "\tpix_fmt: %s\n"
                "\thas_b_frames: %d\n"
                "\tfield_order: %d\n"
                "\tsample_aspect_ratio: %d:%d\n"
                "\tdisplay_aspect_ratio: %d:%d\n",
                probe->stream_info[i].stream_index,
                probe->stream_info[i].stream_id,
                av_get_media_type_string(probe->stream_info[i].codec_type),
                probe->stream_info[i].codec_id,
                probe->stream_info[i].codec_name,
                profile_name != NULL ? profile_name : "-",
                probe->stream_info[i].level,
                probe->stream_info[i].duration_ts != AV_NOPTS_VALUE ? probe->stream_info[i].duration_ts : 0,
                probe->stream_info[i].time_base.num,probe->stream_info[i].time_base.den,
                probe->stream_info[i].nb_frames,
                probe->stream_info[i].start_time != AV_NOPTS_VALUE ? probe->stream_info[i].start_time : 0,
                probe->stream_info[i].avg_frame_rate.num, probe->stream_info[i].avg_frame_rate.den,
                probe->stream_info[i].frame_rate.num, probe->stream_info[i].frame_rate.den,
                probe->stream_info[i].sample_rate,
                probe->stream_info[i].channels,
                channel_name != NULL ? channel_name : "-",
                probe->stream_info[i].ticks_per_frame,
                probe->stream_info[i].bit_rate,
                probe->stream_info[i].width,
                probe->stream_info[i].height,
                av_get_pix_fmt_name(probe->stream_info[i].pix_fmt) != NULL ? av_get_pix_fmt_name(probe->stream_info[i].pix_fmt) : "-",
                probe->stream_info[i].has_b_frames,
                probe->stream_info[i].field_order,
                probe->stream_info[i].sample_aspect_ratio.num, probe->stream_info[i].sample_aspect_ratio.den,
                probe->stream_info[i].display_aspect_ratio.num, probe->stream_info[i].display_aspect_ratio.den
                );
    }
    printf("Container\n"
        "\tformat_name: %s\n"
        "\tduration: %.5f\n",
        probe->container_info.format_name,
        probe->container_info.duration);

end_probe:
    elv_dbg("Releasing probe resources");
    if (probe)
        free(probe->stream_info);
    free(probe);
    return rc;
}

static int
read_file(
    char *filename,
    char **buf
)
{
    char *lbuf;
    struct stat st;

    int fd = open(filename, O_RDONLY);
    if (fd < 0)
        return -1;

    if (fstat(fd, &st) != 0) {
        close(fd);
        return -1;
    }

    lbuf = (char *) malloc(st.st_size+1);
    int nread = read(fd, lbuf, st.st_size);
    if (nread != st.st_size) {
        close(fd);
        free(lbuf);
        return -1;
    }

    close(fd);
    lbuf[nread] = '\0';
    *buf = lbuf;
    return nread;
}

static int
read_muxing_spec(
    char *spec_filename,
    xcparams_t *params
)
{
    char *buf;
    int nread = read_file(spec_filename, &buf);
    if (nread < 0)
        return -1;

    params->mux_spec = buf;
    return nread;
}

static int
read_image(
    char *overlay_filename,
    xcparams_t *params
)
{
    char *buf;
    int nread = read_file(overlay_filename, &buf);
    if (nread < 0)
        return -1;

    params->watermark_overlay = buf;
    params->watermark_overlay_len = nread;
    return nread;
}

static image_type
get_image_type(
    char * image_type_str)
{
    if (strncmp(image_type_str, "png", 3) == 0 || strncmp(image_type_str, "PNG", 3) == 0)
        return png_image;

    if (strncmp(image_type_str, "jpg", 3) == 0 || strncmp(image_type_str, "JPG", 3) == 0)
        return jpg_image;
    
    if (strncmp(image_type_str, "gif", 3) == 0 || strncmp(image_type_str, "GIF", 3) == 0)
        return gif_image;

    return unknown_image;
}

static int
get_audio_index(
    char *s,
    xcparams_t *params)
{
    char *ptr;
    int n_index = 0;
    char *index_str;

    index_str = strtok_r(s, ",", &ptr);
    if (!index_str) {
        params->n_audio = 0;
        return 0;
    }

    while (1) {
        params->audio_index[n_index] = atoi(index_str);
        n_index++;

        index_str = strtok_r(NULL, ",", &ptr);
        if (!index_str)
            break;
    }

    params->n_audio = n_index;
    return n_index;
}

// parse command line input
static int get_extract_images_ts(char *s, xcparams_t *params) {
    int i;
    char *lasts;
    char *pts;
    int sz = 0;

    // assert(params->extract_images_ts == NULL);

    for (i = 0; i < strlen(s); i++) {
        if (s[i] == ',')
            sz++;
    }

    sz++; // number of commas + 1
    init_extract_images(params, sz);

    i = 0;
    pts = strtok_r(s, ",", &lasts);
    while (pts && i < sz) {
        if (sscanf(pts, "%" PRId64, &params->extract_images_ts[i]) != 1) {
            return -1;
        }
        i++;
        pts = strtok_r(NULL, ",", &lasts);
    }

    return i;
}

static void
usage(
    char *progname,
    char *bad_flag,
    int status
)
{
    printf(
        "Invalid parameter: %s\n\n"
        "Usage: %s <params>\n"
        "\t-audio-bitrate :         (optional) Default: 128000\n"
        "\t-audio-decoder :         (optional) Audio decoder name. For audio default is \"aac\", but for ts files should be set to \"ac3\"\n"
        "\t-audio-encoder :         (optional) Audio encoder name. Default is \"aac\", can be \"ac3\", \"mp2\" or \"mp3\"\n"
        "\t-audio-fill-gap :        (optional) Default: 0, must be 0 or 1. It only effects if encoder is aac.\n"
        "\t-audio-index :           (optional) Default: the indexes of audio stream (comma separated)\n"
        "\t-audio-seg-duration-ts : (mandatory If format is not \"segment\" and transcoding audio) audio segment duration time base (positive integer).\n"
        "\t-audio-time-base-den :   (optional) Audio encoder timebase denominator, must be > 0.\n"
        "\t-audio-time-base-num :   (optional) Audio encoder timebase numenator, must be > 0.\n"
        "\t-bitdepth :              (optional) Bitdepth of color space. Default is 8, can be 8, 10, or 12.\n"
        "\t-bypass :                (optional) Bypass transcoding. Default is 0, must be 0 or 1\n"
        "\t-channel-layout :        (optional) Channel layout for audio, can be \"mono\", \"stereo\", \"5.0\" or \"5.1\"....\n"
        "\t-command :               (optional) Directing command of exc, can be \"transcode\", \"probe\" or \"mux\" (default is transcode).\n"
        "\t-connection-timeout:     (optional) Seconds (default 10). Connection timeout for rtmp or mpegts protocols.\n"
        "\t-crf :                   (optional) Mutually exclusive with video-bitrate. Default: 23\n"
        "\t-crypt-iv :              (optional) 128-bit AES IV, as hex\n"
        "\t-crypt-key :             (optional) 128-bit AES key, as hex\n"
        "\t-crypt-kid :             (optional) 16-byte key ID, as hex\n"
        "\t-crypt-scheme :          (optional) Encryption scheme. Default is \"none\", can be: \"aes-128\", \"cenc\", \"cbc1\", \"cens\", \"cbcs\"\n"
        "\t-crypt-url :             (optional) Specify a key URL in the HLS manifest\n"
        "\t-d :                     (optional) Decoder name. For video default is \"h264\", can be: \"h264\", \"h264_cuvid\", \"jpeg2000\", \"hevc\"\n"
        "\t                                    For audio default is \"aac\", but for ts files should be set to \"ac3\"\n"
        "\t-debug-frame-level :     (optional) Enable/disable debug frame level. Default is 0, must be 0 or 1.\n"
        "\t-deinterlace-filter :    (optional) Deinterlace filtername, can be \"pullup\", \"bwdif\", \"yadif\".\n"
        "\t-duration-ts :           (optional) Default: -1 (entire stream)\n"
        "\t-e :                     (optional) Video encoder name. Default is \"libx264\", can be: \"libx264\", \"libx265\", \"h264_nvenc\", \"hevc_nvenc\", \"h264_videotoolbox\", or \"mjpeg\"\n"
        "\t-enc-height :            (optional) Default: -1 (use source height)\n"
        "\t-enc-width :             (optional) Default: -1 (use source width)\n"
        "\t-equal-fduration :       (optional) Force equal frame duration. Must be 0 or 1 and only valid for \"fmp4-segment\" format.\n"
        "\t-extract-image-interval-ts : (optional) Write frames at this interval. Default: -1 (10 seconds)\n"
        "\t-extract-images-ts :     (optional) Write frames at these timestamps (comma separated). Mutually exclusive with extract-image-interval-ts\n"
        "\t-f :                     (mandatory) Input filename for transcoding. Valid formats are: a filename that points to a valid file, or udp://127.0.0.1:<port>.\n"
        "\t                                    Output goes to directory ./O\n"
        "\t-filter-descriptor :     (mandatory if xc-type is audio-pan). Audio filter descriptor the same as ffmpeg format.\n"
        "\t                                    For example: -filter-descriptor [0:1]pan=stereo|c0<c1+0.707*c2|c1<c2+0.707*c1[aout]\n"
        "\t-format :                (optional) Package format. Default is \"dash\", can be: \"dash\", \"hls\", \"mp4\", \"fmp4\", \"segment\", \"fmp4-segment\", or \"image2\"\n"
        "\t                                    Using \"segment\" format produces self contained mp4 segments with start pts from 0 for each segment\n"
        "\t                                    Using \"fmp4-segment\" format produces self contained mp4 segments with continious pts.\n"
        "\t                                    Using \"fmp4-segment\" generates segments that are appropriate for live streaming.\n"
        "\t-force-keyint :          (optional) Force IDR key frame in this interval.\n"
        "\t-gpu-index :             (optional) Use the GPU with specified index for transcoding (export CUDA_DEVICE_ORDER=PCI_BUS_ID would use smi index).\n"
        "\t-listen:                 (optional) Listen mode for RTMP. Must be 0 or 1, by default is on (value 1)\n"
        "\t-log-size:               (optional) Log size in MB. Default is 100MB.\n"
        "\t-master-display :        (optional) Master display, only valid if encoder is libx265.\n"
        "\t-max-cll :               (optional) Maximum Content Light Level and Maximum Frame Average Light Level, only valid if encoder is libx265.\n"
        "\t                                    This parameter is a comma separated of max-cll and max-fall (i.e \"1514,172\").\n"
        "\t-mux-spec :              (optional) Muxing spec file.\n"
        "\t-preset :                (optional) Preset string to determine compression speed. Default is \"medium\". Valid values are: \"ultrafast\", \"superfast\",\n"
        "\t                                    \"veryfast\", \"faster\", \"fast\", \"medium\", \"slow\", \"slower\", \"veryslow\".\n"
        "\t-r :                     (optional) number of repeats. Default is 1 repeat, must be bigger than 1\n"
        "\t-rc-buffer-size :        (optional) Determines the interval used to limit bit rate\n"
        "\t-rc-max-rate :           (optional) Maximum encoding bit rate, used in conjuction with rc-buffer-size\n"
        "\t-sample-rate :           (optional) Default: -1. For aac output sample rate is set to input sample rate and this parameter is ignored.\n"
        "\t-seekable :              (optional) Seekable stream. Default is 0, must be 0 or 1\n"
        "\t-seg-duration :          (mandatory if format is \"segment\") segment duration secs (positive integer). It is used for making mp4 segments.\n"
        "\t-skip-decoding :         (optional) If start-time-ts is set and skip-decoding enabled, then will skip until start-time-ts without decoding.\n"
        "\t-start-pts :             (optional) Starting PTS for output. Default is 0\n"
        "\t-start-frag-index :      (optional) Start fragment index of first segment. Default is 0\n"
        "\t-start-segment :         (optional) Start segment number >= 1, Default is 1\n"
        "\t-start-time-ts :         (optional) Default: 0\n"
        "\t-stream-id :             (optional) Default: -1, if it is valid it will be used to transcode elementary stream with that stream-id.\n"
        "\t-sync-audio-to-stream-id:(optional) Default: -1, sync audio to video iframe of specific stream-id when input stream is mpegts.\n"
        "\t-t :                     (optional) Transcoding threads. Default is 1 thread, must be bigger than 1\n"
        "\t-xc-type :               (optional) Transcoding type. Default is \"all\", can be \"video\", \"audio\", \"audio-merge\", \"audio-join\", \"audio-pan\", \"all\", \"extract-images\"\n"
        "\t                                    or \"extract-all-images\". \"all\" means transcoding video and audio together.\n"
        "\t-video-bitrate :         (optional) Mutually exclusive with crf. Default: -1 (unused)\n"
        "\t-video-seg-duration-ts : (mandatory If format is not \"segment\" and transcoding video) video segment duration time base (positive integer).\n"
        "\t-video-time-base :       (optional) Video encoder timebase, must be > 0 (the actual timebase would be 1/video-time-base).\n"
        "\t-wm-text :               (optional) Watermark text that will be presented in every video frame if it exist. It has higher priority than overlay watermark.\n"
        "\t-wm-timecode :           (optional) Watermark timecode string (i.e 00\\:00\\:00\\:00). It has higher priority than text watermark.\n"
        "\t-wm-timecode-rate :      (optional) Watermark timecode frame rate. Only applies if watermark timecode is enabled.\n"
        "\t-wm-xloc :               (optional) Watermark X location\n"
        "\t-wm-yloc :               (optional) Watermark Y location\n"
        "\t-wm-color :              (optional) Watermark font color\n"
        "\t-wm-overlay :            (optional) Watermark overlay image file. It has less priority than text watermark.\n"
        "\t-wm-overlay-type :       (optional) Watermark overlay image file type, can be \"png\", \"gif\", \"jpg\". Default is png.\n"
        "\t-wm-relative-size :      (optional) Watermark relative font/shadow size\n"
        "\t-wm-shadow :             (optional) Watermarking with shadow. Default is 1, means with shadow.\n"
        "\t-wm-shadow-color :       (optional) Watermark shadow color. Default is white.\n",
        bad_flag, progname);
    printf("\n%s version=%s\n", progname, avpipe_version());
    exit(status);
}

/*
 * Test basic decoding and encoding
 *
 * Usage: <FILE-IN> <FILE-OUT>
 */
int
main(
    int argc,
    char *argv[])
{
    pthread_t *tids;
    tx_thread_params_t thread_params;
    avpipe_io_handler_t *in_handlers;
    avpipe_io_handler_t *out_handlers;
    struct stat st = {0};
    int repeats = 1;
    int n_threads = 1;
    char *filename = NULL;
    int bypass_transcoding = 0;
    int start_segment = -1;
    char *command = "transcode";
    int i;
    int wm_shadow = 0;
    url_parser_t url_parser;
    u_int64_t log_size = 100;
    int rc = 0;

    /* Parameters */
    xcparams_t p = {
        .stream_id = -1,
        .audio_bitrate = 128000,            /* Default bitrate */
        .n_audio = 0,                       /* # of audio index */
        .audio_fill_gap = 0,                /* Don't fill gap if there is JUMP */
        .bitdepth = 8,
        .crf_str = strdup("23"),            /* 1 best -> 23 standard middle -> 52 poor */
        .crypt_iv = NULL,
        .crypt_key = NULL,
        .crypt_key_url = NULL,
        .crypt_kid = NULL,
        .crypt_scheme = crypt_none,
        .dcodec = strdup(""),
        .dcodec2 = strdup(""),
        .duration_ts = -1,                  /* -1 means entire input stream, same units as input stream */
        .ecodec = strdup("libx264"),
        .ecodec2 = strdup("aac"),
        .enc_height = -1,                   /* -1 means use source height, other values 2160, 1080, 720 */
        .enc_width = -1,                    /* -1 means use source width, other values 3840, 1920, 1280 */
        .extract_image_interval_ts = -1,
        .extract_images_sz = 0,
        .extract_images_ts = NULL,
        .filter_descriptor = strdup(""),
        .force_equal_fduration = 0,
        .force_keyint = 0,
        .format = strdup("dash"),
        .listen = 1,
        .max_cll = NULL,
        .master_display = NULL,
        .preset = strdup("medium"),
        .rc_buffer_size = 0,
        .rc_max_rate = 0,
        .sample_rate = -1,                  /* Audio sampling rate 44100 */
        .channel_layout = 0,                /* Preserve input channel layout */
        .connection_timeout = 10,
        .seekable = 0,
        .video_seg_duration_ts = -1,        /* input argument, same units as input stream PTS */
        .audio_seg_duration_ts = -1,        /* input argument, same units as input stream PTS */
        .skip_decoding = 0,
        .start_pts = 0,
        .start_segment_str = strdup("1"),   /* 1-based */
        .start_time_ts = 0,                 /* same units as input stream PTS */
        .start_fragment_index = 0,          /* Default is zero */
        .sync_audio_to_stream_id = -1,      /* Default -1 (no sync to a video stream) */
        .xc_type = xc_none,
        .video_bitrate = -1,                /* not used if using CRF */
        .watermark_text = NULL,
        .watermark_timecode = NULL,
        .watermark_timecode_rate = -1,
        .watermark_shadow = 0,
        .overlay_filename = NULL,
        .watermark_overlay = NULL,
        .watermark_overlay_len = 0,
        .watermark_overlay_type = png_image,
        .watermark_shadow_color = strdup("white"),  /* Default shadow color */
        .gpu_index = -1,
        .seg_duration = NULL,
        .debug_frame_level = 0,
<<<<<<< HEAD
        .deinterlace_filter = strdup(""),
=======
        .video_time_base = 0,
>>>>>>> 414a75b8
    };

    i = 1;
    while (i < argc) {
        if ((int) argv[i][0] != '-' || i+1 >= argc) {
            usage(argv[0], argv[i], EXIT_FAILURE);
        }
        switch ((int) argv[i][1]) {
        case 'a':
            if (!strcmp(argv[i], "-audio-index")) {
                if (get_audio_index(argv[i+1], &p) <= 0) {
                    usage(argv[0], argv[i], EXIT_FAILURE);
                }
            } else if (!strcmp(argv[i], "-audio-decoder")) {
                p.dcodec2 = strdup(argv[i+1]);
            } else if (!strcmp(argv[i], "-audio-encoder")) {
                p.ecodec2 = strdup(argv[i+1]);
            } else if (!strcmp(argv[i], "-audio-fill-gap")) {
                if (sscanf(argv[i+1], "%d", &p.audio_fill_gap) != 1) {
                    usage(argv[0], argv[i], EXIT_FAILURE);
                }
                if (p.audio_fill_gap != 0 && p.audio_fill_gap != 1) {
                    usage(argv[0], argv[i], EXIT_FAILURE);
                }
            } else if (!strcmp(argv[i], "-audio-bitrate")) {
                if (sscanf(argv[i+1], "%d", &p.audio_bitrate) != 1) {
                    usage(argv[0], argv[i], EXIT_FAILURE);
                }
            } else if (!strcmp(argv[i], "-audio-seg-duration-ts")) {
                if (sscanf(argv[i+1], "%"PRId64, &p.audio_seg_duration_ts) != 1) {
                    usage(argv[0], argv[i], EXIT_FAILURE);
                }
            } else {
                usage(argv[0], argv[i], EXIT_FAILURE);
            }
            break;
        case 'b':
            if (!strcmp(argv[i], "-bypass") || !strcmp(argv[i], "-b")) {
                if (sscanf(argv[i+1], "%d", &bypass_transcoding) != 1) {
                    usage(argv[0], argv[i], EXIT_FAILURE);
                }
                if (bypass_transcoding != 0 && bypass_transcoding != 1) {
                    usage(argv[0], argv[i], EXIT_FAILURE);
                } else {
                    p.bypass_transcoding = bypass_transcoding;
                }
            } else if (!strcmp(argv[i], "-bitdepth")) { 
                if (sscanf(argv[i+1], "%d", &p.bitdepth) != 1) {
                    usage(argv[0], argv[i], EXIT_FAILURE);
                }
            } else {
                usage(argv[0], argv[i], EXIT_FAILURE);
            }
            break;
        case 'c':
            if (!strcmp(argv[i], "-command")) {
                command = argv[i+1];
                if (strcmp(command, "transcode") && strcmp(command, "probe") && strcmp(command, "mux")) {
                    usage(argv[0], argv[i], EXIT_FAILURE);
                }
            } else if (!strcmp(argv[i], "-crf")) {
                p.crf_str = strdup(argv[i+1]);
            } else if (!strcmp(argv[i], "-connection-timeout")) {
                if (sscanf(argv[i+1], "%d", &p.connection_timeout) != 1) {
                    usage(argv[0], argv[i], EXIT_FAILURE);
                }
            } else if (!strcmp(argv[i], "-channel-layout")) {
                p.channel_layout = av_get_channel_layout(argv[i+1]);
                if (p.channel_layout == 0)
                    usage(argv[0], argv[i], EXIT_FAILURE);
            } else if (strcmp(argv[i], "-crypt-iv") == 0) {
                p.crypt_iv = strdup(argv[i+1]);
            } else if (strcmp(argv[i], "-crypt-key") == 0) {
                p.crypt_key = strdup(argv[i+1]);
            } else if (strcmp(argv[i], "-crypt-kid") == 0) {
                p.crypt_kid = strdup(argv[i+1]);
            } else if (strcmp(argv[i], "-crypt-scheme") == 0) {
                if (strcmp(argv[i+1], "aes-128") == 0) {
                    p.crypt_scheme = crypt_aes128;
                } else if (strcmp(argv[i+1], "cenc") == 0) {
                    p.crypt_scheme = crypt_cenc;
                } else if (strcmp(argv[i+1], "cbc1") == 0) {
                    p.crypt_scheme = crypt_cbc1;
                } else if (strcmp(argv[i+1], "cens") == 0) {
                    p.crypt_scheme = crypt_cens;
                } else if (strcmp(argv[i+1], "cbcs") == 0) {
                    p.crypt_scheme = crypt_cbcs;
                } else {
                    usage(argv[0], argv[i], EXIT_FAILURE);
                }
            } else if (strcmp(argv[i], "-crypt-url") == 0) {
                p.crypt_key_url = strdup(argv[i+1]);
            } else {
                usage(argv[0], argv[i], EXIT_FAILURE);
            }
            break;
        case 'd':
            if (!strcmp(argv[i], "-duration-ts")) {
                if (sscanf(argv[i+1], "%"PRId64, &p.duration_ts) != 1) {
                    usage(argv[0], argv[i], EXIT_FAILURE);
                }
            } else if (!strcmp(argv[i], "-debug-frame-level")) {
                if (sscanf(argv[i+1], "%d", &p.debug_frame_level) != 1) {
                    usage(argv[0], argv[i], EXIT_FAILURE);
                }
                if (p.debug_frame_level != 0 && p.debug_frame_level != 1) {
                    usage(argv[0], argv[i], EXIT_FAILURE);
                }
            } else if (!strcmp(argv[i], "-deinterlace-filter")) {
                if (argv[i+1])
                    p.deinterlace_filter = strdup(argv[i+1]);
                else
                    usage(argv[0], argv[i], EXIT_FAILURE);
            } else if (strlen(argv[i]) > 2) {
                usage(argv[0], argv[i], EXIT_FAILURE);
            } else {
                p.dcodec = strdup(argv[i+1]);
            }
            break;
        case 'e':
            if (!strcmp(argv[i], "-enc-height")) {
                if (sscanf(argv[i+1], "%d", &p.enc_height) != 1) {
                    usage(argv[0], argv[i], EXIT_FAILURE);
                }
            } else if (!strcmp(argv[i], "-enc-width")) {
                if (sscanf(argv[i+1], "%d", &p.enc_width) != 1) {
                    usage(argv[0], argv[i], EXIT_FAILURE);
                }
            } else if (!strcmp(argv[i], "-equal-fduration")) {
                if (sscanf(argv[i+1], "%d", &p.force_equal_fduration) != 1) {
                    usage(argv[0], argv[i], EXIT_FAILURE);
                }
                if (p.force_equal_fduration != 0 && p.force_equal_fduration != 1) {
                    usage(argv[0], argv[i], EXIT_FAILURE);
                }
            } else if (!strcmp(argv[i], "-extract-image-interval-ts")) {
                if (sscanf(argv[i+1], "%"PRId64, &p.extract_image_interval_ts) != 1) {
                    usage(argv[0], argv[i], EXIT_FAILURE);
                }
            } else if (!strcmp(argv[i], "-extract-images-ts")) {
                if (get_extract_images_ts(argv[i+1], &p) <= 0) {
                    usage(argv[0], argv[i], EXIT_FAILURE);
                }
            } else if (strlen(argv[i]) > 2) {
                usage(argv[0], argv[i], EXIT_FAILURE);
            } else {
                p.ecodec = strdup(argv[i+1]);
            }
            break;
        case 'f':
            if (!strcmp(argv[i], "-force-keyint")) {
                if (sscanf(argv[i+1], "%d", &p.force_keyint) != 1) {
                    usage(argv[0], argv[i], EXIT_FAILURE);
                }
            } else if (!strcmp(argv[i], "-format")) {
                if (strcmp(argv[i+1], "dash") == 0) {
                    p.format = strdup("dash");
                } else if (strcmp(argv[i+1], "hls") == 0) {
                    p.format = strdup("hls");
                } else if (strcmp(argv[i+1], "mp4") == 0) {
                    p.format = strdup("mp4");
                } else if (strcmp(argv[i+1], "fmp4") == 0) {
                    p.format = strdup("fmp4");
                } else if (strcmp(argv[i+1], "segment") == 0) {
                    p.format = strdup("segment");
                } else if (strcmp(argv[i+1], "fmp4-segment") == 0) {
                    p.format = strdup("fmp4-segment");
                } else if (strcmp(argv[i+1], "image2") == 0) {
                    p.format = strdup("image2");
                } else {
                    usage(argv[0], argv[i], EXIT_FAILURE);
                }
            } else if (!strcmp(argv[i], "-filter-descriptor")) {
                p.filter_descriptor = strdup(argv[i+1]);
            } else if (strlen(argv[i]) > 2) {
                usage(argv[0], argv[i], EXIT_FAILURE);
            } else {
                filename = argv[i+1];
            }
            break;
        case 'g':
            if (!strcmp(argv[i], "-gpu-index")) {
                if (sscanf(argv[i+1], "%d", &p.gpu_index) != 1) {
                    usage(argv[0], argv[i], EXIT_FAILURE);
                }
            } else {
                usage(argv[0], argv[i], EXIT_FAILURE);
            }
            break;
        case 'l':
            if (!strcmp(argv[i], "-listen")) {
                if (sscanf(argv[i+1], "%d", &p.listen) != 1) {
                    usage(argv[0], argv[i], EXIT_FAILURE);
                }
                if (p.listen != 0 && p.listen != 1) {
                    usage(argv[0], argv[i], EXIT_FAILURE);
                }
            } else if (!strcmp(argv[i], "-log-size")) {
                if (sscanf(argv[i+1], "%"PRId64, &log_size) != 1) {
                    usage(argv[0], argv[i], EXIT_FAILURE);
                }
                /* Cap the log size to MAX_LOG_SIZE */
                if (log_size > MAX_LOG_SIZE)
                    log_size = MAX_LOG_SIZE;
            }
            break;
        case 'm':
            if (!strcmp(argv[i], "-mux-spec")) {
                if (read_muxing_spec(argv[i+1], &p) < 0) {
                    usage(argv[0], argv[i], EXIT_FAILURE);
                }
            } else if (!strcmp(argv[i], "-master-display")) {
                p.master_display = strdup(argv[i+1]);
            } else if (!strcmp(argv[i], "-max-cll")) {
                p.max_cll = strdup(argv[i+1]);
            } else {
                usage(argv[0], argv[i], EXIT_FAILURE);
            }
            break;
        case 'p':
            if (!strcmp(argv[i], "-preset")) {
                p.preset = strdup(argv[i+1]);
            } else {
                usage(argv[0], argv[i], EXIT_FAILURE);
            }
            break;
        case 'r':
            if (!strcmp(argv[i], "-rc-buffer-size")) {
                if (sscanf(argv[i+1], "%d", &p.rc_buffer_size) != 1) {
                    usage(argv[0], argv[i], EXIT_FAILURE);
                }
            } else if (!strcmp(argv[i], "-rc-max-rate")) {
                if (sscanf(argv[i+1], "%d", &p.rc_max_rate) != 1) {
                    usage(argv[0], argv[i], EXIT_FAILURE);
                }
            } else if (strlen(argv[i]) > 2) {
                usage(argv[0], argv[i], EXIT_FAILURE);
            } else {
                if (sscanf(argv[i+1], "%d", &repeats) != 1) {
                    usage(argv[0], argv[i], EXIT_FAILURE);
                }
                if (repeats < 1) usage(argv[0], argv[i], EXIT_FAILURE);
            }
            break;
        case 's':
            if (!strcmp(argv[i], "-stream-id")) {
                if (sscanf(argv[i+1], "%d", &p.stream_id) != 1) {
                    usage(argv[0], argv[i], EXIT_FAILURE);
                }
                if (p.stream_id < 0) {
                    usage(argv[0], argv[i], EXIT_FAILURE);
                }
            } else if (!strcmp(argv[i], "-skip-decoding")) {
                if (sscanf(argv[i+1], "%d", &p.skip_decoding) != 1) {
                    usage(argv[0], argv[i], EXIT_FAILURE);
                }
            } else if (!strcmp(argv[i], "-seekable")) {
                if (sscanf(argv[i+1], "%d", &p.seekable) != 1) {
                    usage(argv[0], argv[i], EXIT_FAILURE);
                }
                if (p.seekable != 0 && p.seekable != 1) {
                    usage(argv[0], argv[i], EXIT_FAILURE);
                }
            } else if (!strcmp(argv[i], "-sample-rate")) {
                if (sscanf(argv[i+1], "%d", &p.sample_rate) != 1) {
                    usage(argv[0], argv[i], EXIT_FAILURE);
                }
            } else if (!strcmp(argv[i], "-seg-duration")) {
                int64_t seg_duration;
                if (sscanf(argv[i+1], "%"PRId64, &seg_duration) != 1) {
                    usage(argv[0], argv[i], EXIT_FAILURE);
                }
                p.seg_duration = strdup(argv[i+1]);
            } else if (!strcmp(argv[i], "-start-pts")) {
                if (sscanf(argv[i+1], "%"PRId64, &p.start_pts) != 1) {
                    usage(argv[0], argv[i], EXIT_FAILURE);
                }
            } else if (!strcmp(argv[i], "-start-segment")) {
                p.start_segment_str = strdup(argv[i+1]);
            } else if (!strcmp(argv[i], "-start-frag-index")) {
                if (sscanf(argv[i+1], "%d", &p.start_fragment_index) != 1) {
                    usage(argv[0], argv[i], EXIT_FAILURE);
                }
            } else if (!strcmp(argv[i], "-start-time-ts")) {
                if (sscanf(argv[i+1], "%"PRId64, &p.start_time_ts) != 1) {
                    usage(argv[0], argv[i], EXIT_FAILURE);
                }
            } else if (!strcmp(argv[i], "-sync-audio-to-stream-id")) {
                if (sscanf(argv[i+1], "%d", &p.sync_audio_to_stream_id) != 1) {
                    usage(argv[0], argv[i], EXIT_FAILURE);
                }
                if (p.sync_audio_to_stream_id <= -1) {
                    usage(argv[0], argv[i], EXIT_FAILURE);
                }
            } else {
                usage(argv[0], argv[i], EXIT_FAILURE);
            }
            break;
        case 't':
            if (!strcmp(argv[i], "-t")) {
                if (sscanf(argv[i+1], "%d", &n_threads) != 1) {
                    usage(argv[0], argv[i], EXIT_FAILURE);
                }
                if ( n_threads < 1 ) usage(argv[0], argv[i], EXIT_FAILURE);
            }
            break;
        case 'v':
            if (!strcmp(argv[i], "-video-bitrate")) {
                if (sscanf(argv[i+1], "%d", &p.video_bitrate) != 1) {
                    usage(argv[0], argv[i], EXIT_FAILURE);
                }
            } else if (!strcmp(argv[i], "-video-seg-duration-ts")) {
                if (sscanf(argv[i+1], "%"PRId64, &p.video_seg_duration_ts) != 1) {
                    usage(argv[0], argv[i], EXIT_FAILURE);
                }
            } else if (!strcmp(argv[i], "-video-time-base")) {
                if (sscanf(argv[i+1], "%d", &p.video_time_base) != 1) {
                    usage(argv[0], argv[i], EXIT_FAILURE);
                }
                if (p.video_time_base <= 0)
                    usage(argv[0], argv[i], EXIT_FAILURE);
            } else {
                usage(argv[0], argv[i], EXIT_FAILURE);
            }
            break;
        case 'w':
            if (!strcmp(argv[i], "-wm-text")) {
                p.watermark_text = strdup(argv[i+1]);
                p.watermark_shadow = 1;
            } else if (!strcmp(argv[i], "-wm-timecode")) {
                p.watermark_timecode = strdup(argv[i+1]);
            } else if (!strcmp(argv[i], "-wm-timecode-rate")) {
                if (sscanf(argv[i+1], "%f", &p.watermark_timecode_rate) != 1) {
                    usage(argv[0], argv[i], EXIT_FAILURE);
                }
            } else if (!strcmp(argv[i], "-wm-xloc")) {
                p.watermark_xloc = strdup(argv[i+1]);
            } else if (!strcmp(argv[i], "-wm-yloc")) {
                p.watermark_yloc = strdup(argv[i+1]);
            } else if (!strcmp(argv[i], "-wm-color")) {
                p.watermark_font_color = strdup(argv[i+1]);
            } else if (!strcmp(argv[i], "-wm-overlay")) {
                p.overlay_filename = strdup(argv[i+1]);
            } else if (!strcmp(argv[i], "-wm-overlay-type")) {
                p.watermark_overlay_type = get_image_type(argv[i+1]);
                if (p.watermark_overlay_type == unknown_image) {
                    usage(argv[0], argv[i], EXIT_FAILURE);
                }
            } else if (!strcmp(argv[i], "-wm-relative-size")) {
                if (sscanf(argv[i+1], "%f", &p.watermark_relative_sz) != 1) {
                    usage(argv[0], argv[i], EXIT_FAILURE);
                }
            } else if (!strcmp(argv[i], "-wm-shadow")) {
                if (sscanf(argv[i+1], "%d", &wm_shadow) != 1) {
                    usage(argv[0], argv[i], EXIT_FAILURE);
                }
                if (wm_shadow != 0 && wm_shadow != 1) {
                    usage(argv[0], argv[i], EXIT_FAILURE);
                } else {
                    p.watermark_shadow = wm_shadow;
                }
            } else if (!strcmp(argv[i], "-wm-shadow-color")) {
                p.watermark_shadow_color = strdup(argv[i+1]);
            } else {
                usage(argv[0], argv[i], EXIT_FAILURE);
            }
            break;
        case 'x':
            if (!strcmp(argv[i], "-xc-type")) {
                if (strcmp(argv[i+1], "all") &&
                    strcmp(argv[i+1], "video") &&
                    strcmp(argv[i+1], "audio") &&
                    strcmp(argv[i+1], "audio-join") &&
                    strcmp(argv[i+1], "audio-pan") &&
                    strcmp(argv[i+1], "audio-merge") &&
                    strcmp(argv[i+1], "extract-images") &&
                    strcmp(argv[i+1], "extract-all-images")) {
                    usage(argv[0], argv[i], EXIT_FAILURE);
                }
                p.xc_type = xc_type_from_string(argv[i+1]);
            }
            break;
        default:
            usage(argv[0], argv[i], EXIT_FAILURE);
        }
        i += 2;
    }

    if (filename == NULL) {
        usage(argv[0], "-f", EXIT_FAILURE);
    }
    p.url = filename;

    // Set AV libs log level and handle using elv_log
    av_log_set_level(AV_LOG_DEBUG);
    connect_ffmpeg_log();

    elv_logger_open(NULL, "exc", 10, log_size*1024*1024, elv_log_file);
    elv_set_log_level(elv_log_debug);

    if (!strcmp(command, "probe")) {
        p.xc_type = xc_probe;
        return do_probe(&p);
    } else if (!strcmp(command, "mux")) {
        p.xc_type = xc_mux;
        return do_mux(&p, filename);
    }

    if (sscanf(p.start_segment_str, "%d", &start_segment) != 1) {
        usage(argv[0], "-start-segment", EXIT_FAILURE);
    }
    if (strcmp(p.format, "segment") &&
        strcmp(p.format, "fmp4-segment") &&
        strcmp(p.format, "mp4") &&
        p.seg_duration == NULL &&
        p.audio_seg_duration_ts <= 0 && p.xc_type & xc_audio) {
        usage(argv[0], "audio_seg_duration_ts or seg_duration", EXIT_FAILURE);
    }
    if (strcmp(p.format, "segment") &&
        strcmp(p.format, "fmp4-segment") &&
        strcmp(p.format, "mp4") &&
        p.seg_duration == NULL &&
        p.video_seg_duration_ts <= 0 &&
        p.xc_type & xc_video &&
        p.xc_type != xc_extract_images &&
        p.xc_type != xc_extract_all_images) {
        usage(argv[0], "video-seg-duration-ts or seg-duration", EXIT_FAILURE);
    }

    if (p.overlay_filename) {
        read_image(p.overlay_filename, &p);
        if (!p.watermark_overlay_len)
            usage(argv[0], "wm-overlay", EXIT_FAILURE);
    }

    /* Create O dir if doesn't exist */
    if (stat("./O", &st) == -1)
        mkdir("./O", 0700);

    in_handlers = (avpipe_io_handler_t *) calloc(1, sizeof(avpipe_io_handler_t));
    in_handlers->avpipe_opener = in_opener;
    in_handlers->avpipe_closer = in_closer;
    in_handlers->avpipe_reader = in_read_packet;
    in_handlers->avpipe_writer = in_write_packet;
    in_handlers->avpipe_seeker = in_seek;
    in_handlers->avpipe_stater = in_stat;

    out_handlers = (avpipe_io_handler_t *) calloc(1, sizeof(avpipe_io_handler_t));
    out_handlers->avpipe_opener = out_opener;
    out_handlers->avpipe_closer = out_closer;
    out_handlers->avpipe_reader = out_read_packet;
    out_handlers->avpipe_writer = out_write_packet;
    out_handlers->avpipe_seeker = out_seek;
    out_handlers->avpipe_stater = out_stat;

    memset(&thread_params, 0, sizeof(thread_params));
    thread_params.filename = strdup(filename);
    thread_params.repeats = repeats;
    thread_params.xcparams = &p;
    thread_params.in_handlers = in_handlers;
    thread_params.out_handlers = out_handlers;

    if (parse_url(filename, &url_parser) != 0) {
        usage(argv[0], "-f", EXIT_FAILURE);
    }

    tids = (pthread_t *) calloc(1, n_threads*sizeof(pthread_t));

    /* If it is UDP, only run one thread */
    if (!strcmp(url_parser.protocol, "udp")) {
        tx_thread_params_t *tp = (tx_thread_params_t *) malloc(sizeof(tx_thread_params_t));
        thread_params.repeats = 1;
        *tp = thread_params;
        tp->thread_number = 1;
        pthread_create(&tids[0], NULL, tx_thread_func, tp);
        pthread_join(tids[0], NULL);
        rc = tp->err;
        return rc;
    }

    tx_thread_params_t *tp = (tx_thread_params_t *) calloc(n_threads, sizeof(tx_thread_params_t));
    for (i=0; i<n_threads; i++) {
        tp[i] = thread_params;
        tp[i].thread_number = i+1;
        pthread_create(&tids[i], NULL, tx_thread_func, &tp[i]);
    }

    for (i=0; i<n_threads; i++) {
        pthread_join(tids[i], NULL);
        /* If there is any error in one of the threads, pick the error */
        if (tp[i].err && !rc) {
            rc = tp[i].err;
        }
    }

    free(tids);

    return rc;
}<|MERGE_RESOLUTION|>--- conflicted
+++ resolved
@@ -1212,11 +1212,8 @@
         .gpu_index = -1,
         .seg_duration = NULL,
         .debug_frame_level = 0,
-<<<<<<< HEAD
         .deinterlace_filter = strdup(""),
-=======
         .video_time_base = 0,
->>>>>>> 414a75b8
     };
 
     i = 1;
