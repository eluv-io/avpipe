/*
Package avpipe has four main interfaces that has to be implemented by the client code:

 1. InputOpener: is the input factory interface that needs an implementation to generate an InputHandler.

 2. InputHandler: is the input handler with Read/Seek/Size/Close methods. An implementation of this
    interface is needed by ffmpeg to process input streams properly.

 3. OutputOpener: is the output factory interface that needs an implementation to generate an OutputHandler.

 4. OutputHandler: is the output handler with Write/Seek/Close methods. An implementation of this
    interface is needed by ffmpeg to write encoded streams properly.
*/
package avpipe

// #cgo pkg-config: libavcodec
// #cgo pkg-config: libavfilter
// #cgo pkg-config: libavformat
// #cgo pkg-config: libavutil
// #cgo pkg-config: libswresample
// #cgo pkg-config: libavresample
// #cgo pkg-config: libavdevice
// #cgo pkg-config: libswscale
// #cgo pkg-config: libavutil
// #cgo pkg-config: libpostproc
// #cgo CFLAGS: -I${SRCDIR}/libavpipe/include
// #cgo CFLAGS: -I${SRCDIR}/utils/include
// #cgo LDFLAGS: -L${SRCDIR}

// #include <string.h>
// #include <stdlib.h>
// #include "avpipe_xc.h"
// #include "avpipe.h"
// #include "elv_log.h"
import "C"
import (
	"fmt"
	"math/big"
	"sync"
	"unsafe"

	elog "github.com/eluv-io/log-go"
)

var log = elog.Get("/eluvio/avpipe")

const traceIo bool = false

// AVType ...
type AVType int

const (
	// Unknown 0
	Unknown AVType = iota
	// DASHManifest 1
	DASHManifest
	// DASHVideoInit 2
	DASHVideoInit
	// DASHVideoSegment 3
	DASHVideoSegment
	// DASHAudioInit 4
	DASHAudioInit
	// DASHAudioSegment 5
	DASHAudioSegment
	// HLSMasterM3U 6
	HLSMasterM3U
	// HLSVideoM3U 7
	HLSVideoM3U
	// HLSAudioM3U 8
	HLSAudioM3U
	// AES128Key 9
	AES128Key
	// MP4Stream 10
	MP4Stream
	// FMP4Stream 11 (Fragmented MP4)
	FMP4Stream
	// MP4Segment 12
	MP4Segment
	// FMP4VideoSegment 13
	FMP4VideoSegment
	// FMP4AudioSegment 14
	FMP4AudioSegment
	// MuxSegment 15
	MuxSegment
	// FrameImage 16
	FrameImage
)

// This is corresponding to AV_NOPTS_VALUE
const AvNoPtsValue = uint64(C.uint64_t(0x8000000000000000))

type XcType int

const (
	XcNone             XcType = iota
	XcVideo                   = 1
	XcAudio                   = 2
	XcAll                     = 3  // XcAudio | XcVideo
	XcAudioMerge              = 6  // XcAudio | 0x04
	XcAudioJoin               = 10 // XcAudio | 0x08
	XcAudioPan                = 18 // XcAudio | 0x10
	XcMux                     = 32
	XcExtractImages           = 65  // XcVideo | 2^6
	XcExtractAllImages        = 129 // XcVideo | 2^7
	Xcprobe                   = 256
)

type XcProfile int

const (
	XcProfileNone         XcProfile = iota
	XcProfileH264BaseLine           = C.FF_PROFILE_H264_BASELINE // 66
	XcProfileH264Heigh              = C.FF_PROFILE_H264_HIGH     // 100
	XcProfileH264Heigh10            = C.FF_PROFILE_H264_HIGH_10  // 110
)

func XcTypeFromString(xcTypeStr string) XcType {
	var xcType XcType
	switch xcTypeStr {
	case "all":
		xcType = XcAll
	case "video":
		xcType = XcVideo
	case "audio":
		xcType = XcAudio
	case "audio-join":
		xcType = XcAudioJoin
	case "audio-merge":
		xcType = XcAudioMerge
	case "audio-pan":
		xcType = XcAudioPan
	case "mux":
		xcType = XcMux
	case "extract-images":
		xcType = XcExtractImages
	case "extract-all-images":
		xcType = XcExtractAllImages
	default:
		xcType = XcNone
	}

	return xcType
}

type ImageType int

const (
	UnknownImage = iota
	PngImage
	JpgImage
	GifImage
)

// CryptScheme is the content encryption scheme
type CryptScheme int

const (
	// CryptNone - clear
	CryptNone CryptScheme = iota
	// CryptAES128 - AES-128
	CryptAES128
	// CryptCENC - CENC AES-CTR
	CryptCENC
	// CryptCBC1 - CENC AES-CBC
	CryptCBC1
	// CryptCENS - CENC AES-CTR Pattern
	CryptCENS
	// CryptCBCS - CENC AES-CBC Pattern
	CryptCBCS
)

const MaxAudioMux = C.MAX_AUDIO_MUX

// XcParams should match with txparams_t in avpipe_xc.h
type XcParams struct {
	Url                    string             `json:"url"`
	BypassTranscoding      bool               `json:"bypass,omitempty"`
	Format                 string             `json:"format,omitempty"`
	StartTimeTs            int64              `json:"start_time_ts,omitempty"`
	StartPts               int64              `json:"start_pts,omitempty"` // Start PTS for output
	DurationTs             int64              `json:"duration_ts,omitempty"`
	StartSegmentStr        string             `json:"start_segment_str,omitempty"`
	VideoBitrate           int32              `json:"video_bitrate,omitempty"`
	AudioBitrate           int32              `json:"audio_bitrate,omitempty"`
	SampleRate             int32              `json:"sample_rate,omitempty"` // Audio sampling rate
	RcMaxRate              int32              `json:"rc_max_rate,omitempty"`
	RcBufferSize           int32              `json:"rc_buffer_size,omitempty"`
	CrfStr                 string             `json:"crf_str,omitempty"`
	Preset                 string             `json:"preset,omitempty"`
	AudioSegDurationTs     int64              `json:"audio_seg_duration_ts,omitempty"`
	VideoSegDurationTs     int64              `json:"video_seg_duration_ts,omitempty"`
	SegDuration            string             `json:"seg_duration,omitempty"`
	StartFragmentIndex     int32              `json:"start_fragment_index,omitempty"`
	ForceKeyInt            int32              `json:"force_keyint,omitempty"`
	Ecodec                 string             `json:"ecodec,omitempty"`    // Video encoder
	Ecodec2                string             `json:"ecodec2,omitempty"`   // Audio encoder
	Dcodec                 string             `json:"dcodec,omitempty"`    // Video decoder
	Dcodec2                string             `json:"dcodec2,omitempty"`   // Audio decoder
	GPUIndex               int32              `json:"gpu_index,omitempty"` // GPU index if encoder/decoder is GPU (nvidia)
	EncHeight              int32              `json:"enc_height,omitempty"`
	EncWidth               int32              `json:"enc_width,omitempty"`
	CryptIV                string             `json:"crypt_iv,omitempty"`
	CryptKey               string             `json:"crypt_key,omitempty"`
	CryptKID               string             `json:"crypt_kid,omitempty"`
	CryptKeyURL            string             `json:"crypt_key_url,omitempty"`
	CryptScheme            CryptScheme        `json:"crypt_scheme,omitempty"`
	XcType                 XcType             `json:"xc_type,omitempty"`
	Seekable               bool               `json:"seekable,omitempty"`
	WatermarkText          string             `json:"watermark_text,omitempty"`
	WatermarkTimecode      string             `json:"watermark_timecode,omitempty"`
	WatermarkTimecodeRate  float32            `json:"watermark_timecode_rate,omitempty"`
	WatermarkXLoc          string             `json:"watermark_xloc,omitempty"`
	WatermarkYLoc          string             `json:"watermark_yloc,omitempty"`
	WatermarkRelativeSize  float32            `json:"watermark_relative_size,omitempty"`
	WatermarkFontColor     string             `json:"watermark_font_color,omitempty"`
	WatermarkShadow        bool               `json:"watermark_shadow,omitempty"`
	WatermarkShadowColor   string             `json:"watermark_shadow_color,omitempty"`
	WatermarkOverlay       string             `json:"watermark_overlay,omitempty"`      // Buffer containing overlay image
	WatermarkOverlayLen    int                `json:"watermark_overlay_len,omitempty"`  // Length of overlay image
	WatermarkOverlayType   ImageType          `json:"watermark_overlay_type,omitempty"` // Type of overlay image (i.e PngImage, ...)
	StreamId               int32              `json:"stream_id"`                        // Specify stream by ID (instead of index)
	AudioIndex             [MaxAudioMux]int32 `json:"audio_index,omitempty"`
	NumAudio               int32              `json:"n_audio"`
	ChannelLayout          int                `json:"channel_layout"` // Audio channel layout
	MaxCLL                 string             `json:"max_cll,omitempty"`
	MasterDisplay          string             `json:"master_display,omitempty"`
	BitDepth               int32              `json:"bitdepth,omitempty"`
	AudioFillGap           bool               `json:"audio_fill_gap,omitempty"`
	SyncAudioToStreamId    int                `json:"sync_audio_to_stream_id,omitempty"`
	ForceEqualFDuration    bool               `json:"force_equal_frame_duration,omitempty"`
	MuxingSpec             string             `json:"muxing_spec,omitempty"`
	Listen                 bool               `json:"listen"`
	ConnectionTimeout      int                `json:"connection_timeout"`
	FilterDescriptor       string             `json:"filter_descriptor"`
	SkipDecoding           bool               `json:"skip_decoding"`
	DebugFrameLevel        bool               `json:"debug_frame_level"`
	DeinterlaceFilter      string             `json:"deinterlace_filter"`
	ExtractImageIntervalTs int64              `json:"extract_image_interval_ts,omitempty"`
	ExtractImagesTs        []int64            `json:"extract_images_ts,omitempty"`
	VideoTimeBase          int                `json:"video_time_base"`
}

// NewXcParams initializes a XcParams struct with unset/default values
func NewXcParams() *XcParams {
	return &XcParams{
		AudioBitrate:           128000,
		AudioSegDurationTs:     -1,
		BitDepth:               8,
		CrfStr:                 "23",
		DurationTs:             -1,
		Ecodec:                 "libx264",
		Ecodec2:                "aac",
		EncHeight:              -1,
		EncWidth:               -1,
		ExtractImageIntervalTs: -1,
		GPUIndex:               -1,
		SampleRate:             -1,
		SegDuration:            "30",
		StartFragmentIndex:     1,
		StartSegmentStr:        "1",
		StreamId:               -1,
		SyncAudioToStreamId:    -1,
		VideoBitrate:           -1,
		VideoSegDurationTs:     -1,
		WatermarkFontColor:     "white",
		WatermarkOverlayType:   JpgImage,
		WatermarkRelativeSize:  0.05,
		WatermarkShadow:        false,
		WatermarkShadowColor:   "black",
		WatermarkTimecodeRate:  -1,
		WatermarkXLoc:          "W*0.05",
		WatermarkYLoc:          "H*0.9",
	}
}

type AVMediaType int

const (
	AVMEDIA_TYPE_UNKNOWN    = -1
	AVMEDIA_TYPE_VIDEO      = 0
	AVMEDIA_TYPE_AUDIO      = 1
	AVMEDIA_TYPE_DATA       = 2 ///< Opaque data information usually continuous
	AVMEDIA_TYPE_SUBTITLE   = 3
	AVMEDIA_TYPE_ATTACHMENT = 4 ///< Opaque data information usually sparse
	AVMEDIA_TYPE_NB         = 5
)

var AVMediaTypeNames = map[AVMediaType]string{
	AVMEDIA_TYPE_UNKNOWN:    "unknown",
	AVMEDIA_TYPE_VIDEO:      "video",
	AVMEDIA_TYPE_AUDIO:      "audio",
	AVMEDIA_TYPE_DATA:       "data",
	AVMEDIA_TYPE_SUBTITLE:   "subtitle",
	AVMEDIA_TYPE_ATTACHMENT: "attachment",
	AVMEDIA_TYPE_NB:         "nb",
}

type AVFieldOrder int

const (
	AV_FIELD_UNKNOWN     = 0
	AV_FIELD_PROGRESSIVE = 1
	AV_FIELD_TT          = 2 //< Top coded_first, top displayed first
	AV_FIELD_BB          = 3 //< Bottom coded first, bottom displayed first
	AV_FIELD_TB          = 4 //< Top coded first, bottom displayed first
	AV_FIELD_BT          = 5 //< Bottom coded first, top displayed first
)

var AVFieldOrderNames = map[AVFieldOrder]string{
	AV_FIELD_UNKNOWN:     "",
	AV_FIELD_PROGRESSIVE: "progressive",
	AV_FIELD_TT:          "tt",
	AV_FIELD_BB:          "bb",
	AV_FIELD_TB:          "tb",
	AV_FIELD_BT:          "bt",
}

type AVStatType int

const (
	AV_IN_STAT_BYTES_READ               = 1
	AV_IN_STAT_AUDIO_FRAME_READ         = 2
	AV_IN_STAT_VIDEO_FRAME_READ         = 4
	AV_IN_STAT_DECODING_AUDIO_START_PTS = 8
	AV_IN_STAT_DECODING_VIDEO_START_PTS = 16
	AV_OUT_STAT_BYTES_WRITTEN           = 32
	AV_OUT_STAT_FRAME_WRITTEN           = 64
	AV_IN_STAT_FIRST_KEYFRAME_PTS       = 128
	AV_OUT_STAT_ENCODING_END_PTS        = 256
	AV_IN_STAT_DATA_SCTE35              = 512
)

type StreamInfo struct {
	StreamIndex        int      `json:"stream_index"`
	StreamId           int32    `json:"stream_id"`
	CodecType          string   `json:"codec_type"`
	CodecID            int      `json:"codec_id,omitempty"`
	CodecName          string   `json:"codec_name,omitempty"`
	DurationTs         int64    `json:"duration_ts,omitempty"`
	TimeBase           *big.Rat `json:"time_base,omitempty"`
	NBFrames           int64    `json:"nb_frames,omitempty"`
	StartTime          int64    `json:"start_time"` // in TS unit
	AvgFrameRate       *big.Rat `json:"avg_frame_rate,omitempty"`
	FrameRate          *big.Rat `json:"frame_rate,omitempty"`
	SampleRate         int      `json:"sample_rate,omitempty"`
	Channels           int      `json:"channels,omitempty"`
	ChannelLayout      int      `json:"channel_layout,omitempty"`
	TicksPerFrame      int      `json:"ticks_per_frame,omitempty"`
	BitRate            int64    `json:"bit_rate,omitempty"`
	Has_B_Frames       bool     `json:"has_b_frame"`
	Width              int      `json:"width,omitempty"`  // Video only
	Height             int      `json:"height,omitempty"` // Video only
	PixFmt             int      `json:"pix_fmt"`          // Video only, it matches with enum AVPixelFormat in FFmpeg
	SampleAspectRatio  *big.Rat `json:"sample_aspect_ratio,omitempty"`
	DisplayAspectRatio *big.Rat `json:"display_aspect_ratio,omitempty"`
	FieldOrder         string   `json:"field_order,omitempty"`
	Profile            int      `json:"profile,omitempty"`
	Level              int      `json:"level,omitempty"`
}

type ContainerInfo struct {
	Duration   float64 `json:"duration"`
	FormatName string  `json:"format_name"`
}

// PENDING: use legacy_imf_dash_extract/media.Probe?
type ProbeInfo struct {
	ContainerInfo ContainerInfo `json:"format"`
	StreamInfo    []StreamInfo  `json:"streams"`
}

// IOHandler defines handlers that will be called from the C interface functions
type IOHandler interface {
	InReader(buf []byte) (int, error)
	InSeeker(offset C.int64_t, whence C.int) error
	InCloser() error
	InStat(avp_stat C.avp_stat_t, stat_args *C.void) error
	OutWriter(fd C.int, buf []byte) (int, error)
	OutSeeker(fd C.int, offset C.int64_t, whence C.int) (int64, error)
	OutCloser(fd C.int) error
	OutStat(avp_stat C.avp_stat_t, stat_args *C.void) error
}

type InputOpener interface {
	// fd determines uniquely opening input.
	// url determines input string for transcoding
	Open(fd int64, url string) (InputHandler, error)
}

type InputHandler interface {
	// Reads from input stream into buf.
	// Returns (0, nil) to indicate EOF.
	Read(buf []byte) (int, error)

	// Seeks to specific offset of the input.
	Seek(offset int64, whence int) (int64, error)

	// Closes the input.
	Close() error

	// Returns the size of input, if the size is not known returns 0 or -1.
	Size() int64

	// Reports some stats
	Stat(statType AVStatType, statArgs interface{}) error
}

type OutputOpener interface {
	// h determines uniquely opening input.
	// fd determines uniquely opening output.
	Open(h, fd int64, stream_index, seg_index int, pts int64, out_type AVType) (OutputHandler, error)
}

type MuxOutputOpener interface {
	// url and fd determines uniquely opening output.
	Open(url string, fd int64, out_type AVType) (OutputHandler, error)
}

type OutputHandler interface {
	// Writes encoded stream to the output.
	Write(buf []byte) (int, error)

	// Seeks to specific offset of the output.
	Seek(offset int64, whence int) (int64, error)

	// Closes the output.
	Close() error

	// Reports some stats
	Stat(avType AVType, statType AVStatType, statArgs interface{}) error
}

// Implement IOHandler
type ioHandler struct {
	input    InputHandler // Input file
	mutex    *sync.Mutex
	outTable map[int64]OutputHandler // Map of integer handle to output interfaces
}

// Global table of handlers
var gHandlers map[int64]*ioHandler = make(map[int64]*ioHandler)
var gMuxHandlers map[int64]OutputHandler = make(map[int64]OutputHandler)
var gURLInputOpeners map[string]InputOpener = make(map[string]InputOpener)             // Keeps InputOpener for specific URL
var gURLOutputOpeners map[string]OutputOpener = make(map[string]OutputOpener)          // Keeps OutputOpener for specific URL
var gURLMuxOutputOpeners map[string]MuxOutputOpener = make(map[string]MuxOutputOpener) // Keeps MuxOutputOpener for specific URL
var gURLOutputOpenersByHandler map[int64]OutputOpener = make(map[int64]OutputOpener)   // Keeps OutputOpener for specific URL
var gHandleNum int64
var gFd int64
var gMutex sync.Mutex
var gInputOpener InputOpener
var gOutputOpener OutputOpener
var gMuxOutputOpener MuxOutputOpener

// This is used to set global input/output opener for avpipe
// If there is no specific input/output opener for a URL, the global
// input/output opener will be used.
func InitIOHandler(inputOpener InputOpener, outputOpener OutputOpener) {
	gInputOpener = inputOpener
	gOutputOpener = outputOpener
}

// Sets the global handlers for muxing (similar to InitIOHandler for transcoding)
func InitMuxIOHandler(inputOpener InputOpener, muxOutputOpener MuxOutputOpener) {
	gInputOpener = inputOpener
	gMuxOutputOpener = muxOutputOpener
}

// This is used to set input/output opener specific to a URL.
// The input/output opener set by this function, is only valid for the URL and will be unset after
// Xc() or Probe() is complete.
func InitUrlIOHandler(url string, inputOpener InputOpener, outputOpener OutputOpener) {
	if inputOpener != nil {
		gMutex.Lock()
		gURLInputOpeners[url] = inputOpener
		gMutex.Unlock()
	}

	if outputOpener != nil {
		gMutex.Lock()
		gURLOutputOpeners[url] = outputOpener
		gMutex.Unlock()
	}
}

// Sets specific IO handler for muxing a url/file (similar to InitUrlIOHandler)
func InitUrlMuxIOHandler(url string, inputOpener InputOpener, muxOutputOpener MuxOutputOpener) {
	if inputOpener != nil {
		gMutex.Lock()
		gURLInputOpeners[url] = inputOpener
		gMutex.Unlock()
	}

	if muxOutputOpener != nil {
		gMutex.Lock()
		gURLMuxOutputOpeners[url] = muxOutputOpener
		gMutex.Unlock()
	}
	log.Debug("InitUrlMuxIOHandler", "url", url, "urlInputOpener", inputOpener == nil, "urlOutputOpener", muxOutputOpener == nil)
}

func getInputOpener(url string) InputOpener {
	gMutex.Lock()
	defer gMutex.Unlock()
	if inputOpener, ok := gURLInputOpeners[url]; ok {
		return inputOpener
	}

	return gInputOpener
}

func getOutputOpener(url string) OutputOpener {
	gMutex.Lock()
	defer gMutex.Unlock()
	if outputOpener, ok := gURLOutputOpeners[url]; ok {
		return outputOpener
	}

	return gOutputOpener
}

func getMuxOutputOpener(url string) MuxOutputOpener {
	log.Debug("getMuxOutputOpener", "url", url)
	gMutex.Lock()
	defer gMutex.Unlock()
	if muxOutputOpener, ok := gURLMuxOutputOpeners[url]; ok {
		return muxOutputOpener
	}

	return gMuxOutputOpener
}

func putMuxOutputOpener(fd int64, muxOutputHandler OutputHandler) {
	gMutex.Lock()
	gMuxHandlers[fd] = muxOutputHandler
	gMutex.Unlock()
}

func getOutputOpenerByHandler(h int64) OutputOpener {
	gMutex.Lock()
	defer gMutex.Unlock()
	if outputOpener, ok := gURLOutputOpenersByHandler[h]; ok {
		return outputOpener
	}

	return gOutputOpener
}

//export AVPipeOpenInput
func AVPipeOpenInput(url *C.char, size *C.int64_t) C.int64_t {
	filename := C.GoString((*C.char)(unsafe.Pointer(url)))
	urlInputOpener := getInputOpener(filename)
	urlOutputOpener := getOutputOpener(filename)

	if urlInputOpener == nil || urlOutputOpener == nil {
		log.Error("Input or output opener(s) are not set", "urlInputOpener", urlInputOpener, "urlOutputOpener", urlOutputOpener)
		return C.int64_t(-1)
	}
	log.Debug("AVPipeOpenInput()", "url", filename)

	gMutex.Lock()
	gHandleNum++
	fd := gHandleNum
	gURLOutputOpenersByHandler[fd] = urlOutputOpener
	gMutex.Unlock()

	input, err := urlInputOpener.Open(fd, filename)
	if err != nil {
		return C.int64_t(-1)
	}

	*size = C.int64_t(input.Size())

	h := &ioHandler{input: input, outTable: make(map[int64]OutputHandler), mutex: &sync.Mutex{}}
	log.Debug("AVPipeOpenInput()", "url", filename, "size", *size, "fd", fd)

	gMutex.Lock()
	defer gMutex.Unlock()
	gHandlers[fd] = h
	return C.int64_t(fd)
}

//export AVPipeOpenMuxInput
func AVPipeOpenMuxInput(out_url, url *C.char, size *C.int64_t) C.int64_t {
	filename := C.GoString((*C.char)(unsafe.Pointer(url)))
	out_filename := C.GoString((*C.char)(unsafe.Pointer(out_url)))
	urlInputOpener := getInputOpener(out_filename)
	urlOutputOpener := getMuxOutputOpener(out_filename)

	log.Debug("AVPipeOpenMuxInput()", "url", filename, "out_filename", out_filename)

	if urlInputOpener == nil || urlOutputOpener == nil {
		log.Error("Input or output opener(s) are not set", "urlInputOpener", urlInputOpener, "urlOutputOpener", urlOutputOpener)
		return C.int64_t(-1)
	}

	gMutex.Lock()
	gHandleNum++
	fd := gHandleNum
	gMutex.Unlock()

	input, err := urlInputOpener.Open(fd, filename)
	if err != nil {
		return C.int64_t(-1)
	}

	*size = C.int64_t(input.Size())

	h := &ioHandler{input: input, outTable: make(map[int64]OutputHandler), mutex: &sync.Mutex{}}
	log.Debug("AVPipeOpenMuxInput()", "url", filename, "size", *size)

	gMutex.Lock()
	defer gMutex.Unlock()
	gHandlers[fd] = h
	return C.int64_t(fd)
}

//export AVPipeReadInput
func AVPipeReadInput(fd C.int64_t, buf *C.uint8_t, sz C.int) C.int {
	gMutex.Lock()
	h := gHandlers[int64(fd)]
	if h == nil {
		gMutex.Unlock()
		return C.int(-1)
	}
	gMutex.Unlock()

	if traceIo {
		log.Debug("AVPipeReadInput()", "fd", fd, "buf", buf, "sz", sz)
	}

	//gobuf := C.GoBytes(unsafe.Pointer(buf), sz)
	gobuf := make([]byte, sz)

	n, err := h.InReader(gobuf)
	if n > 0 {
		C.memcpy(unsafe.Pointer(buf), unsafe.Pointer(&gobuf[0]), C.size_t(n))
	}

	if err != nil {
		return C.int(-1)
	}

	return C.int(n)
}

func (h *ioHandler) InReader(buf []byte) (int, error) {
	n, err := h.input.Read(buf)

	if traceIo {
		log.Debug("InReader()", "buf_size", len(buf), "n", n, "error", err)
	}
	return n, err
}

//export AVPipeSeekInput
func AVPipeSeekInput(fd C.int64_t, offset C.int64_t, whence C.int) C.int64_t {
	gMutex.Lock()
	h := gHandlers[int64(fd)]
	if h == nil {
		gMutex.Unlock()
		return C.int64_t(-1)
	}
	gMutex.Unlock()
	if traceIo {
		log.Debug("AVPipeSeekInput()", "h", h)
	}

	n, err := h.InSeeker(offset, whence)
	if err != nil {
		return C.int64_t(-1)
	}
	return C.int64_t(n)
}

func (h *ioHandler) InSeeker(offset C.int64_t, whence C.int) (int64, error) {
	n, err := h.input.Seek(int64(offset), int(whence))
	log.Debug("InSeeker()", "offset", offset, "whence", whence, "n", n)
	return n, err
}

//export AVPipeCloseInput
func AVPipeCloseInput(fd C.int64_t) C.int {
	gMutex.Lock()
	h := gHandlers[int64(fd)]
	if h == nil {
		gMutex.Unlock()
		return C.int(-1)
	}
	err := h.InCloser()

	// Remove the handler from global table
	delete(gHandlers, int64(fd))
	delete(gURLOutputOpenersByHandler, int64(fd))
	gMutex.Unlock()
	if err != nil {
		return C.int(-1)
	}

	log.Debug("AVPipeCloseInput()", "fd", fd)

	return C.int(0)
}

func (h *ioHandler) InCloser() error {
	err := h.input.Close()
	log.Debug("InCloser()", "error", err)
	return err
}

//export AVPipeStatInput
func AVPipeStatInput(fd C.int64_t, avp_stat C.avp_stat_t, stat_args unsafe.Pointer) C.int {
	gMutex.Lock()
	h := gHandlers[int64(fd)]
	if h == nil {
		gMutex.Unlock()
		return C.int(-1)
	}
	gMutex.Unlock()

	err := h.InStat(avp_stat, stat_args)
	if err != nil {
		return C.int(-1)
	}

	return C.int(0)
}

func (h *ioHandler) InStat(avp_stat C.avp_stat_t, stat_args unsafe.Pointer) error {
	var err error

	switch avp_stat {
	case C.in_stat_bytes_read:
		statArgs := *(*uint64)(stat_args)
		err = h.input.Stat(AV_IN_STAT_BYTES_READ, &statArgs)
	case C.in_stat_decoding_audio_start_pts:
		statArgs := *(*uint64)(stat_args)
		err = h.input.Stat(AV_IN_STAT_DECODING_AUDIO_START_PTS, &statArgs)
	case C.in_stat_decoding_video_start_pts:
		statArgs := *(*uint64)(stat_args)
		err = h.input.Stat(AV_IN_STAT_DECODING_VIDEO_START_PTS, &statArgs)
	case C.in_stat_audio_frame_read:
		statArgs := *(*uint64)(stat_args)
		err = h.input.Stat(AV_IN_STAT_AUDIO_FRAME_READ, &statArgs)
	case C.in_stat_video_frame_read:
		statArgs := *(*uint64)(stat_args)
		err = h.input.Stat(AV_IN_STAT_VIDEO_FRAME_READ, &statArgs)
	case C.in_stat_first_keyframe_pts:
		statArgs := *(*uint64)(stat_args)
		err = h.input.Stat(AV_IN_STAT_FIRST_KEYFRAME_PTS, &statArgs)
	case C.in_stat_data_scte35:
		statArgs := C.GoString((*C.char)(stat_args))
		err = h.input.Stat(AV_IN_STAT_DATA_SCTE35, statArgs)
	}

	return err
}

func (h *ioHandler) putOutTable(fd int64, outHandler OutputHandler) {
	h.mutex.Lock()
	defer h.mutex.Unlock()

	if outHandler != nil {
		h.outTable[fd] = outHandler
	} else {
		delete(h.outTable, fd)
	}
}

func (h *ioHandler) getOutTable(fd int64) OutputHandler {
	h.mutex.Lock()
	defer h.mutex.Unlock()

	return h.outTable[fd]
}

func getAVType(av_type C.int) AVType {
	switch av_type {
	case C.avpipe_video_init_stream:
		return DASHVideoInit
	case C.avpipe_audio_init_stream:
		return DASHAudioInit
	case C.avpipe_manifest:
		return DASHManifest
	case C.avpipe_video_segment:
		return DASHVideoSegment
	case C.avpipe_audio_segment:
		return DASHAudioSegment
	case C.avpipe_master_m3u:
		return HLSMasterM3U
	case C.avpipe_video_m3u:
		return HLSVideoM3U
	case C.avpipe_audio_m3u:
		return HLSAudioM3U
	case C.avpipe_aes_128_key:
		return AES128Key
	case C.avpipe_mp4_stream:
		return MP4Stream
	case C.avpipe_fmp4_stream:
		return FMP4Stream
	case C.avpipe_mp4_segment:
		return MP4Segment
	case C.avpipe_video_fmp4_segment:
		return FMP4VideoSegment
	case C.avpipe_audio_fmp4_segment:
		return FMP4AudioSegment
	case C.avpipe_mux_segment:
		return MuxSegment
	case C.avpipe_image:
		return FrameImage
	default:
		return Unknown
	}
}

//export AVPipeOpenOutput
func AVPipeOpenOutput(handler C.int64_t, stream_index, seg_index C.int, pts C.int64_t, stream_type C.int) C.int64_t {

	gMutex.Lock()
	h := gHandlers[int64(handler)]
	if h == nil {
		gMutex.Unlock()
		return C.int64_t(-1)
	}
	gFd++
	fd := gFd
	gMutex.Unlock()
	out_type := getAVType(stream_type)
	if out_type == Unknown {
		log.Error("AVPipeOpenOutput()", "invalid stream type", stream_type)
		return C.int64_t(-1)
	}

	outputOpener := getOutputOpenerByHandler(int64(handler))
	if outputOpener == nil {
		log.Error("AVPipeOpenOutput() nil outputOpener", "handler", handler)
		return C.int64_t(-1)
	}
	outHandler, err := outputOpener.Open(int64(handler), fd, int(stream_index), int(seg_index), int64(pts), out_type)
	if err != nil {
		log.Error("AVPipeOpenOutput()", "out_type", out_type, "error", err)
		return C.int64_t(-1)
	}

	log.Debug("AVPipeOpenOutput()", "fd", fd, "stream_index", stream_index, "seg_index", seg_index, "pts", pts, "out_type", out_type)
	h.putOutTable(fd, outHandler)

	return C.int64_t(fd)
}

//export AVPipeOpenMuxOutput
func AVPipeOpenMuxOutput(url *C.char, stream_type C.int) C.int64_t {
	var out_type AVType

	gMutex.Lock()
	gFd++
	fd := gFd
	gMutex.Unlock()
	switch stream_type {
	case C.avpipe_mp4_segment:
		out_type = MP4Segment
	case C.avpipe_video_fmp4_segment:
		out_type = FMP4VideoSegment
	case C.avpipe_audio_fmp4_segment:
		out_type = FMP4AudioSegment
	default:
		log.Error("AVPipeOpenOutput()", "invalid stream type", stream_type)
		return C.int64_t(-1)
	}

	filename := C.GoString((*C.char)(unsafe.Pointer(url)))
	muxOutputOpener := getMuxOutputOpener(filename)
	if muxOutputOpener == nil {
		log.Error("AVPipeOpenMuxOutput() nil muxOutputOpener", "url", filename)
		return C.int64_t(-1)
	}
	outHandler, err := muxOutputOpener.Open(filename, fd, out_type)
	if err != nil {
		log.Error("AVPipeOpenOutput()", "out_type", out_type, "error", err)
		return C.int64_t(-1)
	}

	log.Debug("AVPipeOpenOutput()", "fd", fd, "out_type", out_type)
	putMuxOutputOpener(fd, outHandler)

	return C.int64_t(fd)
}

//export AVPipeWriteOutput
func AVPipeWriteOutput(handler C.int64_t, fd C.int64_t, buf *C.uint8_t, sz C.int) C.int {
	if sz <= 0 {
		return C.int(0)
	}

	gMutex.Lock()
	h := gHandlers[int64(handler)]
	if h == nil {
		gMutex.Unlock()
		return C.int(-1)
	}
	gMutex.Unlock()
	if traceIo {
		log.Debug("AVPipeWriteOutput", "fd", fd, "sz", sz)
	}

	if h.getOutTable(int64(fd)) == nil {
		msg := fmt.Sprintf("OutWriterX outTable entry is NULL, fd=%d", fd)
		panic(msg)
	}

	//gobuf := C.GoBytes(unsafe.Pointer(buf), sz)
	// This should be the equivalent of using GoBytes() but safer if the
	// Go implementation uses C pointer to wrap a slice.
	gobuf := make([]byte, sz)
	C.memcpy(unsafe.Pointer(&gobuf[0]), unsafe.Pointer(buf), C.size_t(sz))

	n, err := h.OutWriter(fd, gobuf)
	if err != nil {
		return C.int(-1)
	}

	return C.int(n)
}

//export AVPipeWriteMuxOutput
func AVPipeWriteMuxOutput(fd C.int64_t, buf *C.uint8_t, sz C.int) C.int {
	if traceIo {
		log.Debug("AVPipeWriteMuxOutput", "fd", fd, "sz", sz)
	}

	gMutex.Lock()
	outHandler := gMuxHandlers[int64(fd)]
	if outHandler == nil {
		gMutex.Unlock()
		return C.int(-1)
	}
	gMutex.Unlock()

	gobuf := C.GoBytes(unsafe.Pointer(buf), sz)
	n, err := outHandler.Write(gobuf)
	if err != nil {
		return C.int(-1)
	}

	return C.int(n)
}

func (h *ioHandler) OutWriter(fd C.int64_t, buf []byte) (int, error) {
	outHandler := h.getOutTable(int64(fd))
	n, err := outHandler.Write(buf)
	if traceIo {
		log.Debug("OutWriter written", "n", n, "error", err)
	}
	return n, err
}

//export AVPipeSeekOutput
func AVPipeSeekOutput(handler C.int64_t, fd C.int64_t, offset C.int64_t, whence C.int) C.int {
	gMutex.Lock()
	h := gHandlers[int64(handler)]
	if h == nil {
		gMutex.Unlock()
		return C.int(-1)
	}
	gMutex.Unlock()
	n, err := h.OutSeeker(fd, offset, whence)
	if err != nil {
		return C.int(-1)
	}
	return C.int(n)
}

//export AVPipeSeekMuxOutput
func AVPipeSeekMuxOutput(fd C.int64_t, offset C.int64_t, whence C.int) C.int {
	gMutex.Lock()
	outHandler := gMuxHandlers[int64(fd)]
	if outHandler == nil {
		gMutex.Unlock()
		return C.int(-1)
	}
	gMutex.Unlock()

	n, err := outHandler.Seek(int64(offset), int(whence))
	if err != nil {
		return C.int(-1)
	}
	return C.int(n)
}

func (h *ioHandler) OutSeeker(fd C.int64_t, offset C.int64_t, whence C.int) (int64, error) {
	outHandler := h.getOutTable(int64(fd))
	n, err := outHandler.Seek(int64(offset), int(whence))
	log.Debug("OutSeeker", "err", err)
	return n, err
}

//export AVPipeCloseOutput
func AVPipeCloseOutput(handler C.int64_t, fd C.int64_t) C.int {
	gMutex.Lock()
	h := gHandlers[int64(handler)]
	if h == nil {
		gMutex.Unlock()
		return C.int(-1)
	}
	gMutex.Unlock()
	defer h.putOutTable(int64(fd), nil)
	err := h.OutCloser(fd)
	if err != nil {
		return C.int(-1)
	}

	log.Debug("AVPipeCloseOutput()", "fd", fd)

	return C.int(0)
}

//export AVPipeCloseMuxOutput
func AVPipeCloseMuxOutput(fd C.int64_t) C.int {
	gMutex.Lock()
	outHandler := gMuxHandlers[int64(fd)]
	if outHandler == nil {
		gMutex.Unlock()
		return C.int(-1)
	}
	gMutex.Unlock()

	err := outHandler.Close()
	if err != nil {
		return C.int(-1)
	}

	return C.int(0)
}

func (h *ioHandler) OutCloser(fd C.int64_t) error {
	outHandler := h.getOutTable(int64(fd))
	if outHandler == nil {
		log.Warn("OutCloser() outHandler already closed", "fd", int64(fd))
		return nil
	}
	err := outHandler.Close()
	log.Debug("OutCloser()", "fd", int64(fd), "error", err)
	return err
}

//export AVPipeStatOutput
func AVPipeStatOutput(handler C.int64_t,
	fd C.int64_t,
	buf_type C.avpipe_buftype_t,
	avp_stat C.avp_stat_t,
	stat_args unsafe.Pointer) C.int {

	gMutex.Lock()
	h := gHandlers[int64(handler)]
	if h == nil {
		gMutex.Unlock()
		return C.int(-1)
	}
	gMutex.Unlock()

	err := h.OutStat(fd, buf_type, avp_stat, stat_args)
	if err != nil {
		return C.int(-1)
	}

	return C.int(0)
}

//export AVPipeStatMuxOutput
func AVPipeStatMuxOutput(fd C.int64_t, avp_stat C.avp_stat_t, stat_args unsafe.Pointer) C.int {
	gMutex.Lock()
	outHandler := gMuxHandlers[int64(fd)]
	if outHandler == nil {
		gMutex.Unlock()
		return C.int(-1)
	}
	gMutex.Unlock()

	var err error
	switch avp_stat {
	case C.out_stat_bytes_written:
		statArgs := *(*uint64)(stat_args)
		err = outHandler.Stat(MuxSegment, AV_OUT_STAT_BYTES_WRITTEN, &statArgs)
	case C.out_stat_encoding_end_pts:
		statArgs := *(*uint64)(stat_args)
		err = outHandler.Stat(MuxSegment, AV_OUT_STAT_ENCODING_END_PTS, &statArgs)
	}

	if err != nil {
		return C.int(-1)
	}

	return C.int(0)
}

type EncodingFrameStats struct {
	TotalFramesWritten int64 `json:"total_frames_written"`   // Total number of frames encoded in xc session
	FramesWritten      int64 `json:"segment_frames_written"` // Number of frames encoded in current segment
}

func (h *ioHandler) OutStat(fd C.int64_t,
	av_type C.avpipe_buftype_t,
	avp_stat C.avp_stat_t,
	stat_args unsafe.Pointer) error {

	var err error
	outHandler := h.getOutTable(int64(fd))
	if outHandler == nil {
		return fmt.Errorf("OutStat nil handler, fd=%d", int64(fd))
	}

	avType := getAVType(C.int(av_type))
	switch avp_stat {
	case C.out_stat_bytes_written:
		statArgs := *(*uint64)(stat_args)
		err = outHandler.Stat(avType, AV_OUT_STAT_BYTES_WRITTEN, &statArgs)
	case C.out_stat_encoding_end_pts:
		statArgs := *(*uint64)(stat_args)
		err = outHandler.Stat(avType, AV_OUT_STAT_ENCODING_END_PTS, &statArgs)
	case C.out_stat_frame_written:
		encodingFramesStats := (*C.encoding_frame_stats_t)(stat_args)
		statArgs := &EncodingFrameStats{
			TotalFramesWritten: int64(encodingFramesStats.total_frames_written),
			FramesWritten:      int64(encodingFramesStats.frames_written),
		}
		err = outHandler.Stat(avType, AV_OUT_STAT_FRAME_WRITTEN, statArgs)
	}

	return err
}

//export CLog
func CLog(msg *C.char) C.int {
	m := C.GoString((*C.char)(unsafe.Pointer(msg)))
	log.Info(m)
	return C.int(0)
}

//export CDebug
func CDebug(msg *C.char) C.int {
	m := C.GoString((*C.char)(unsafe.Pointer(msg)))
	log.Debug(m)
	return C.int(len(m))
}

//export CInfo
func CInfo(msg *C.char) C.int {
	m := C.GoString((*C.char)(unsafe.Pointer(msg)))
	log.Info(m)
	return C.int(len(m))
}

//export CWarn
func CWarn(msg *C.char) C.int {
	m := C.GoString((*C.char)(unsafe.Pointer(msg)))
	log.Warn(m)
	return C.int(len(m))
}

//export CError
func CError(msg *C.char) C.int {
	m := C.GoString((*C.char)(unsafe.Pointer(msg)))
	log.Error(m)
	return C.int(len(m))
}

func SetCLoggers() {
	C.set_loggers()
}

// GetVersion ...
func Version() string {
	return C.GoString((*C.char)(unsafe.Pointer(C.avpipe_version())))
}

func getCParams(params *XcParams) (*C.xcparams_t, error) {
	extractImagesSize := len(params.ExtractImagesTs)

	// same field order as avpipe_xc.h
	cparams := &C.xcparams_t{
		url:                       C.CString(params.Url),
		format:                    C.CString(params.Format),
		start_time_ts:             C.int64_t(params.StartTimeTs),
		start_pts:                 C.int64_t(params.StartPts),
		duration_ts:               C.int64_t(params.DurationTs),
		start_segment_str:         C.CString(params.StartSegmentStr),
		video_bitrate:             C.int(params.VideoBitrate),
		audio_bitrate:             C.int(params.AudioBitrate),
		sample_rate:               C.int(params.SampleRate),
		crf_str:                   C.CString(params.CrfStr),
		preset:                    C.CString(params.Preset),
		rc_max_rate:               C.int(params.RcMaxRate),
		rc_buffer_size:            C.int(params.RcBufferSize),
		audio_seg_duration_ts:     C.int64_t(params.AudioSegDurationTs),
		video_seg_duration_ts:     C.int64_t(params.VideoSegDurationTs),
		seg_duration:              C.CString(params.SegDuration),
		start_fragment_index:      C.int(params.StartFragmentIndex),
		force_keyint:              C.int(params.ForceKeyInt),
		ecodec:                    C.CString(params.Ecodec),
		ecodec2:                   C.CString(params.Ecodec2),
		dcodec:                    C.CString(params.Dcodec),
		dcodec2:                   C.CString(params.Dcodec2),
		enc_height:                C.int(params.EncHeight),
		enc_width:                 C.int(params.EncWidth),
		crypt_iv:                  C.CString(params.CryptIV),
		crypt_key:                 C.CString(params.CryptKey),
		crypt_kid:                 C.CString(params.CryptKID),
		crypt_key_url:             C.CString(params.CryptKeyURL),
		crypt_scheme:              C.crypt_scheme_t(params.CryptScheme),
		xc_type:                   C.xc_type_t(params.XcType),
		watermark_text:            C.CString(params.WatermarkText),
		watermark_timecode:        C.CString(params.WatermarkTimecode),
		watermark_timecode_rate:   C.float(params.WatermarkTimecodeRate),
		watermark_xloc:            C.CString(params.WatermarkXLoc),
		watermark_yloc:            C.CString(params.WatermarkYLoc),
		watermark_relative_sz:     C.float(params.WatermarkRelativeSize),
		watermark_font_color:      C.CString(params.WatermarkFontColor),
		watermark_shadow:          C.int(0),
		watermark_shadow_color:    C.CString(params.WatermarkShadowColor),
		watermark_overlay:         C.CString(params.WatermarkOverlay),
		watermark_overlay_len:     C.int(params.WatermarkOverlayLen),
		watermark_overlay_type:    C.image_type(params.WatermarkOverlayType),
		n_audio:                   C.int(params.NumAudio),
		channel_layout:            C.int(params.ChannelLayout),
		stream_id:                 C.int(params.StreamId),
		bypass_transcoding:        C.int(0),
		seekable:                  C.int(0),
		max_cll:                   C.CString(params.MaxCLL),
		master_display:            C.CString(params.MasterDisplay),
		bitdepth:                  C.int(params.BitDepth),
		mux_spec:                  C.CString(params.MuxingSpec),
		sync_audio_to_stream_id:   C.int(params.SyncAudioToStreamId),
		gpu_index:                 C.int(params.GPUIndex),
		listen:                    C.int(0),
		connection_timeout:        C.int(params.ConnectionTimeout),
		filter_descriptor:         C.CString(params.FilterDescriptor),
		skip_decoding:             C.int(0),
		extract_image_interval_ts: C.int64_t(params.ExtractImageIntervalTs),
		extract_images_sz:         C.int(extractImagesSize),
<<<<<<< HEAD
		deinterlace_filter:        C.CString(params.DeinterlaceFilter),
=======
		video_time_base:           C.int(params.VideoTimeBase),
>>>>>>> 414a75b8

		// All boolean params are handled below
	}

	if params.BypassTranscoding {
		cparams.bypass_transcoding = C.int(1)
	}

	if params.Seekable {
		cparams.seekable = C.int(1)
	}

	if params.WatermarkShadow {
		cparams.watermark_shadow = C.int(1)
	}

	if params.ForceEqualFDuration {
		cparams.force_equal_fduration = C.int(1)
	}

	if params.AudioFillGap {
		cparams.audio_fill_gap = C.int(1)
	}

	if params.SkipDecoding {
		cparams.skip_decoding = C.int(1)
	}

	if params.Listen {
		cparams.listen = C.int(1)
	}

	if params.NumAudio > MaxAudioMux {
		return nil, fmt.Errorf("Invalid number of audio streams NumAudio=%d", params.NumAudio)
	}

	if params.DebugFrameLevel {
		cparams.debug_frame_level = C.int(1)
	}

	for i := 0; i < int(params.NumAudio); i++ {
		cparams.audio_index[i] = C.int(params.AudioIndex[i])
	}

	if extractImagesSize > 0 {
		C.init_extract_images((*C.xcparams_t)(unsafe.Pointer(cparams)),
			C.int(extractImagesSize))
		for i := 0; i < extractImagesSize; i++ {
			C.set_extract_images((*C.xcparams_t)(unsafe.Pointer(cparams)),
				C.int(i), C.int64_t(params.ExtractImagesTs[i]))
		}
	}

	return cparams, nil
}

// params: transcoding parameters
func Xc(params *XcParams) error {

	if params == nil {
		log.Error("Failed transcoding, params are not set.")
		return EAV_PARAM
	}

	// Convert XcParams to C.txparams_t
	cparams, err := getCParams(params)
	if err != nil {
		log.Error("Transcoding failed", err, "url", params.Url)
	}

	rc := C.xc((*C.xcparams_t)(unsafe.Pointer(cparams)))

	gMutex.Lock()
	defer gMutex.Unlock()
	delete(gURLInputOpeners, params.Url)
	delete(gURLOutputOpeners, params.Url)

	return avpipeError(rc)
}

func Mux(params *XcParams) error {
	if params == nil {
		log.Error("Failed muxing, params are not set")
		return EAV_PARAM
	}

	cparams, err := getCParams(params)
	if err != nil {
		log.Error("Muxing failed", err, "url", params.Url)
	}

	rc := C.mux((*C.xcparams_t)(unsafe.Pointer(cparams)))

	gMutex.Lock()
	defer gMutex.Unlock()
	delete(gURLInputOpeners, params.Url)
	delete(gURLOutputOpeners, params.Url)

	return avpipeError(rc)

}

func ChannelLayoutName(nbChannels, channelLayout int) string {
	channelName := C.avpipe_channel_name(C.int(nbChannels), C.int(channelLayout))
	if unsafe.Pointer(channelName) != C.NULL {
		channelLayoutName := C.GoString((*C.char)(unsafe.Pointer(channelName)))
		return channelLayoutName
	}

	return ""
}

func ChannelLayout(name string) int {
	channelLayout := C.av_get_channel_layout(C.CString(name))
	return int(channelLayout)
}

func GetPixelFormatName(pixFmt int) string {
	pName := C.get_pix_fmt_name(C.int(pixFmt))
	if unsafe.Pointer(pName) != C.NULL {
		pixelFormatName := C.GoString((*C.char)(unsafe.Pointer(pName)))
		return pixelFormatName
	}

	return ""
}

func GetProfileName(codecId int, profile int) string {
	pName := C.get_profile_name(C.int(codecId), C.int(profile))
	if unsafe.Pointer(pName) != C.NULL {
		profileName := C.GoString((*C.char)(unsafe.Pointer(pName)))
		return profileName
	}

	return ""
}

func Probe(params *XcParams) (*ProbeInfo, error) {
	var cprobe *C.xcprobe_t
	var n_streams C.int

	if params == nil {
		log.Error("Failed probing, params are not set.")
		return nil, EAV_PARAM
	}

	cparams, err := getCParams(params)
	if err != nil {
		log.Error("Probing failed", err, "url", params.Url)
	}

	rc := C.probe((*C.xcparams_t)(unsafe.Pointer(cparams)), (**C.xcprobe_t)(unsafe.Pointer(&cprobe)), (*C.int)(unsafe.Pointer(&n_streams)))
	if int(rc) != 0 {
		return nil, avpipeError(rc)
	}

	probeInfo := &ProbeInfo{}
	probeInfo.StreamInfo = make([]StreamInfo, int(n_streams))
	probeArray := (*[1 << 10]C.stream_info_t)(unsafe.Pointer(cprobe.stream_info))
	for i := 0; i < int(n_streams); i++ {
		probeInfo.StreamInfo[i].StreamIndex = int(probeArray[i].stream_index)
		probeInfo.StreamInfo[i].StreamId = int32(probeArray[i].stream_id)
		probeInfo.StreamInfo[i].CodecType = AVMediaTypeNames[AVMediaType(probeArray[i].codec_type)]
		probeInfo.StreamInfo[i].CodecID = int(probeArray[i].codec_id)
		probeInfo.StreamInfo[i].CodecName = C.GoString((*C.char)(unsafe.Pointer(&probeArray[i].codec_name)))
		probeInfo.StreamInfo[i].DurationTs = int64(probeArray[i].duration_ts)
		probeInfo.StreamInfo[i].TimeBase = big.NewRat(int64(probeArray[i].time_base.num), int64(probeArray[i].time_base.den))
		probeInfo.StreamInfo[i].NBFrames = int64(probeArray[i].nb_frames)
		probeInfo.StreamInfo[i].StartTime = int64(probeArray[i].start_time)
		if int64(probeArray[i].avg_frame_rate.den) != 0 {
			probeInfo.StreamInfo[i].AvgFrameRate = big.NewRat(int64(probeArray[i].avg_frame_rate.num), int64(probeArray[i].avg_frame_rate.den))
		} else {
			probeInfo.StreamInfo[i].AvgFrameRate = big.NewRat(int64(probeArray[i].avg_frame_rate.num), int64(1))
		}
		if int64(probeArray[i].frame_rate.den) != 0 {
			probeInfo.StreamInfo[i].FrameRate = big.NewRat(int64(probeArray[i].frame_rate.num), int64(probeArray[i].frame_rate.den))
		} else {
			probeInfo.StreamInfo[i].FrameRate = big.NewRat(int64(probeArray[i].frame_rate.num), int64(1))
		}
		probeInfo.StreamInfo[i].SampleRate = int(probeArray[i].sample_rate)
		probeInfo.StreamInfo[i].Channels = int(probeArray[i].channels)
		probeInfo.StreamInfo[i].ChannelLayout = int(probeArray[i].channel_layout)
		probeInfo.StreamInfo[i].TicksPerFrame = int(probeArray[i].ticks_per_frame)
		probeInfo.StreamInfo[i].BitRate = int64(probeArray[i].bit_rate)
		if probeArray[i].has_b_frames > 0 {
			probeInfo.StreamInfo[i].Has_B_Frames = true
		} else {
			probeInfo.StreamInfo[i].Has_B_Frames = false
		}
		probeInfo.StreamInfo[i].Width = int(probeArray[i].width)
		probeInfo.StreamInfo[i].Height = int(probeArray[i].height)
		probeInfo.StreamInfo[i].PixFmt = int(probeArray[i].pix_fmt)
		if int64(probeArray[i].sample_aspect_ratio.den) != 0 {
			probeInfo.StreamInfo[i].SampleAspectRatio = big.NewRat(int64(probeArray[i].sample_aspect_ratio.num), int64(probeArray[i].sample_aspect_ratio.den))
		} else {
			probeInfo.StreamInfo[i].SampleAspectRatio = big.NewRat(int64(probeArray[i].sample_aspect_ratio.num), int64(1))
		}
		if int64(probeArray[i].display_aspect_ratio.den) != 0 {
			probeInfo.StreamInfo[i].DisplayAspectRatio = big.NewRat(int64(probeArray[i].display_aspect_ratio.num), int64(probeArray[i].display_aspect_ratio.den))
		} else {
			probeInfo.StreamInfo[i].DisplayAspectRatio = big.NewRat(int64(probeArray[i].display_aspect_ratio.num), int64(1))
		}
		probeInfo.StreamInfo[i].FieldOrder = AVFieldOrderNames[AVFieldOrder(probeArray[i].field_order)]
		probeInfo.StreamInfo[i].Profile = int(probeArray[i].profile)
		probeInfo.StreamInfo[i].Level = int(probeArray[i].level)
	}

	probeInfo.ContainerInfo.FormatName = C.GoString((*C.char)(unsafe.Pointer(cprobe.container_info.format_name)))
	probeInfo.ContainerInfo.Duration = float64(cprobe.container_info.duration)

	C.free(unsafe.Pointer(cprobe.stream_info))
	C.free(unsafe.Pointer(cprobe))

	gMutex.Lock()
	defer gMutex.Unlock()
	delete(gURLInputOpeners, params.Url)
	delete(gURLOutputOpeners, params.Url)

	return probeInfo, nil
}

// Returns a handle and error (if there is any error)
// In case of error the handle would be zero
func XcInit(params *XcParams) (int32, error) {
	// Convert XcParams to C.txparams_t
	if params == nil {
		log.Error("Failed transcoding, params are not set.")
		return -1, EAV_PARAM
	}

	cparams, err := getCParams(params)
	if err != nil {
		log.Error("Initializing transcoder failed", err, "url", params.Url)
	}

	var handle C.int32_t
	rc := C.xc_init((*C.xcparams_t)(unsafe.Pointer(cparams)), (*C.int32_t)(unsafe.Pointer(&handle)))
	if rc != C.eav_success {
		return -1, avpipeError(rc)
	}

	return int32(handle), nil
}

func XcRun(handle int32) error {
	if handle < 0 {
		return EAV_BAD_HANDLE
	}
	rc := C.xc_run(C.int32_t(handle))
	if rc == 0 {
		return nil
	}

	return avpipeError(rc)
}

func XcCancel(handle int32) error {
	rc := C.xc_cancel(C.int32_t(handle))
	if rc == 0 {
		return nil
	}

	return EAV_CANCEL_FAILED
}

// StreamInfoAsArray builds an array where each stream is at its corresponsing index
// by filling in non-existing index positions with codec type "unknown"
func StreamInfoAsArray(s []StreamInfo) []StreamInfo {
	maxIdx := 0
	for _, v := range s {
		if v.StreamIndex > maxIdx {
			maxIdx = v.StreamIndex
		}
	}
	a := make([]StreamInfo, maxIdx+1)
	for i, _ := range a {
		a[i].StreamIndex = i
		a[i].CodecType = AVMediaTypeNames[AVMediaType(AVMEDIA_TYPE_UNKNOWN)]
	}
	for _, v := range s {
		a[v.StreamIndex] = v
	}
	return a
}

func H264GuessLevel(profile int, bitrate int64, framerate, width, height int) int {
	level := C.avpipe_h264_guess_level(
		C.int(profile),
		C.int64_t(bitrate),
		C.int(framerate),
		C.int(width),
		C.int(height))

	return int(level)
}

func H264GuessProfile(bitdepth, width, height int) int {
	profile := C.avpipe_h264_guess_profile(
		C.int(bitdepth),
		C.int(width),
		C.int(height))

	return int(profile)
}<|MERGE_RESOLUTION|>--- conflicted
+++ resolved
@@ -1236,11 +1236,8 @@
 		skip_decoding:             C.int(0),
 		extract_image_interval_ts: C.int64_t(params.ExtractImageIntervalTs),
 		extract_images_sz:         C.int(extractImagesSize),
-<<<<<<< HEAD
 		deinterlace_filter:        C.CString(params.DeinterlaceFilter),
-=======
 		video_time_base:           C.int(params.VideoTimeBase),
->>>>>>> 414a75b8
 
 		// All boolean params are handled below
 	}
