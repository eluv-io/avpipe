/*
Package avpipe has four main interfaces that has to be implemented by the client code:

 1. InputOpener: is the input factory interface that needs an implementation to generate an InputHandler.

 2. InputHandler: is the input handler with Read/Seek/Size/Close methods. An implementation of this
    interface is needed by ffmpeg to process input streams properly.

 3. OutputOpener: is the output factory interface that needs an implementation to generate an OutputHandler.

 4. OutputHandler: is the output handler with Write/Seek/Close methods. An implementation of this
    interface is needed by ffmpeg to write encoded streams properly.
*/
package avpipe

// #cgo pkg-config: libavcodec
// #cgo pkg-config: libavfilter
// #cgo pkg-config: libavformat
// #cgo pkg-config: libavutil
// #cgo pkg-config: libswresample
// #cgo pkg-config: libavresample
// #cgo pkg-config: libavdevice
// #cgo pkg-config: libswscale
// #cgo pkg-config: libavutil
// #cgo pkg-config: libpostproc
// #cgo netint pkg-config: xcoder
// #cgo pkg-config: srt
// #cgo CFLAGS: -I${SRCDIR}/libavpipe/include
// #cgo CFLAGS: -I${SRCDIR}/utils/include
// #cgo LDFLAGS: -L${SRCDIR}
// #cgo linux LDFLAGS: -Wl,-rpath,$ORIGIN/../lib

// #include <string.h>
// #include <stdlib.h>
// #include "avpipe_xc.h"
// #include "avpipe.h"
// #include "elv_log.h"
import "C"
import (
	"encoding/json"
	"fmt"
	"io"
	"math/big"
	"sync"
	"unsafe"

	elog "github.com/eluv-io/log-go"
)

var log = elog.Get("/eluvio/avpipe")

const traceIo bool = false

// AVType ...
type AVType int

const (
	// Unknown 0
	Unknown AVType = iota
	// DASHManifest 1
	DASHManifest
	// DASHVideoInit 2
	DASHVideoInit
	// DASHVideoSegment 3
	DASHVideoSegment
	// DASHAudioInit 4
	DASHAudioInit
	// DASHAudioSegment 5
	DASHAudioSegment
	// HLSMasterM3U 6
	HLSMasterM3U
	// HLSVideoM3U 7
	HLSVideoM3U
	// HLSAudioM3U 8
	HLSAudioM3U
	// AES128Key 9
	AES128Key
	// MP4Stream 10
	MP4Stream
	// FMP4Stream 11 (Fragmented MP4)
	FMP4Stream
	// MP4Segment 12
	MP4Segment
	// FMP4VideoSegment 13
	FMP4VideoSegment
	// FMP4AudioSegment 14
	FMP4AudioSegment
	// MuxSegment 15
	MuxSegment
	// FrameImage 16
	FrameImage
)

// This is corresponding to AV_NOPTS_VALUE
const AvNoPtsValue = uint64(C.uint64_t(0x8000000000000000))

type XcType int

const (
	XcNone             XcType = iota
	XcVideo                   = 1
	XcAudio                   = 2
	XcAll                     = 3  // XcAudio | XcVideo
	XcAudioMerge              = 6  // XcAudio | 0x04
	XcAudioJoin               = 10 // XcAudio | 0x08
	XcAudioPan                = 18 // XcAudio | 0x10
	XcMux                     = 32
	XcExtractImages           = 65  // XcVideo | 2^6
	XcExtractAllImages        = 129 // XcVideo | 2^7
	Xcprobe                   = 256
)

type XcProfile int

const (
	XcProfileNone         XcProfile = iota
	XcProfileH264BaseLine           = C.FF_PROFILE_H264_BASELINE // 66
	XcProfileH264Heigh              = C.FF_PROFILE_H264_HIGH     // 100
	XcProfileH264Heigh10            = C.FF_PROFILE_H264_HIGH_10  // 110
)

type SeekReadWriteCloser interface {
	io.Seeker
	io.Reader
	io.Writer
	io.Closer
}

func XcTypeFromString(xcTypeStr string) XcType {
	var xcType XcType
	switch xcTypeStr {
	case "all":
		xcType = XcAll
	case "video":
		xcType = XcVideo
	case "audio":
		xcType = XcAudio
	case "audio-join":
		xcType = XcAudioJoin
	case "audio-merge":
		xcType = XcAudioMerge
	case "audio-pan":
		xcType = XcAudioPan
	case "mux":
		xcType = XcMux
	case "extract-images":
		xcType = XcExtractImages
	case "extract-all-images":
		xcType = XcExtractAllImages
	default:
		xcType = XcNone
	}

	return xcType
}

type ImageType int

const (
	UnknownImage = iota
	PngImage
	JpgImage
	GifImage
)

// CryptScheme is the content encryption scheme
type CryptScheme int

const (
	// CryptNone - clear
	CryptNone CryptScheme = iota
	// CryptAES128 - AES-128
	CryptAES128
	// CryptCENC - CENC AES-CTR
	CryptCENC
	// CryptCBC1 - CENC AES-CBC
	CryptCBC1
	// CryptCENS - CENC AES-CTR Pattern
	CryptCENS
	// CryptCBCS - CENC AES-CBC Pattern
	CryptCBCS
)

const MaxAudioMux = C.MAX_STREAMS

// XcParams should match with txparams_t in avpipe_xc.h
type XcParams struct {
	Url                    string      `json:"url"`
	BypassTranscoding      bool        `json:"bypass,omitempty"`
	Format                 string      `json:"format,omitempty"`
	StartTimeTs            int64       `json:"start_time_ts,omitempty"`
	StartPts               int64       `json:"start_pts,omitempty"` // Start PTS for output
	DurationTs             int64       `json:"duration_ts,omitempty"`
	StartSegmentStr        string      `json:"start_segment_str,omitempty"`
	VideoBitrate           int32       `json:"video_bitrate,omitempty"`
	AudioBitrate           int32       `json:"audio_bitrate,omitempty"`
	SampleRate             int32       `json:"sample_rate,omitempty"` // Audio sampling rate
	RcMaxRate              int32       `json:"rc_max_rate,omitempty"`
	RcBufferSize           int32       `json:"rc_buffer_size,omitempty"`
	CrfStr                 string      `json:"crf_str,omitempty"`
	Preset                 string      `json:"preset,omitempty"`
	AudioSegDurationTs     int64       `json:"audio_seg_duration_ts,omitempty"`
	VideoSegDurationTs     int64       `json:"video_seg_duration_ts,omitempty"`
	SegDuration            string      `json:"seg_duration,omitempty"`
	StartFragmentIndex     int32       `json:"start_fragment_index,omitempty"`
	ForceKeyInt            int32       `json:"force_keyint,omitempty"`
	Ecodec                 string      `json:"ecodec,omitempty"`    // Video encoder
	Ecodec2                string      `json:"ecodec2,omitempty"`   // Audio encoder
	Dcodec                 string      `json:"dcodec,omitempty"`    // Video decoder
	Dcodec2                string      `json:"dcodec2,omitempty"`   // Audio decoder
	GPUIndex               int32       `json:"gpu_index,omitempty"` // GPU index if encoder/decoder is GPU (nvidia)
	EncHeight              int32       `json:"enc_height,omitempty"`
	EncWidth               int32       `json:"enc_width,omitempty"`
	CryptIV                string      `json:"crypt_iv,omitempty"`
	CryptKey               string      `json:"crypt_key,omitempty"`
	CryptKID               string      `json:"crypt_kid,omitempty"`
	CryptKeyURL            string      `json:"crypt_key_url,omitempty"`
	CryptScheme            CryptScheme `json:"crypt_scheme,omitempty"`
	XcType                 XcType      `json:"xc_type,omitempty"`
	Seekable               bool        `json:"seekable,omitempty"`
	WatermarkText          string      `json:"watermark_text,omitempty"`
	WatermarkTimecode      string      `json:"watermark_timecode,omitempty"`
	WatermarkTimecodeRate  float32     `json:"watermark_timecode_rate,omitempty"`
	WatermarkXLoc          string      `json:"watermark_xloc,omitempty"`
	WatermarkYLoc          string      `json:"watermark_yloc,omitempty"`
	WatermarkRelativeSize  float32     `json:"watermark_relative_size,omitempty"`
	WatermarkFontColor     string      `json:"watermark_font_color,omitempty"`
	WatermarkShadow        bool        `json:"watermark_shadow,omitempty"`
	WatermarkShadowColor   string      `json:"watermark_shadow_color,omitempty"`
	WatermarkOverlay       string      `json:"watermark_overlay,omitempty"`      // Buffer containing overlay image
	WatermarkOverlayLen    int         `json:"watermark_overlay_len,omitempty"`  // Length of overlay image
	WatermarkOverlayType   ImageType   `json:"watermark_overlay_type,omitempty"` // Type of overlay image (i.e PngImage, ...)
	StreamId               int32       `json:"stream_id"`                        // Specify stream by ID (instead of index)
	AudioIndex             []int32     `json:"audio_index"`                      // the length of this is equal to the number of audios
	ChannelLayout          int         `json:"channel_layout"`                   // Audio channel layout
	MaxCLL                 string      `json:"max_cll,omitempty"`
	MasterDisplay          string      `json:"master_display,omitempty"`
	BitDepth               int32       `json:"bitdepth,omitempty"`
	SyncAudioToStreamId    int         `json:"sync_audio_to_stream_id"`
	ForceEqualFDuration    bool        `json:"force_equal_frame_duration,omitempty"`
	MuxingSpec             string      `json:"muxing_spec,omitempty"`
	Listen                 bool        `json:"listen"`
	ConnectionTimeout      int         `json:"connection_timeout"`
	FilterDescriptor       string      `json:"filter_descriptor"`
	SkipDecoding           bool        `json:"skip_decoding"`
	DebugFrameLevel        bool        `json:"debug_frame_level"`
	ExtractImageIntervalTs int64       `json:"extract_image_interval_ts,omitempty"`
	ExtractImagesTs        []int64     `json:"extract_images_ts,omitempty"`
	VideoTimeBase          int         `json:"video_time_base"`
	VideoFrameDurationTs   int         `json:"video_frame_duration_ts"`
	Rotate                 int         `json:"rotate"`
<<<<<<< HEAD
	Deinterlace            int         `json:"deinterlace"`
=======
	Profile                string      `json:"profile"`
	Level                  int         `json:"level"`
>>>>>>> 3da2e43f
}

// NewXcParams initializes a XcParams struct with unset/default values
func NewXcParams() *XcParams {
	return &XcParams{
		AudioBitrate:           128000,
		AudioSegDurationTs:     -1,
		BitDepth:               8,
		CrfStr:                 "23",
		DurationTs:             -1,
		Ecodec:                 "libx264",
		Ecodec2:                "aac",
		EncHeight:              -1,
		EncWidth:               -1,
		ExtractImageIntervalTs: -1,
		GPUIndex:               -1,
		SampleRate:             -1,
		SegDuration:            "30",
		StartFragmentIndex:     1,
		StartSegmentStr:        "1",
		StreamId:               -1,
		SyncAudioToStreamId:    -1,
		VideoBitrate:           -1,
		VideoSegDurationTs:     -1,
		WatermarkFontColor:     "white",
		WatermarkOverlayType:   JpgImage,
		WatermarkRelativeSize:  0.05,
		WatermarkShadow:        false,
		WatermarkShadowColor:   "black",
		WatermarkTimecodeRate:  -1,
		WatermarkXLoc:          "W*0.05",
		WatermarkYLoc:          "H*0.9",
	}
}

// Custom unmarshalJSON for XcParams to make things backwards compatible with prior serialization
//
// Explanations of backwards compatible serializations:
//  1. NEW: The number of audios is specified by the length of the `AudioIndex` slice.
//     OLD: The number of audios was specified by a larger `AudioIndex` array and a `n_audio` field specifying the number.
//     CONVERSION: If a `n_audio` field exists, the `AudioIndex` slice is shortened to be that length.
func (p *XcParams) UnmarshalJSON(data []byte) error {
	// The alias does not have the problematic unmarshal JSON that makes embedding XcParams into xcParamsDecoder bad
	type xcpAlias XcParams

	type xcParamsDecoder struct {
		xcpAlias
		NumAudio int32 `json:"n_audio"`
	}

	var xcpd xcParamsDecoder
	xcpd.xcpAlias = xcpAlias(*p)
	if err := json.Unmarshal(data, &xcpd); err != nil {
		return err
	}

	*p = XcParams(xcpd.xcpAlias)

	if xcpd.NumAudio != 0 && len(p.AudioIndex) > int(xcpd.NumAudio) {
		p.AudioIndex = p.AudioIndex[:xcpd.NumAudio]
	}

	return nil
}

func (p *XcParams) UnmarshalMap(m map[string]interface{}) error {
	// Pass through JSON unmarshalling for centralization of unmarshalling
	b, err := json.Marshal(m)
	if err != nil {
		return err
	}
	return p.UnmarshalJSON(b)
}

type AVMediaType int

const (
	AVMEDIA_TYPE_UNKNOWN    = -1
	AVMEDIA_TYPE_VIDEO      = 0
	AVMEDIA_TYPE_AUDIO      = 1
	AVMEDIA_TYPE_DATA       = 2 ///< Opaque data information usually continuous
	AVMEDIA_TYPE_SUBTITLE   = 3
	AVMEDIA_TYPE_ATTACHMENT = 4 ///< Opaque data information usually sparse
	AVMEDIA_TYPE_NB         = 5
)

var AVMediaTypeNames = map[AVMediaType]string{
	AVMEDIA_TYPE_UNKNOWN:    "unknown",
	AVMEDIA_TYPE_VIDEO:      "video",
	AVMEDIA_TYPE_AUDIO:      "audio",
	AVMEDIA_TYPE_DATA:       "data",
	AVMEDIA_TYPE_SUBTITLE:   "subtitle",
	AVMEDIA_TYPE_ATTACHMENT: "attachment",
	AVMEDIA_TYPE_NB:         "nb",
}

type AVFieldOrder int

const (
	AV_FIELD_UNKNOWN     = 0
	AV_FIELD_PROGRESSIVE = 1
	AV_FIELD_TT          = 2 //< Top coded_first, top displayed first
	AV_FIELD_BB          = 3 //< Bottom coded first, bottom displayed first
	AV_FIELD_TB          = 4 //< Top coded first, bottom displayed first
	AV_FIELD_BT          = 5 //< Bottom coded first, top displayed first
)

var AVFieldOrderNames = map[AVFieldOrder]string{
	AV_FIELD_UNKNOWN:     "",
	AV_FIELD_PROGRESSIVE: "progressive",
	AV_FIELD_TT:          "tt",
	AV_FIELD_BB:          "bb",
	AV_FIELD_TB:          "tb",
	AV_FIELD_BT:          "bt",
}

type AVStatType int

const (
	AV_IN_STAT_BYTES_READ               = 1
	AV_IN_STAT_AUDIO_FRAME_READ         = 2
	AV_IN_STAT_VIDEO_FRAME_READ         = 4
	AV_IN_STAT_DECODING_AUDIO_START_PTS = 8
	AV_IN_STAT_DECODING_VIDEO_START_PTS = 16
	AV_OUT_STAT_BYTES_WRITTEN           = 32
	AV_OUT_STAT_FRAME_WRITTEN           = 64
	AV_IN_STAT_FIRST_KEYFRAME_PTS       = 128
	AV_OUT_STAT_ENCODING_END_PTS        = 256
	AV_IN_STAT_DATA_SCTE35              = 512
)

type SideDataDisplayMatrix struct {
	Type       string  `json:"side_data_type"`
	Rotation   float64 `json:"rotation"`
	RotationCw float64 `json:"rotation_cw"`
}

type StreamInfo struct {
	StreamIndex        int               `json:"stream_index"`
	StreamId           int32             `json:"stream_id"`
	CodecType          string            `json:"codec_type"`
	CodecID            int               `json:"codec_id,omitempty"`
	CodecName          string            `json:"codec_name,omitempty"`
	DurationTs         int64             `json:"duration_ts,omitempty"`
	TimeBase           *big.Rat          `json:"time_base,omitempty"`
	NBFrames           int64             `json:"nb_frames,omitempty"`
	StartTime          int64             `json:"start_time"` // in TS unit
	AvgFrameRate       *big.Rat          `json:"avg_frame_rate,omitempty"`
	FrameRate          *big.Rat          `json:"frame_rate,omitempty"`
	SampleRate         int               `json:"sample_rate,omitempty"`
	Channels           int               `json:"channels,omitempty"`
	ChannelLayout      int               `json:"channel_layout,omitempty"`
	TicksPerFrame      int               `json:"ticks_per_frame,omitempty"`
	BitRate            int64             `json:"bit_rate,omitempty"`
	Has_B_Frames       bool              `json:"has_b_frame"`
	Width              int               `json:"width,omitempty"`  // Video only
	Height             int               `json:"height,omitempty"` // Video only
	PixFmt             int               `json:"pix_fmt"`          // Video only, it matches with enum AVPixelFormat in FFmpeg
	SampleAspectRatio  *big.Rat          `json:"sample_aspect_ratio,omitempty"`
	DisplayAspectRatio *big.Rat          `json:"display_aspect_ratio,omitempty"`
	FieldOrder         string            `json:"field_order,omitempty"`
	Profile            int               `json:"profile,omitempty"`
	Level              int               `json:"level,omitempty"`
	SideData           []interface{}     `json:"side_data,omitempty"`
	Tags               map[string]string `json:"tags,omitempty"`
}

type ContainerInfo struct {
	Duration   float64 `json:"duration"`
	FormatName string  `json:"format_name"`
}

// PENDING: use legacy_imf_dash_extract/media.Probe?
type ProbeInfo struct {
	ContainerInfo ContainerInfo `json:"format"`
	StreamInfo    []StreamInfo  `json:"streams"`
}

// IOHandler defines handlers that will be called from the C interface functions
type IOHandler interface {
	InReader(buf []byte) (int, error)
	InSeeker(offset C.int64_t, whence C.int) error
	InCloser() error
	InStat(stream_index C.int, avp_stat C.avp_stat_t, stat_args *C.void) error
	OutWriter(fd C.int, buf []byte) (int, error)
	OutSeeker(fd C.int, offset C.int64_t, whence C.int) (int64, error)
	OutCloser(fd C.int) error
	OutStat(stream_index C.int, avp_stat C.avp_stat_t, stat_args *C.void) error
}

type InputOpener interface {
	// fd determines uniquely opening input.
	// url determines input string for transcoding
	Open(fd int64, url string) (InputHandler, error)
}

type InputHandler interface {
	// Reads from input stream into buf.
	// Returns (0, nil) to indicate EOF.
	Read(buf []byte) (int, error)

	// Seeks to specific offset of the input.
	Seek(offset int64, whence int) (int64, error)

	// Closes the input.
	Close() error

	// Returns the size of input, if the size is not known returns 0 or -1.
	Size() int64

	// Reports some stats
	Stat(streamIndex int, statType AVStatType, statArgs interface{}) error
}

type OutputOpener interface {
	// h determines uniquely opening input.
	// fd determines uniquely opening output.
	Open(h, fd int64, stream_index, seg_index int, pts int64, out_type AVType) (OutputHandler, error)
}

type MuxOutputOpener interface {
	// url and fd determines uniquely opening output.
	Open(url string, fd int64, out_type AVType) (OutputHandler, error)
}

type OutputHandler interface {
	// Writes encoded stream to the output.
	Write(buf []byte) (int, error)

	// Seeks to specific offset of the output.
	Seek(offset int64, whence int) (int64, error)

	// Closes the output.
	Close() error

	// Reports some stats
	Stat(streamIndex int, avType AVType, statType AVStatType, statArgs interface{}) error
}

// Implement IOHandler
type ioHandler struct {
	input    InputHandler // Input file
	mutex    *sync.Mutex
	outTable map[int64]OutputHandler // Map of integer handle to output interfaces
}

// Global table of handlers
var gHandlers map[int64]*ioHandler = make(map[int64]*ioHandler)
var gMuxHandlers map[int64]OutputHandler = make(map[int64]OutputHandler)
var gURLInputOpeners map[string]InputOpener = make(map[string]InputOpener)             // Keeps InputOpener for specific URL
var gURLOutputOpeners map[string]OutputOpener = make(map[string]OutputOpener)          // Keeps OutputOpener for specific URL
var gURLMuxOutputOpeners map[string]MuxOutputOpener = make(map[string]MuxOutputOpener) // Keeps MuxOutputOpener for specific URL
var gURLOutputOpenersByHandler map[int64]OutputOpener = make(map[int64]OutputOpener)   // Keeps OutputOpener for specific URL
var gHandleNum int64
var gFd int64
var gMutex sync.Mutex
var gInputOpener InputOpener
var gOutputOpener OutputOpener
var gMuxOutputOpener MuxOutputOpener

// This is used to set global input/output opener for avpipe
// If there is no specific input/output opener for a URL, the global
// input/output opener will be used.
func InitIOHandler(inputOpener InputOpener, outputOpener OutputOpener) {
	gInputOpener = inputOpener
	gOutputOpener = outputOpener
}

// Sets the global handlers for muxing (similar to InitIOHandler for transcoding)
func InitMuxIOHandler(inputOpener InputOpener, muxOutputOpener MuxOutputOpener) {
	gInputOpener = inputOpener
	gMuxOutputOpener = muxOutputOpener
}

// This is used to set input/output opener specific to a URL.
// The input/output opener set by this function, is only valid for the URL and will be unset after
// Xc() or Probe() is complete.
func InitUrlIOHandler(url string, inputOpener InputOpener, outputOpener OutputOpener) {
	if inputOpener != nil {
		gMutex.Lock()
		gURLInputOpeners[url] = inputOpener
		gMutex.Unlock()
	}

	if outputOpener != nil {
		gMutex.Lock()
		gURLOutputOpeners[url] = outputOpener
		gMutex.Unlock()
	}
}

// Sets specific IO handler for muxing a url/file (similar to InitUrlIOHandler)
func InitUrlMuxIOHandler(url string, inputOpener InputOpener, muxOutputOpener MuxOutputOpener) {
	if inputOpener != nil {
		gMutex.Lock()
		gURLInputOpeners[url] = inputOpener
		gMutex.Unlock()
	}

	if muxOutputOpener != nil {
		gMutex.Lock()
		gURLMuxOutputOpeners[url] = muxOutputOpener
		gMutex.Unlock()
	}
	log.Debug("InitUrlMuxIOHandler", "url", url, "urlInputOpener", inputOpener == nil, "urlOutputOpener", muxOutputOpener == nil)
}

func getInputOpener(url string) InputOpener {
	gMutex.Lock()
	defer gMutex.Unlock()
	if inputOpener, ok := gURLInputOpeners[url]; ok {
		return inputOpener
	}

	return gInputOpener
}

func getOutputOpener(url string) OutputOpener {
	gMutex.Lock()
	defer gMutex.Unlock()
	if outputOpener, ok := gURLOutputOpeners[url]; ok {
		return outputOpener
	}

	return gOutputOpener
}

func getMuxOutputOpener(url string) MuxOutputOpener {
	log.Debug("getMuxOutputOpener", "url", url)
	gMutex.Lock()
	defer gMutex.Unlock()
	if muxOutputOpener, ok := gURLMuxOutputOpeners[url]; ok {
		return muxOutputOpener
	}

	return gMuxOutputOpener
}

func putMuxOutputOpener(fd int64, muxOutputHandler OutputHandler) {
	gMutex.Lock()
	gMuxHandlers[fd] = muxOutputHandler
	gMutex.Unlock()
}

func getOutputOpenerByHandler(h int64) OutputOpener {
	gMutex.Lock()
	defer gMutex.Unlock()
	if outputOpener, ok := gURLOutputOpenersByHandler[h]; ok {
		return outputOpener
	}

	return gOutputOpener
}

//export AVPipeOpenInput
func AVPipeOpenInput(url *C.char, size *C.int64_t) C.int64_t {
	filename := C.GoString((*C.char)(unsafe.Pointer(url)))
	urlInputOpener := getInputOpener(filename)
	urlOutputOpener := getOutputOpener(filename)

	if urlInputOpener == nil || urlOutputOpener == nil {
		log.Error("Input or output opener(s) are not set", "urlInputOpener", urlInputOpener, "urlOutputOpener", urlOutputOpener)
		return C.int64_t(-1)
	}
	log.Debug("AVPipeOpenInput()", "url", filename)

	gMutex.Lock()
	gHandleNum++
	fd := gHandleNum
	gURLOutputOpenersByHandler[fd] = urlOutputOpener
	gMutex.Unlock()

	input, err := urlInputOpener.Open(fd, filename)
	if err != nil {
		return C.int64_t(-1)
	}

	*size = C.int64_t(input.Size())

	h := &ioHandler{input: input, outTable: make(map[int64]OutputHandler), mutex: &sync.Mutex{}}
	log.Debug("AVPipeOpenInput()", "url", filename, "size", *size, "fd", fd)

	gMutex.Lock()
	defer gMutex.Unlock()
	gHandlers[fd] = h
	return C.int64_t(fd)
}

//export AVPipeOpenMuxInput
func AVPipeOpenMuxInput(out_url, url *C.char, size *C.int64_t) C.int64_t {
	filename := C.GoString((*C.char)(unsafe.Pointer(url)))
	out_filename := C.GoString((*C.char)(unsafe.Pointer(out_url)))
	urlInputOpener := getInputOpener(out_filename)
	urlOutputOpener := getMuxOutputOpener(out_filename)

	log.Debug("AVPipeOpenMuxInput()", "url", filename, "out_filename", out_filename)

	if urlInputOpener == nil || urlOutputOpener == nil {
		log.Error("Input or output opener(s) are not set", "urlInputOpener", urlInputOpener, "urlOutputOpener", urlOutputOpener)
		return C.int64_t(-1)
	}

	gMutex.Lock()
	gHandleNum++
	fd := gHandleNum
	gMutex.Unlock()

	input, err := urlInputOpener.Open(fd, filename)
	if err != nil {
		return C.int64_t(-1)
	}

	*size = C.int64_t(input.Size())

	h := &ioHandler{input: input, outTable: make(map[int64]OutputHandler), mutex: &sync.Mutex{}}
	log.Debug("AVPipeOpenMuxInput()", "url", filename, "size", *size)

	gMutex.Lock()
	defer gMutex.Unlock()
	gHandlers[fd] = h
	return C.int64_t(fd)
}

//export AVPipeReadInput
func AVPipeReadInput(fd C.int64_t, buf *C.uint8_t, sz C.int) C.int {
	gMutex.Lock()
	h := gHandlers[int64(fd)]
	if h == nil {
		gMutex.Unlock()
		return C.int(-1)
	}
	gMutex.Unlock()

	if traceIo {
		log.Debug("AVPipeReadInput()", "fd", fd, "buf", buf, "sz", sz)
	}

	//gobuf := C.GoBytes(unsafe.Pointer(buf), sz)
	gobuf := make([]byte, sz)

	n, err := h.InReader(gobuf)
	if n > 0 {
		C.memcpy(unsafe.Pointer(buf), unsafe.Pointer(&gobuf[0]), C.size_t(n))
	}

	if err != nil {
		return C.int(-1)
	}

	return C.int(n)
}

func (h *ioHandler) InReader(buf []byte) (int, error) {
	n, err := h.input.Read(buf)

	if traceIo {
		log.Debug("InReader()", "buf_size", len(buf), "n", n, "error", err)
	}
	return n, err
}

//export AVPipeSeekInput
func AVPipeSeekInput(fd C.int64_t, offset C.int64_t, whence C.int) C.int64_t {
	gMutex.Lock()
	h := gHandlers[int64(fd)]
	if h == nil {
		gMutex.Unlock()
		return C.int64_t(-1)
	}
	gMutex.Unlock()
	if traceIo {
		log.Debug("AVPipeSeekInput()", "h", h)
	}

	n, err := h.InSeeker(offset, whence)
	if err != nil {
		return C.int64_t(-1)
	}
	return C.int64_t(n)
}

func (h *ioHandler) InSeeker(offset C.int64_t, whence C.int) (int64, error) {
	n, err := h.input.Seek(int64(offset), int(whence))
	log.Debug("InSeeker()", "offset", offset, "whence", whence, "n", n)
	return n, err
}

//export AVPipeCloseInput
func AVPipeCloseInput(fd C.int64_t) C.int {
	gMutex.Lock()
	h := gHandlers[int64(fd)]
	if h == nil {
		gMutex.Unlock()
		return C.int(-1)
	}
	err := h.InCloser()

	// Remove the handler from global table
	delete(gHandlers, int64(fd))
	delete(gURLOutputOpenersByHandler, int64(fd))
	gMutex.Unlock()
	if err != nil {
		return C.int(-1)
	}

	log.Debug("AVPipeCloseInput()", "fd", fd)

	return C.int(0)
}

func (h *ioHandler) InCloser() error {
	err := h.input.Close()
	log.Debug("InCloser()", "error", err)
	return err
}

//export AVPipeStatInput
func AVPipeStatInput(fd C.int64_t, stream_index C.int, avp_stat C.avp_stat_t, stat_args unsafe.Pointer) C.int {
	gMutex.Lock()
	h := gHandlers[int64(fd)]
	if h == nil {
		gMutex.Unlock()
		return C.int(-1)
	}
	gMutex.Unlock()

	err := h.InStat(stream_index, avp_stat, stat_args)
	if err != nil {
		return C.int(-1)
	}

	return C.int(0)
}

func (h *ioHandler) InStat(stream_index C.int, avp_stat C.avp_stat_t, stat_args unsafe.Pointer) error {
	var err error

	streamIndex := (int)(stream_index)
	switch avp_stat {
	case C.in_stat_bytes_read:
		statArgs := *(*uint64)(stat_args)
		err = h.input.Stat(streamIndex, AV_IN_STAT_BYTES_READ, &statArgs)
	case C.in_stat_decoding_audio_start_pts:
		statArgs := *(*uint64)(stat_args)
		err = h.input.Stat(streamIndex, AV_IN_STAT_DECODING_AUDIO_START_PTS, &statArgs)
	case C.in_stat_decoding_video_start_pts:
		statArgs := *(*uint64)(stat_args)
		err = h.input.Stat(streamIndex, AV_IN_STAT_DECODING_VIDEO_START_PTS, &statArgs)
	case C.in_stat_audio_frame_read:
		statArgs := *(*uint64)(stat_args)
		err = h.input.Stat(streamIndex, AV_IN_STAT_AUDIO_FRAME_READ, &statArgs)
	case C.in_stat_video_frame_read:
		statArgs := *(*uint64)(stat_args)
		err = h.input.Stat(streamIndex, AV_IN_STAT_VIDEO_FRAME_READ, &statArgs)
	case C.in_stat_first_keyframe_pts:
		statArgs := *(*uint64)(stat_args)
		err = h.input.Stat(streamIndex, AV_IN_STAT_FIRST_KEYFRAME_PTS, &statArgs)
	case C.in_stat_data_scte35:
		statArgs := C.GoString((*C.char)(stat_args))
		err = h.input.Stat(streamIndex, AV_IN_STAT_DATA_SCTE35, statArgs)
	}

	return err
}

func (h *ioHandler) putOutTable(fd int64, outHandler OutputHandler) {
	h.mutex.Lock()
	defer h.mutex.Unlock()

	if outHandler != nil {
		h.outTable[fd] = outHandler
	} else {
		delete(h.outTable, fd)
	}
}

func (h *ioHandler) getOutTable(fd int64) OutputHandler {
	h.mutex.Lock()
	defer h.mutex.Unlock()

	return h.outTable[fd]
}

func getAVType(av_type C.int) AVType {
	switch av_type {
	case C.avpipe_video_init_stream:
		return DASHVideoInit
	case C.avpipe_audio_init_stream:
		return DASHAudioInit
	case C.avpipe_manifest:
		return DASHManifest
	case C.avpipe_video_segment:
		return DASHVideoSegment
	case C.avpipe_audio_segment:
		return DASHAudioSegment
	case C.avpipe_master_m3u:
		return HLSMasterM3U
	case C.avpipe_video_m3u:
		return HLSVideoM3U
	case C.avpipe_audio_m3u:
		return HLSAudioM3U
	case C.avpipe_aes_128_key:
		return AES128Key
	case C.avpipe_mp4_stream:
		return MP4Stream
	case C.avpipe_fmp4_stream:
		return FMP4Stream
	case C.avpipe_mp4_segment:
		return MP4Segment
	case C.avpipe_video_fmp4_segment:
		return FMP4VideoSegment
	case C.avpipe_audio_fmp4_segment:
		return FMP4AudioSegment
	case C.avpipe_mux_segment:
		return MuxSegment
	case C.avpipe_image:
		return FrameImage
	default:
		return Unknown
	}
}

//export AVPipeOpenOutput
func AVPipeOpenOutput(handler C.int64_t, stream_index, seg_index C.int, pts C.int64_t, stream_type C.int) C.int64_t {

	gMutex.Lock()
	h := gHandlers[int64(handler)]
	if h == nil {
		gMutex.Unlock()
		return C.int64_t(-1)
	}
	gFd++
	fd := gFd
	gMutex.Unlock()
	out_type := getAVType(stream_type)
	if out_type == Unknown {
		log.Error("AVPipeOpenOutput()", "invalid stream type", stream_type)
		return C.int64_t(-1)
	}

	outputOpener := getOutputOpenerByHandler(int64(handler))
	if outputOpener == nil {
		log.Error("AVPipeOpenOutput() nil outputOpener", "handler", handler)
		return C.int64_t(-1)
	}
	outHandler, err := outputOpener.Open(int64(handler), fd, int(stream_index), int(seg_index), int64(pts), out_type)
	if err != nil {
		log.Error("AVPipeOpenOutput()", "out_type", out_type, "error", err)
		return C.int64_t(-1)
	}

	log.Debug("AVPipeOpenOutput()", "fd", fd, "stream_index", stream_index, "seg_index", seg_index, "pts", pts, "out_type", out_type)
	h.putOutTable(fd, outHandler)

	return C.int64_t(fd)
}

//export AVPipeOpenMuxOutput
func AVPipeOpenMuxOutput(url *C.char, stream_type C.int) C.int64_t {
	var out_type AVType

	gMutex.Lock()
	gFd++
	fd := gFd
	gMutex.Unlock()
	switch stream_type {
	case C.avpipe_mp4_segment:
		out_type = MP4Segment
	case C.avpipe_video_fmp4_segment:
		out_type = FMP4VideoSegment
	case C.avpipe_audio_fmp4_segment:
		out_type = FMP4AudioSegment
	default:
		log.Error("AVPipeOpenOutput()", "invalid stream type", stream_type)
		return C.int64_t(-1)
	}

	filename := C.GoString((*C.char)(unsafe.Pointer(url)))
	muxOutputOpener := getMuxOutputOpener(filename)
	if muxOutputOpener == nil {
		log.Error("AVPipeOpenMuxOutput() nil muxOutputOpener", "url", filename)
		return C.int64_t(-1)
	}
	outHandler, err := muxOutputOpener.Open(filename, fd, out_type)
	if err != nil {
		log.Error("AVPipeOpenOutput()", "out_type", out_type, "error", err)
		return C.int64_t(-1)
	}

	log.Debug("AVPipeOpenOutput()", "fd", fd, "out_type", out_type)
	putMuxOutputOpener(fd, outHandler)

	return C.int64_t(fd)
}

//export AVPipeWriteOutput
func AVPipeWriteOutput(handler C.int64_t, fd C.int64_t, buf *C.uint8_t, sz C.int) C.int {
	if sz <= 0 {
		return C.int(0)
	}

	gMutex.Lock()
	h := gHandlers[int64(handler)]
	if h == nil {
		gMutex.Unlock()
		return C.int(-1)
	}
	gMutex.Unlock()
	if traceIo {
		log.Debug("AVPipeWriteOutput", "fd", fd, "sz", sz)
	}

	if h.getOutTable(int64(fd)) == nil {
		msg := fmt.Sprintf("OutWriterX outTable entry is NULL, fd=%d", fd)
		panic(msg)
	}

	//gobuf := C.GoBytes(unsafe.Pointer(buf), sz)
	// This should be the equivalent of using GoBytes() but safer if the
	// Go implementation uses C pointer to wrap a slice.
	gobuf := make([]byte, sz)
	C.memcpy(unsafe.Pointer(&gobuf[0]), unsafe.Pointer(buf), C.size_t(sz))

	n, err := h.OutWriter(fd, gobuf)
	if err != nil {
		return C.int(-1)
	}

	return C.int(n)
}

//export AVPipeWriteMuxOutput
func AVPipeWriteMuxOutput(fd C.int64_t, buf *C.uint8_t, sz C.int) C.int {
	if traceIo {
		log.Debug("AVPipeWriteMuxOutput", "fd", fd, "sz", sz)
	}

	gMutex.Lock()
	outHandler := gMuxHandlers[int64(fd)]
	if outHandler == nil {
		gMutex.Unlock()
		return C.int(-1)
	}
	gMutex.Unlock()

	gobuf := C.GoBytes(unsafe.Pointer(buf), sz)
	n, err := outHandler.Write(gobuf)
	if err != nil {
		return C.int(-1)
	}

	return C.int(n)
}

func (h *ioHandler) OutWriter(fd C.int64_t, buf []byte) (int, error) {
	outHandler := h.getOutTable(int64(fd))
	n, err := outHandler.Write(buf)
	if traceIo {
		log.Debug("OutWriter written", "n", n, "error", err)
	}
	return n, err
}

//export AVPipeSeekOutput
func AVPipeSeekOutput(handler C.int64_t, fd C.int64_t, offset C.int64_t, whence C.int) C.int64_t {
	gMutex.Lock()
	h := gHandlers[int64(handler)]
	if h == nil {
		gMutex.Unlock()
		return C.int64_t(-1)
	}
	gMutex.Unlock()
	n, err := h.OutSeeker(fd, offset, whence)
	if err != nil {
		return C.int64_t(-1)
	}
	return C.int64_t(n)
}

//export AVPipeSeekMuxOutput
func AVPipeSeekMuxOutput(fd C.int64_t, offset C.int64_t, whence C.int) C.int64_t {
	gMutex.Lock()
	outHandler := gMuxHandlers[int64(fd)]
	if outHandler == nil {
		gMutex.Unlock()
		return C.int64_t(-1)
	}
	gMutex.Unlock()

	n, err := outHandler.Seek(int64(offset), int(whence))
	if err != nil {
		return C.int64_t(-1)
	}
	return C.int64_t(n)
}

func (h *ioHandler) OutSeeker(fd C.int64_t, offset C.int64_t, whence C.int) (int64, error) {
	outHandler := h.getOutTable(int64(fd))
	n, err := outHandler.Seek(int64(offset), int(whence))
	log.Debug("OutSeeker", "err", err)
	return n, err
}

//export AVPipeCloseOutput
func AVPipeCloseOutput(handler C.int64_t, fd C.int64_t) C.int {
	gMutex.Lock()
	h := gHandlers[int64(handler)]
	if h == nil {
		gMutex.Unlock()
		return C.int(-1)
	}
	gMutex.Unlock()
	defer h.putOutTable(int64(fd), nil)
	err := h.OutCloser(fd)
	if err != nil {
		return C.int(-1)
	}

	log.Debug("AVPipeCloseOutput()", "fd", fd)

	return C.int(0)
}

//export AVPipeCloseMuxOutput
func AVPipeCloseMuxOutput(fd C.int64_t) C.int {
	gMutex.Lock()
	outHandler := gMuxHandlers[int64(fd)]
	if outHandler == nil {
		gMutex.Unlock()
		return C.int(-1)
	}
	gMutex.Unlock()

	err := outHandler.Close()
	if err != nil {
		return C.int(-1)
	}

	return C.int(0)
}

func (h *ioHandler) OutCloser(fd C.int64_t) error {
	outHandler := h.getOutTable(int64(fd))
	if outHandler == nil {
		log.Warn("OutCloser() outHandler already closed", "fd", int64(fd))
		return nil
	}
	err := outHandler.Close()
	log.Debug("OutCloser()", "fd", int64(fd), "error", err)
	return err
}

//export AVPipeStatOutput
func AVPipeStatOutput(handler C.int64_t,
	fd C.int64_t,
	stream_index C.int,
	buf_type C.avpipe_buftype_t,
	avp_stat C.avp_stat_t,
	stat_args unsafe.Pointer) C.int {

	gMutex.Lock()
	h := gHandlers[int64(handler)]
	if h == nil {
		gMutex.Unlock()
		return C.int(-1)
	}
	gMutex.Unlock()

	err := h.OutStat(fd, stream_index, buf_type, avp_stat, stat_args)
	if err != nil {
		return C.int(-1)
	}

	return C.int(0)
}

//export AVPipeStatMuxOutput
func AVPipeStatMuxOutput(fd C.int64_t, stream_index C.int, avp_stat C.avp_stat_t, stat_args unsafe.Pointer) C.int {
	gMutex.Lock()
	outHandler := gMuxHandlers[int64(fd)]
	if outHandler == nil {
		gMutex.Unlock()
		return C.int(-1)
	}
	gMutex.Unlock()

	streamIndex := (int)(stream_index)
	var err error
	switch avp_stat {
	case C.out_stat_bytes_written:
		statArgs := *(*uint64)(stat_args)
		err = outHandler.Stat(streamIndex, MuxSegment, AV_OUT_STAT_BYTES_WRITTEN, &statArgs)
	case C.out_stat_encoding_end_pts:
		statArgs := *(*uint64)(stat_args)
		err = outHandler.Stat(streamIndex, MuxSegment, AV_OUT_STAT_ENCODING_END_PTS, &statArgs)
	}

	if err != nil {
		return C.int(-1)
	}

	return C.int(0)
}

type EncodingFrameStats struct {
	TotalFramesWritten int64 `json:"total_frames_written"`   // Total number of frames encoded in xc session
	FramesWritten      int64 `json:"segment_frames_written"` // Number of frames encoded in current segment
}

func (h *ioHandler) OutStat(fd C.int64_t,
	stream_index C.int,
	av_type C.avpipe_buftype_t,
	avp_stat C.avp_stat_t,
	stat_args unsafe.Pointer) error {

	var err error
	outHandler := h.getOutTable(int64(fd))
	if outHandler == nil {
		return fmt.Errorf("OutStat nil handler, fd=%d", int64(fd))
	}

	streamIndex := (int)(stream_index)
	avType := getAVType(C.int(av_type))
	switch avp_stat {
	case C.out_stat_bytes_written:
		statArgs := *(*uint64)(stat_args)
		err = outHandler.Stat(streamIndex, avType, AV_OUT_STAT_BYTES_WRITTEN, &statArgs)
	case C.out_stat_encoding_end_pts:
		statArgs := *(*uint64)(stat_args)
		err = outHandler.Stat(streamIndex, avType, AV_OUT_STAT_ENCODING_END_PTS, &statArgs)
	case C.out_stat_frame_written:
		encodingFramesStats := (*C.encoding_frame_stats_t)(stat_args)
		statArgs := &EncodingFrameStats{
			TotalFramesWritten: int64(encodingFramesStats.total_frames_written),
			FramesWritten:      int64(encodingFramesStats.frames_written),
		}
		err = outHandler.Stat(streamIndex, avType, AV_OUT_STAT_FRAME_WRITTEN, statArgs)
	}

	return err
}

//export CLog
func CLog(msg *C.char) C.int {
	m := C.GoString((*C.char)(unsafe.Pointer(msg)))
	log.Info(m)
	return C.int(0)
}

//export CDebug
func CDebug(msg *C.char) C.int {
	m := C.GoString((*C.char)(unsafe.Pointer(msg)))
	log.Debug(m)
	return C.int(len(m))
}

//export CInfo
func CInfo(msg *C.char) C.int {
	m := C.GoString((*C.char)(unsafe.Pointer(msg)))
	log.Info(m)
	return C.int(len(m))
}

//export CWarn
func CWarn(msg *C.char) C.int {
	m := C.GoString((*C.char)(unsafe.Pointer(msg)))
	log.Warn(m)
	return C.int(len(m))
}

//export CError
func CError(msg *C.char) C.int {
	m := C.GoString((*C.char)(unsafe.Pointer(msg)))
	log.Error(m)
	return C.int(len(m))
}

func SetCLoggers() {
	C.set_loggers()
}

// GetVersion ...
func Version() string {
	return C.GoString((*C.char)(unsafe.Pointer(C.avpipe_version())))
}

func getCParams(params *XcParams) (*C.xcparams_t, error) {
	extractImagesSize := len(params.ExtractImagesTs)

	// same field order as avpipe_xc.h
	cparams := &C.xcparams_t{
		url:                       C.CString(params.Url),
		format:                    C.CString(params.Format),
		start_time_ts:             C.int64_t(params.StartTimeTs),
		start_pts:                 C.int64_t(params.StartPts),
		duration_ts:               C.int64_t(params.DurationTs),
		start_segment_str:         C.CString(params.StartSegmentStr),
		video_bitrate:             C.int(params.VideoBitrate),
		audio_bitrate:             C.int(params.AudioBitrate),
		sample_rate:               C.int(params.SampleRate),
		crf_str:                   C.CString(params.CrfStr),
		preset:                    C.CString(params.Preset),
		rc_max_rate:               C.int(params.RcMaxRate),
		rc_buffer_size:            C.int(params.RcBufferSize),
		audio_seg_duration_ts:     C.int64_t(params.AudioSegDurationTs),
		video_seg_duration_ts:     C.int64_t(params.VideoSegDurationTs),
		seg_duration:              C.CString(params.SegDuration),
		start_fragment_index:      C.int(params.StartFragmentIndex),
		force_keyint:              C.int(params.ForceKeyInt),
		ecodec:                    C.CString(params.Ecodec),
		ecodec2:                   C.CString(params.Ecodec2),
		dcodec:                    C.CString(params.Dcodec),
		dcodec2:                   C.CString(params.Dcodec2),
		enc_height:                C.int(params.EncHeight),
		enc_width:                 C.int(params.EncWidth),
		crypt_iv:                  C.CString(params.CryptIV),
		crypt_key:                 C.CString(params.CryptKey),
		crypt_kid:                 C.CString(params.CryptKID),
		crypt_key_url:             C.CString(params.CryptKeyURL),
		crypt_scheme:              C.crypt_scheme_t(params.CryptScheme),
		xc_type:                   C.xc_type_t(params.XcType),
		watermark_text:            C.CString(params.WatermarkText),
		watermark_timecode:        C.CString(params.WatermarkTimecode),
		watermark_timecode_rate:   C.float(params.WatermarkTimecodeRate),
		watermark_xloc:            C.CString(params.WatermarkXLoc),
		watermark_yloc:            C.CString(params.WatermarkYLoc),
		watermark_relative_sz:     C.float(params.WatermarkRelativeSize),
		watermark_font_color:      C.CString(params.WatermarkFontColor),
		watermark_shadow:          C.int(0),
		watermark_shadow_color:    C.CString(params.WatermarkShadowColor),
		watermark_overlay:         C.CString(params.WatermarkOverlay),
		watermark_overlay_len:     C.int(params.WatermarkOverlayLen),
		watermark_overlay_type:    C.image_type(params.WatermarkOverlayType),
		n_audio:                   C.int(len(params.AudioIndex)),
		channel_layout:            C.int(params.ChannelLayout),
		stream_id:                 C.int(params.StreamId),
		bypass_transcoding:        C.int(0),
		seekable:                  C.int(0),
		max_cll:                   C.CString(params.MaxCLL),
		master_display:            C.CString(params.MasterDisplay),
		bitdepth:                  C.int(params.BitDepth),
		mux_spec:                  C.CString(params.MuxingSpec),
		sync_audio_to_stream_id:   C.int(params.SyncAudioToStreamId),
		gpu_index:                 C.int(params.GPUIndex),
		listen:                    C.int(0),
		connection_timeout:        C.int(params.ConnectionTimeout),
		filter_descriptor:         C.CString(params.FilterDescriptor),
		skip_decoding:             C.int(0),
		extract_image_interval_ts: C.int64_t(params.ExtractImageIntervalTs),
		extract_images_sz:         C.int(extractImagesSize),
		video_time_base:           C.int(params.VideoTimeBase),
		video_frame_duration_ts:   C.int(params.VideoFrameDurationTs),
		rotate:                    C.int(params.Rotate),
<<<<<<< HEAD
		deinterlace:               C.dif_type(params.Deinterlace),
=======
		profile:                   C.CString(params.Profile),
		level:                     C.int(params.Level),
>>>>>>> 3da2e43f

		// All boolean params are handled below
	}

	if params.BypassTranscoding {
		cparams.bypass_transcoding = C.int(1)
	}

	if params.Seekable {
		cparams.seekable = C.int(1)
	}

	if params.WatermarkShadow {
		cparams.watermark_shadow = C.int(1)
	}

	if params.ForceEqualFDuration {
		cparams.force_equal_fduration = C.int(1)
	}

	if params.SkipDecoding {
		cparams.skip_decoding = C.int(1)
	}

	if params.Listen {
		cparams.listen = C.int(1)
	}

	if int32(len(params.AudioIndex)) > MaxAudioMux {
		return nil, fmt.Errorf("Invalid number of audio streams NumAudio=%d", len(params.AudioIndex))
	}

	if params.DebugFrameLevel {
		cparams.debug_frame_level = C.int(1)
	}

	for i := 0; i < len(params.AudioIndex); i++ {
		cparams.audio_index[i] = C.int(params.AudioIndex[i])
	}

	if extractImagesSize > 0 {
		C.init_extract_images((*C.xcparams_t)(unsafe.Pointer(cparams)),
			C.int(extractImagesSize))
		for i := 0; i < extractImagesSize; i++ {
			C.set_extract_images((*C.xcparams_t)(unsafe.Pointer(cparams)),
				C.int(i), C.int64_t(params.ExtractImagesTs[i]))
		}
	}

	return cparams, nil
}

// params: transcoding parameters
func Xc(params *XcParams) error {

	if params == nil {
		log.Error("Failed transcoding, params are not set.")
		return EAV_PARAM
	}

	// Convert XcParams to C.txparams_t
	cparams, err := getCParams(params)
	if err != nil {
		log.Error("Transcoding failed", err, "url", params.Url)
	}

	rc := C.xc((*C.xcparams_t)(unsafe.Pointer(cparams)))

	gMutex.Lock()
	defer gMutex.Unlock()
	delete(gURLInputOpeners, params.Url)
	delete(gURLOutputOpeners, params.Url)

	return avpipeError(rc)
}

func Mux(params *XcParams) error {
	if params == nil {
		log.Error("Failed muxing, params are not set")
		return EAV_PARAM
	}

	params.XcType = XcMux
	cparams, err := getCParams(params)
	if err != nil {
		log.Error("Muxing failed", err, "url", params.Url)
	}

	rc := C.mux((*C.xcparams_t)(unsafe.Pointer(cparams)))

	gMutex.Lock()
	defer gMutex.Unlock()
	delete(gURLInputOpeners, params.Url)
	delete(gURLOutputOpeners, params.Url)

	return avpipeError(rc)

}

func ChannelLayoutName(nbChannels, channelLayout int) string {
	channelName := C.avpipe_channel_name(C.int(nbChannels), C.int(channelLayout))
	if unsafe.Pointer(channelName) != C.NULL {
		channelLayoutName := C.GoString((*C.char)(unsafe.Pointer(channelName)))
		return channelLayoutName
	}

	return ""
}

func ChannelLayout(name string) int {
	channelLayout := C.av_get_channel_layout(C.CString(name))
	return int(channelLayout)
}

func GetPixelFormatName(pixFmt int) string {
	pName := C.get_pix_fmt_name(C.int(pixFmt))
	if unsafe.Pointer(pName) != C.NULL {
		pixelFormatName := C.GoString((*C.char)(unsafe.Pointer(pName)))
		return pixelFormatName
	}

	return ""
}

func GetProfileName(codecId int, profile int) string {
	pName := C.get_profile_name(C.int(codecId), C.int(profile))
	if unsafe.Pointer(pName) != C.NULL {
		profileName := C.GoString((*C.char)(unsafe.Pointer(pName)))
		return profileName
	}

	return ""
}

func Probe(params *XcParams) (*ProbeInfo, error) {
	var cprobe *C.xcprobe_t
	var n_streams C.int

	if params == nil {
		log.Error("Failed probing, params are not set.")
		return nil, EAV_PARAM
	}

	cparams, err := getCParams(params)
	if err != nil {
		log.Error("Probing failed", err, "url", params.Url)
	}

	rc := C.probe((*C.xcparams_t)(unsafe.Pointer(cparams)), (**C.xcprobe_t)(unsafe.Pointer(&cprobe)), (*C.int)(unsafe.Pointer(&n_streams)))
	if int(rc) != 0 {
		return nil, avpipeError(rc)
	}

	probeInfo := &ProbeInfo{}
	probeInfo.StreamInfo = make([]StreamInfo, int(n_streams))
	probeArray := (*[1 << 10]C.stream_info_t)(unsafe.Pointer(cprobe.stream_info))
	for i := 0; i < int(n_streams); i++ {
		probeInfo.StreamInfo[i].StreamIndex = int(probeArray[i].stream_index)
		probeInfo.StreamInfo[i].StreamId = int32(probeArray[i].stream_id)
		probeInfo.StreamInfo[i].CodecType = AVMediaTypeNames[AVMediaType(probeArray[i].codec_type)]
		probeInfo.StreamInfo[i].CodecID = int(probeArray[i].codec_id)
		probeInfo.StreamInfo[i].CodecName = C.GoString((*C.char)(unsafe.Pointer(&probeArray[i].codec_name)))
		probeInfo.StreamInfo[i].DurationTs = int64(probeArray[i].duration_ts)
		probeInfo.StreamInfo[i].TimeBase = big.NewRat(int64(probeArray[i].time_base.num), int64(probeArray[i].time_base.den))
		probeInfo.StreamInfo[i].NBFrames = int64(probeArray[i].nb_frames)
		probeInfo.StreamInfo[i].StartTime = int64(probeArray[i].start_time)
		if int64(probeArray[i].avg_frame_rate.den) != 0 {
			probeInfo.StreamInfo[i].AvgFrameRate = big.NewRat(int64(probeArray[i].avg_frame_rate.num), int64(probeArray[i].avg_frame_rate.den))
		} else {
			probeInfo.StreamInfo[i].AvgFrameRate = big.NewRat(int64(probeArray[i].avg_frame_rate.num), int64(1))
		}
		if int64(probeArray[i].frame_rate.den) != 0 {
			probeInfo.StreamInfo[i].FrameRate = big.NewRat(int64(probeArray[i].frame_rate.num), int64(probeArray[i].frame_rate.den))
		} else {
			probeInfo.StreamInfo[i].FrameRate = big.NewRat(int64(probeArray[i].frame_rate.num), int64(1))
		}
		probeInfo.StreamInfo[i].SampleRate = int(probeArray[i].sample_rate)
		probeInfo.StreamInfo[i].Channels = int(probeArray[i].channels)
		probeInfo.StreamInfo[i].ChannelLayout = int(probeArray[i].channel_layout)
		probeInfo.StreamInfo[i].TicksPerFrame = int(probeArray[i].ticks_per_frame)
		probeInfo.StreamInfo[i].BitRate = int64(probeArray[i].bit_rate)
		if probeArray[i].has_b_frames > 0 {
			probeInfo.StreamInfo[i].Has_B_Frames = true
		} else {
			probeInfo.StreamInfo[i].Has_B_Frames = false
		}
		probeInfo.StreamInfo[i].Width = int(probeArray[i].width)
		probeInfo.StreamInfo[i].Height = int(probeArray[i].height)
		probeInfo.StreamInfo[i].PixFmt = int(probeArray[i].pix_fmt)
		if int64(probeArray[i].sample_aspect_ratio.den) != 0 {
			probeInfo.StreamInfo[i].SampleAspectRatio = big.NewRat(int64(probeArray[i].sample_aspect_ratio.num), int64(probeArray[i].sample_aspect_ratio.den))
		} else {
			probeInfo.StreamInfo[i].SampleAspectRatio = big.NewRat(int64(probeArray[i].sample_aspect_ratio.num), int64(1))
		}
		if int64(probeArray[i].display_aspect_ratio.den) != 0 {
			probeInfo.StreamInfo[i].DisplayAspectRatio = big.NewRat(int64(probeArray[i].display_aspect_ratio.num), int64(probeArray[i].display_aspect_ratio.den))
		} else {
			probeInfo.StreamInfo[i].DisplayAspectRatio = big.NewRat(int64(probeArray[i].display_aspect_ratio.num), int64(1))
		}
		probeInfo.StreamInfo[i].FieldOrder = AVFieldOrderNames[AVFieldOrder(probeArray[i].field_order)]
		probeInfo.StreamInfo[i].Profile = int(probeArray[i].profile)
		probeInfo.StreamInfo[i].Level = int(probeArray[i].level)

		rot := float64(probeArray[i].side_data.display_matrix.rotation)
		if rot != 0.0 {
			probeInfo.StreamInfo[i].SideData = make([]interface{}, 1)
			displayMatrix := SideDataDisplayMatrix{
				Type:       "Display Matrix",
				Rotation:   rot,
				RotationCw: float64(probeArray[i].side_data.display_matrix.rotation_cw),
			}
			probeInfo.StreamInfo[i].SideData[0] = displayMatrix
		} else {
			probeInfo.StreamInfo[i].SideData = make([]interface{}, 0)
		}

		// Convert AVDictionary data to Tags of type map[string]string using the built in av_dict_get() iterator
		dict := (*C.AVDictionary)(unsafe.Pointer((probeArray[i].tags)))
		var tag *C.AVDictionaryEntry = (*C.AVDictionaryEntry)(unsafe.Pointer(C.av_dict_get(dict, (*C.char)(C.CString("")), (*C.AVDictionaryEntry)(nil), C.AV_DICT_IGNORE_SUFFIX)))
		if tag != nil {
			probeInfo.StreamInfo[i].Tags = map[string]string{}
			for tag != nil {
				probeInfo.StreamInfo[i].Tags[C.GoString((*C.char)(unsafe.Pointer(tag.key)))] = C.GoString((*C.char)(unsafe.Pointer(tag.value)))
				tag = (*C.AVDictionaryEntry)(unsafe.Pointer(C.av_dict_get(dict, (*C.char)(C.CString("")), tag, C.AV_DICT_IGNORE_SUFFIX)))
			}
		}
		C.av_dict_free(&dict)
	}

	probeInfo.ContainerInfo.FormatName = C.GoString((*C.char)(unsafe.Pointer(cprobe.container_info.format_name)))
	probeInfo.ContainerInfo.Duration = float64(cprobe.container_info.duration)

	C.free(unsafe.Pointer(cprobe.stream_info))
	C.free(unsafe.Pointer(cprobe))

	gMutex.Lock()
	defer gMutex.Unlock()
	delete(gURLInputOpeners, params.Url)
	delete(gURLOutputOpeners, params.Url)

	return probeInfo, nil
}

// Returns a handle and error (if there is any error)
// In case of error the handle would be zero
func XcInit(params *XcParams) (int32, error) {
	// Convert XcParams to C.txparams_t
	if params == nil {
		log.Error("Failed transcoding, params are not set.")
		return -1, EAV_PARAM
	}

	cparams, err := getCParams(params)
	if err != nil {
		log.Error("Initializing transcoder failed", err, "url", params.Url)
	}

	var handle C.int32_t
	rc := C.xc_init((*C.xcparams_t)(unsafe.Pointer(cparams)), (*C.int32_t)(unsafe.Pointer(&handle)))
	if rc != C.eav_success {
		return -1, avpipeError(rc)
	}

	return int32(handle), nil
}

func XcRun(handle int32) error {
	if handle < 0 {
		return EAV_BAD_HANDLE
	}
	rc := C.xc_run(C.int32_t(handle))
	if rc == 0 {
		return nil
	}

	return avpipeError(rc)
}

func XcCancel(handle int32) error {
	rc := C.xc_cancel(C.int32_t(handle))
	if rc == 0 {
		return nil
	}

	return EAV_CANCEL_FAILED
}

// StreamInfoAsArray builds an array where each stream is at its corresponsing index
// by filling in non-existing index positions with codec type "unknown"
func StreamInfoAsArray(s []StreamInfo) []StreamInfo {
	maxIdx := 0
	for _, v := range s {
		if v.StreamIndex > maxIdx {
			maxIdx = v.StreamIndex
		}
	}
	a := make([]StreamInfo, maxIdx+1)
	for i := range a {
		a[i].StreamIndex = i
		a[i].CodecType = AVMediaTypeNames[AVMediaType(AVMEDIA_TYPE_UNKNOWN)]
	}
	for _, v := range s {
		a[v.StreamIndex] = v
	}
	return a
}

func H264GuessLevel(profile int, bitrate int64, framerate, width, height int) int {
	level := C.avpipe_h264_guess_level(
		C.int(profile),
		C.int64_t(bitrate),
		C.int(framerate),
		C.int(width),
		C.int(height))

	return int(level)
}

func H264GuessProfile(bitdepth, width, height int) int {
	profile := C.avpipe_h264_guess_profile(
		C.int(bitdepth),
		C.int(width),
		C.int(height))

	return int(profile)
}<|MERGE_RESOLUTION|>--- conflicted
+++ resolved
@@ -249,12 +249,9 @@
 	VideoTimeBase          int         `json:"video_time_base"`
 	VideoFrameDurationTs   int         `json:"video_frame_duration_ts"`
 	Rotate                 int         `json:"rotate"`
-<<<<<<< HEAD
-	Deinterlace            int         `json:"deinterlace"`
-=======
 	Profile                string      `json:"profile"`
 	Level                  int         `json:"level"`
->>>>>>> 3da2e43f
+        Deinterlace            int         `json:"deinterlace"`
 }
 
 // NewXcParams initializes a XcParams struct with unset/default values
@@ -1308,12 +1305,9 @@
 		video_time_base:           C.int(params.VideoTimeBase),
 		video_frame_duration_ts:   C.int(params.VideoFrameDurationTs),
 		rotate:                    C.int(params.Rotate),
-<<<<<<< HEAD
-		deinterlace:               C.dif_type(params.Deinterlace),
-=======
 		profile:                   C.CString(params.Profile),
 		level:                     C.int(params.Level),
->>>>>>> 3da2e43f
+                deinterlace:               C.dif_type(params.Deinterlace),
 
 		// All boolean params are handled below
 	}
