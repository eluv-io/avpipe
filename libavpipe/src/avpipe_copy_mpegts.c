--- conflicted
+++ resolved
@@ -174,13 +174,8 @@
     // The encoder will automatically swap over to the supported one _if_ there is only one channel.
     // If there are multiple channels, we need to do this conversion ourselves.
     // Sources: `libavcodec/{encode.c:ff_encode_preinit, mpegaudioenc.c, mpegaudioenc_fixed.c}`
-<<<<<<< HEAD
     
     if ((encoder_context->codec_context[output_stream_index]->ch_layout.nb_channels > 1)
-=======
-
-    if ((encoder_context->codec_context[output_stream_index]->channels > 1)
->>>>>>> 23b5d3bf
         && (encoder_context->codec_context[output_stream_index]->sample_fmt == AV_SAMPLE_FMT_S16P)
         && ((encoder_context->codec[output_stream_index]->id == AV_CODEC_ID_MP2) || (encoder_context->codec[output_stream_index]->id == AV_CODEC_ID_MP3))) {
         elv_dbg("Converting MP2/MP3 audio encoder to non-planar format, stream_index=%d", stream_index);
