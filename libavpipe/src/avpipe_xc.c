/*
 * Audio/video transcoding pipeline
 *
 * Build:
 *
 * . init-env.sh <PATH_TO_CONTENT_FABRIC>
 * make
 *
 */

#include <libavutil/log.h>
#include "libavutil/audio_fifo.h"
#include <libswscale/swscale.h>
#include <libavutil/imgutils.h>
#include <libavutil/display.h>

#include "avpipe_xc.h"
#include "avpipe_utils.h"
#include "elv_log.h"
#include "elv_time.h"
#include "url_parser.h"
#include "avpipe_version.h"
#include "base64.h"
#include "scte35.h"

#include <stdio.h>
#include <fcntl.h>
#include <assert.h>
#include <sys/types.h>
#include <sys/stat.h>
#include <sys/uio.h>
#include <unistd.h>
#include <stdlib.h>
#include <pthread.h>

#define AUDIO_BUF_SIZE              (128*1024)
#define INPUT_IS_SEEKABLE           0

#define MPEGTS_THREAD_COUNT         16
#define DEFAULT_THREAD_COUNT        8
#define WATERMARK_STRING_SZ         (64*1024)   /* Max length of watermark text */
#define FILTER_STRING_SZ            (1024 + WATERMARK_STRING_SZ)
#define DEFAULT_FRAME_INTERVAL_S    10

#define DEFAULT_ACC_SAMPLE_RATE     48000

extern int
init_video_filters(
    const char *filters_descr,
    coderctx_t *decoder_context,
    coderctx_t *encoder_context,
    xcparams_t *params);

extern int
init_audio_filters(
    coderctx_t *decoder_context,
    coderctx_t *encoder_context,
    xcparams_t *params);

int
init_audio_pan_filters(
    const char *filters_descr,
    coderctx_t *decoder_context,
    coderctx_t *encoder_context);

int
init_audio_merge_pan_filters(
    const char *filters_descr,
    coderctx_t *decoder_context,
    coderctx_t *encoder_context);

extern int
init_audio_join_filters(
    coderctx_t *decoder_context,
    coderctx_t *encoder_context,
    xcparams_t *params);

extern int
elv_io_open(
    struct AVFormatContext *s,
    AVIOContext **pb,
    const char *url,
    int flags,
    AVDictionary **options);

extern void
elv_io_close(
    struct AVFormatContext *s,
    AVIOContext *pb);

extern const char *
av_get_pix_fmt_name(
    enum AVPixelFormat pix_fmt);

static const char*
get_channel_name(
    int channel_layout);

static int
get_channel_layout_for_encoder(
    int);

const char*
avpipe_channel_layout_name(
    int channel_layout);

//#define USE_RESAMPLE_AAC
/* This will be removed after more testing with new audio transcoding using filters */
#ifdef USE_RESAMPLE_AAC

/**
 * Initialize the audio resampler based on the input and output codec settings.
 * If the input and output sample formats differ, a conversion is required
 * libswresample takes care of this, but requires initialization.
 * @param      input_codec_context  Codec context of the input file
 * @param      output_codec_context Codec context of the output file
 * @param[out] resample_context     Resample context for the required conversion
 * @return Error code (0 if successful)
 */
static
int init_resampler(
    AVCodecContext *input_codec_context,
    AVCodecContext *output_codec_context,
    SwrContext **resample_context)
{
    int error;

    /*
     * Create a resampler context for the conversion.
     * Set the conversion parameters.
     * Default channel layouts based on the number of channels
     * are assumed for simplicity (they are sometimes not detected
     * properly by the demuxer and/or decoder).
     */
     *resample_context = swr_alloc_set_opts(NULL,
                            av_get_default_channel_layout(output_codec_context->channels),
                            output_codec_context->sample_fmt,
                            output_codec_context->sample_rate,
                            av_get_default_channel_layout(input_codec_context->channels),
                            input_codec_context->sample_fmt,
                            input_codec_context->sample_rate,
                            0, NULL);
    if (!*resample_context) {
        elv_err("Could not allocate resample context");
        return AVERROR(ENOMEM);
    }
    /*
     * Perform a sanity check so that the number of converted samples is
     * not greater than the number of samples to be converted.
     * If the sample rates differ, this case has to be handled differently
     */
    if (output_codec_context->sample_rate != input_codec_context->sample_rate) {
        elv_err("Output sample_rate (%d) doesn't match input sample_rate (%d)",
            output_codec_context->sample_rate, input_codec_context->sample_rate);
            return AVERROR(EINVAL);
    }

    /* Open the resampler with the specified parameters. */
    if ((error = swr_init(*resample_context)) < 0) {
        elv_err("Could not open resample context, error=%d", error);
        swr_free(resample_context);
        return error;
    }

    return 0;
}

/**
 * Initialize a temporary storage for the specified number of audio samples.
 * The conversion requires temporary storage due to the different format.
 * The number of audio samples to be allocated is specified in frame_size.
 * @param[out] converted_input_samples Array of converted samples. The
 *                                     dimensions are reference, channel
 *                                     (for multi-channel audio), sample.
 * @param      output_codec_context    Codec context of the output file
 * @param      frame_size              Number of samples to be converted in
 *                                     each round
 * @return Error code (0 if successful)
 */
static
int init_converted_samples(
    uint8_t ***converted_input_samples,
    AVCodecContext *output_codec_context,
    int frame_size)
{
    int error;

    /* Allocate as many pointers as there are audio channels.
     * Each pointer will later point to the audio samples of the corresponding
     * channels (although it may be NULL for interleaved formats).
     */
    if (!(*converted_input_samples = calloc(output_codec_context->channels,
                                            sizeof(**converted_input_samples)))) {
        elv_err("Could not allocate converted input sample pointers");
        return AVERROR(ENOMEM);
    }

    /* Allocate memory for the samples of all channels in one consecutive
     * block for convenience. */
    if ((error = av_samples_alloc(*converted_input_samples, NULL,
                                  output_codec_context->channels,
                                  frame_size,
                                  output_codec_context->sample_fmt, 0)) < 0) {
        elv_err("Could not allocate converted input samples, error='%s'", av_err2str(error));
        av_freep(&(*converted_input_samples)[0]);
        free(*converted_input_samples);
        return error;
    }
    return 0;
}

/**
 * Convert the input audio samples into the output sample format.
 * The conversion happens on a per-frame basis, the size of which is
 * specified by frame_size.
 * @param      input_data       Samples to be decoded. The dimensions are
 *                              channel (for multi-channel audio), sample.
 * @param[out] converted_data   Converted samples. The dimensions are channel
 *                              (for multi-channel audio), sample.
 * @param      frame_size       Number of samples to be converted
 * @param      resample_context Resample context for the conversion
 * @return Error code (0 if successful)
 */
static
int convert_samples(
    const uint8_t **input_data,
    uint8_t **converted_data,
    const int frame_size,
    SwrContext *resample_context)
{
    int error;

    /* Convert the samples using the resampler. */
    if ((error = swr_convert(resample_context,
                             converted_data, frame_size,
                             input_data    , frame_size)) < 0) {
        elv_err("Could not convert input samples, error='%s'", av_err2str(error));
        return error;
    }

    return 0;
}

static int init_output_frame(AVFrame **frame,
                             AVCodecContext *output_codec_context,
                             int frame_size)
{
    int error;

    /* Create a new frame to store the audio samples. */
    if (!(*frame = av_frame_alloc())) {
        elv_err("Failed to allocate output frame");
        return AVERROR_EXIT;
    }

    /* Set the frame's parameters, especially its size and format.
     * av_frame_get_buffer needs this to allocate memory for the
     * audio samples of the frame.
     * Default channel layouts based on the number of channels
     * are assumed for simplicity. */
    (*frame)->nb_samples     = frame_size;
    (*frame)->channel_layout = output_codec_context->channel_layout;
    (*frame)->format         = output_codec_context->sample_fmt;
    (*frame)->sample_rate    = output_codec_context->sample_rate;

    /* Allocate the samples of the created frame. This call will make
     * sure that the audio frame can hold as many samples as specified. */
    if ((error = av_frame_get_buffer(*frame, 0)) < 0) {
        elv_err("Failed to allocate output frame samples (error '%s')",
                av_err2str(error));
        av_frame_free(frame);
        return error;
    }

    return 0;
}

#endif

static int
is_protocol(
    coderctx_t *decoder_context)
{
    if (decoder_context->is_mpegts || decoder_context->is_rtmp || decoder_context->is_srt)
        return 1;

    return 0;
}

int
prepare_input(
    avpipe_io_handler_t *in_handlers,
    ioctx_t *inctx,
    coderctx_t *decoder_context,
    int seekable)
{
    unsigned char *bufin;
    AVIOContext *avioctx;
    int bufin_sz = AVIO_IN_BUF_SIZE;

    /* For RTMP or SRT protocol don't create input callbacks */
    decoder_context->is_rtmp = 0;
    decoder_context->is_srt = 0;
    if (inctx->url && !strncmp(inctx->url, "rtmp://", 7)) {
        decoder_context->is_rtmp = 1;
        return 0;
    }

    if (inctx->url && !strncmp(inctx->url, "srt://", 6)) {
        decoder_context->is_srt = 1;
        return 0;
    }

    bufin = (unsigned char *) av_malloc(bufin_sz);  /* Must be malloc'd - will be realloc'd by avformat */
    avioctx = avio_alloc_context(bufin, bufin_sz, 0, (void *)inctx,
        in_handlers->avpipe_reader, in_handlers->avpipe_writer, in_handlers->avpipe_seeker);

    avioctx->written = inctx->sz; /* Fake avio_size() to avoid calling seek to find size */
    avioctx->seekable = seekable;
    avioctx->direct = 0;
    avioctx->buffer_size = inctx->sz < bufin_sz ? inctx->sz : bufin_sz; // avoid seeks - avio_seek() seeks internal buffer */
    decoder_context->format_context->pb = avioctx;
    return 0;
}

#define TIMEBASE_THRESHOLD  10000

/* Calculate final output timebase based on the codec timebase by replicating
 * the logic in the ffmpeg muxer: multiply by 2 until greater than 10,000
 */
static int
calc_timebase(
    xcparams_t *params,
    int is_video,
    int timebase)
{
    if (timebase <= 0) {
        elv_err("calc_timebase invalid timebase=%d", timebase);
        return timebase;
    }

    if (is_video && params->video_time_base > 0)
        timebase = params->video_time_base;

    while (timebase < TIMEBASE_THRESHOLD)
        timebase *= 2;

    return timebase;
}

static int
selected_audio_index(
    xcparams_t *params,
    int index)
{
    if (params->n_audio <= 0 || index < 0)
        return -1;

    for (int i=0; i<params->n_audio; i++) {
        if (params->audio_index[i] == index)
            return i;
    }

    return -1;
}

static int
selected_decoded_audio(
    coderctx_t *decoder_context,
    int stream_index)
{
    if (decoder_context->n_audio <= 0)
        return -1;

    for (int i=0; i<decoder_context->n_audio; i++) {
        if (decoder_context->audio_stream_index[i] == stream_index)
            return i;
    }

    return -1;
}

static int
decode_interrupt_cb(
    void *ctx) 
{
    coderctx_t *decoder_ctx = (coderctx_t *)ctx;
    if (decoder_ctx->cancelled)
        elv_dbg("interrupt callback checked and stream decoding cancelled");
    return decoder_ctx->cancelled;
}

static int
check_stream_index(
    xcparams_t *params,
    coderctx_t *decoder_context)
{
    if (selected_audio_index(params, decoder_context->video_stream_index) >= 0)
        return eav_param;
    if (selected_audio_index(params, decoder_context->data_scte35_stream_index) >= 0)
        return eav_param;
    if (selected_audio_index(params, decoder_context->data_stream_index) >= 0)
        return eav_param;

    return eav_success;
}

static int
prepare_decoder(
    coderctx_t *decoder_context,
    avpipe_io_handler_t *in_handlers,
    ioctx_t *inctx,
    xcparams_t *params,
    int seekable)
{
    int rc;
    decoder_context->video_last_dts = AV_NOPTS_VALUE;
    int stream_id_index = -1;
    int sync_id_index = -1;     // Index of the video stream used for audio sync
    char *url = params ? params->url : "";

    decoder_context->in_handlers = in_handlers;
    decoder_context->inctx = inctx;
    decoder_context->video_stream_index = -1;
    decoder_context->data_scte35_stream_index = -1;
    decoder_context->data_stream_index = -1;
    for (int j=0; j<MAX_STREAMS; j++) {
        decoder_context->audio_stream_index[j] = -1;
        decoder_context->audio_last_dts[j] = AV_NOPTS_VALUE;
    }

    decoder_context->format_context = avformat_alloc_context();
    if (!decoder_context->format_context) {
        elv_err("Could not allocate memory for Format Context, url=%s", url);
        return eav_mem_alloc;
    }

    const AVIOInterruptCB int_cb = { decode_interrupt_cb, (void*)decoder_context};
    decoder_context->format_context->interrupt_callback = int_cb;

    /* Set our custom reader */
    prepare_input(in_handlers, inctx, decoder_context, seekable);

    AVDictionary *opts = NULL;
    if (params && params->listen && (decoder_context->is_rtmp || decoder_context->is_srt))
        av_dict_set(&opts, "listen", "1" , 0);

    if (decoder_context->is_rtmp &&
        params->listen &&
        params->connection_timeout > 0) {
        char timeout[32];
        sprintf(timeout, "%d", params->connection_timeout);
        av_dict_set(&opts, "timeout", timeout, 0);
    } else if (decoder_context->is_srt && params->listen && params->connection_timeout > 0) {
        char timeout[32];
        int64_t connection_timeout_micros = MICRO_IN_SEC * (int64_t)params->connection_timeout;
        sprintf(timeout, "%"PRId64, connection_timeout_micros);
        /* SRT timeout is in microseconds */
        av_dict_set(&opts, "listen_timeout", timeout, 0);
    }

    /* Allocate AVFormatContext in format_context and find input file format */
    rc = avformat_open_input(&decoder_context->format_context, inctx->url, NULL, &opts);
    if (rc != 0) {
        elv_err("Could not open input file, err=%d, url=%s", rc, url);
        return eav_open_input;
    }

    /* Retrieve stream information */
    if (avformat_find_stream_info(decoder_context->format_context,  NULL) < 0) {
        elv_err("Could not get input stream info, url=%s", url);
        return eav_stream_info;
    }

    decoder_context->is_mpegts = 0;
    if (decoder_context->format_context->iformat &&
        decoder_context->format_context->iformat->name &&
        !strcmp(decoder_context->format_context->iformat->name, "mpegts")) {
        decoder_context->is_mpegts = 1;
    }

    for (int i = 0; i < decoder_context->format_context->nb_streams && i < MAX_STREAMS; i++) {

        switch (decoder_context->format_context->streams[i]->codecpar->codec_type) {
        case AVMEDIA_TYPE_VIDEO:
            /* Video, copy codec params from stream format context */
            decoder_context->codec_parameters[i] = decoder_context->format_context->streams[i]->codecpar;
            decoder_context->stream[i] = decoder_context->format_context->streams[i];

            /* If no stream ID specified - choose the first video stream encountered */
            if (params && (params->xc_type & xc_video) && params->stream_id < 0 && decoder_context->video_stream_index < 0) {
                decoder_context->video_stream_index = i;
                if (check_stream_index(params, decoder_context) != eav_success)
                    return eav_param;
            }
            elv_dbg("VIDEO STREAM %d, codec_id=%s, stream_id=%d, timebase=%d, xc_type=%d, url=%s",
                i, avcodec_get_name(decoder_context->codec_parameters[i]->codec_id), decoder_context->stream[i]->id,
                decoder_context->stream[i]->time_base.den, params ? params->xc_type : xc_none, url);
            
            if (decoder_context->video_stream_index == i && decoder_context->format_context->streams[i]->codecpar->width == 0) {
                /* This can sometimes happen when ffmpeg fails to decode any frames from the input
                 * within the default probe size. Default parameters are written, but this is a sign
                 * that the codec parameters have not been set. Downstream filter operations will
                 * fail in this case, as it assumes that height/width/pixel info is set accurately.
                 * 
                 * In particular, this case can sometimes be triggered by the content-fabric
                 * integration test that tests live restarts. In that case, it's been observed that
                 * retrying the probe entirely fixes the issue.
                 * 
                 * See libavformat/utils.c:has_codec_parameters for the checks in ffmpeg internals. */
                elv_err("avformat_find_stream_info failed to get input stream info");
                return eav_stream_info;
            }
            break;

        case AVMEDIA_TYPE_AUDIO:
            /* Audio, copy codec params from stream format context */
            decoder_context->codec_parameters[i] = decoder_context->format_context->streams[i]->codecpar;
            decoder_context->stream[i] = decoder_context->format_context->streams[i];

            /* If no stream ID specified - choose the first audio stream encountered */
            if (params && params->stream_id < 0 &&
                (selected_audio_index(params, i) >= 0 || (params->n_audio == 0 && decoder_context->n_audio == 0))) {
                decoder_context->audio_stream_index[decoder_context->n_audio] = i;
                decoder_context->n_audio++;
            }
            elv_dbg("AUDIO STREAM %d, codec_id=%s, stream_id=%d, timebase=%d, xc_type=%d, channels=%d, url=%s",
                i, avcodec_get_name(decoder_context->codec_parameters[i]->codec_id), decoder_context->stream[i]->id,
                decoder_context->stream[i]->time_base.den, params ? params->xc_type : xc_none,
                decoder_context->codec_parameters[i]->channels, url);

            /* If the buffer size is too big, ffmpeg might assert in aviobuf.c:581
             * To avoid this assertion, reset the buffer size to something smaller.
             */
            {
                AVIOContext *avioctx = (AVIOContext *)decoder_context->format_context->pb;
                if (avioctx->buffer_size > AUDIO_BUF_SIZE)
                    avioctx->buffer_size = AUDIO_BUF_SIZE;
            }
            break;

        case AVMEDIA_TYPE_DATA:
            decoder_context->codec_parameters[i] = decoder_context->format_context->streams[i]->codecpar;
            decoder_context->stream[i] = decoder_context->format_context->streams[i];

            switch (decoder_context->codec_parameters[i]->codec_id) {
            case AV_CODEC_ID_SCTE_35:
                decoder_context->data_scte35_stream_index = i;
                elv_dbg("DATA STREAM SCTE-35 %d, codec_id=%s, stream_id=%d, url=%s",
                    i, avcodec_get_name(decoder_context->codec_parameters[i]->codec_id),
                    decoder_context->stream[i]->id, url);
                if (check_stream_index(params, decoder_context) != eav_success)
                    return eav_param;
                break;
            default:
                // Unrecognized data stream
                decoder_context->data_stream_index = i;
                elv_dbg("DATA STREAM UNRECOGNIZED %d, codec_id=%s, stream_id=%d, url=%s",
                    i, avcodec_get_name(decoder_context->codec_parameters[i]->codec_id),
                    decoder_context->stream[i]->id, url);
                if (check_stream_index(params, decoder_context) != eav_success)
                    return eav_param;
                break;
            }

            break;

        default:
            decoder_context->codec[i] = NULL;
            elv_dbg("UNKNOWN STREAM type=%d, url=%s",
                decoder_context->format_context->streams[i]->codecpar->codec_type, url);
            continue;
        }

        /* Is this the stream selected for transcoding? */
        int selected_stream = 0;
        int this_stream_id =  decoder_context->is_rtmp ? i : decoder_context->stream[i]->id;
        if (params && this_stream_id == params->stream_id) {
            elv_log("STREAM MATCH stream_id=%d, stream_index=%d, xc_type=%d, url=%s",
                params->stream_id, i, params->xc_type, url);
            stream_id_index = i;
            selected_stream = 1;
        }

        if (params && this_stream_id == params->sync_audio_to_stream_id) {
            if (decoder_context->stream[i]->codecpar->codec_type != AVMEDIA_TYPE_VIDEO) {
                elv_err("Syncing to non-video stream is not possible, sync_audio_to_stream_id=%d, url=%s",
                    params->sync_audio_to_stream_id, url);
                return eav_stream_index;
            }
            elv_log("STREAM MATCH sync_stream_id=%d stream_index=%d, url=%s",
                params->sync_audio_to_stream_id, i, url);
            sync_id_index = i;
        }

        /* If stream ID is not set - match audio_index */
        if (params && params->stream_id < 0 &&
            params->xc_type & xc_audio &&
            (selected_audio_index(params, i) >= 0 ||
                (decoder_context->n_audio > 0 && decoder_context->audio_stream_index[decoder_context->n_audio-1] == i))) {
            selected_stream = 1;
        }

        /*
         * Find decoder and initialize decoder context.
         * Pick params->dcodec if this is the selected stream (stream_id or audio_index)
         */
        if (params != NULL && params->dcodec != NULL && params->dcodec[0] != '\0' && 
            decoder_context->format_context->streams[i]->codecpar->codec_type == AVMEDIA_TYPE_VIDEO) {
            elv_log("STREAM SELECTED this_stream_id=%d, id=%d idx=%d xc_type=%d dcodec=%s, url=%s",
                this_stream_id, decoder_context->stream[i]->id, i, params->xc_type, params->dcodec, url);
            decoder_context->codec[i] = avcodec_find_decoder_by_name(params->dcodec);
        } else if (params != NULL && params->dcodec2 != NULL && params->dcodec2[0] != '\0' && selected_stream &&
            decoder_context->format_context->streams[i]->codecpar->codec_type == AVMEDIA_TYPE_AUDIO) {
            elv_log("STREAM SELECTED this_stream_id=%d, id=%d idx=%d xc_type=%d dcodec2=%s, url=%s",
                this_stream_id, decoder_context->stream[i]->id, i, params->xc_type, params->dcodec2, url);
            decoder_context->codec[i] = avcodec_find_decoder_by_name(params->dcodec2);
        } else {
            decoder_context->codec[i] = avcodec_find_decoder(decoder_context->codec_parameters[i]->codec_id);
        }

        if (decoder_context->codec_parameters[i]->codec_type != AVMEDIA_TYPE_DATA && !decoder_context->codec[i]) {
            elv_err("Unsupported decoder codec param=%s, codec_id=%d, url=%s",
                params ? params->dcodec : "", decoder_context->codec_parameters[i]->codec_id, url);
            return eav_codec_param;
        }

        decoder_context->codec_context[i] = avcodec_alloc_context3(decoder_context->codec[i]);
        if (!decoder_context->codec_context[i]) {
            elv_err("Failed to allocated memory for AVCodecContext, url=%s", url);
            return eav_mem_alloc;
        }

        if (avcodec_parameters_to_context(decoder_context->codec_context[i], decoder_context->codec_parameters[i]) < 0) {
            elv_err("Failed to copy codec params to codec context, url=%s", url);
            return eav_codec_param;
        }

        /* Enable multi-threading - if thread_count is 0 the library will determine number of threads as a
         * function of the number of CPUs
         * By observation the default active_thread_type is 0 which disables multi-threading and
         * furher thread_count is 1 which forces 1 thread.
         */
        decoder_context->codec_context[i]->active_thread_type = 1;
        if (decoder_context->is_mpegts || decoder_context->is_rtmp)
            decoder_context->codec_context[i]->thread_count = MPEGTS_THREAD_COUNT;
        else
            decoder_context->codec_context[i]->thread_count = DEFAULT_THREAD_COUNT;

        /* Open the decoder (initialize the decoder codec_context[i] using given codec[i]). */
        if (decoder_context->codec_parameters[i]->codec_type != AVMEDIA_TYPE_DATA &&
             (rc = avcodec_open2(decoder_context->codec_context[i], decoder_context->codec[i], NULL)) < 0) {
            elv_err("Failed to open codec through avcodec_open2, err=%d, param=%s, codec_id=%s, url=%s",
                rc, params->dcodec, avcodec_get_name(decoder_context->codec_parameters[i]->codec_id), url);
            return eav_open_codec;
        }

        elv_log("Input stream=%d pixel_format=%s, timebase=%d, sample_fmt=%s, frame_size=%d, url=%s",
            i,
            av_get_pix_fmt_name(decoder_context->codec_context[i]->pix_fmt),
            decoder_context->stream[i]->time_base.den,
            av_get_sample_fmt_name(decoder_context->codec_context[i]->sample_fmt),
            decoder_context->codec_context[i]->frame_size, url);

        /* Video - set context parameters manually */
        /* Setting the frame_rate here causes slight changes to rates - leaving it unset works perfectly
          decoder_context->codec_context[i]->framerate = av_guess_frame_rate(
            decoder_context->format_context, decoder_context->format_context->streams[i], NULL);
        */

        /*
         * Force codec timebase to be the same as the input stream.  This is not required in principle but
         * downstream logic relies on it.
         *
         * NOTE: Don't change the input stream or input codec_context timebase to 1/sample_rate.
         * This will break transcoding audio if the input timebase doesn't match with output timebase. (-RM)
         */
        decoder_context->codec_context[i]->time_base = decoder_context->stream[i]->time_base;

        dump_stream(decoder_context->stream[i]);
        dump_codec_parameters(decoder_context->codec_parameters[i]);
        dump_codec_context(decoder_context->codec_context[i]);
    }

    /* If it couldn't find identified stream with params->stream_id, then return an error */
    if (params && params->stream_id >= 0 && stream_id_index < 0) {
        elv_err("Invalid stream_id=%d, url=%s", params->stream_id, url);
        return eav_param;
    }

    if (stream_id_index >= 0) {
        if (decoder_context->format_context->streams[stream_id_index]->codecpar->codec_type == AVMEDIA_TYPE_VIDEO) {
            decoder_context->video_stream_index = stream_id_index;
            params->xc_type = xc_video;
        } else if (decoder_context->format_context->streams[stream_id_index]->codecpar->codec_type == AVMEDIA_TYPE_AUDIO) {
            decoder_context->audio_stream_index[decoder_context->n_audio] = stream_id_index;
            decoder_context->n_audio++;
            params->xc_type = xc_audio;

            if (sync_id_index >= 0)
                decoder_context->video_stream_index = sync_id_index;
        }
    } else if (params && (params->n_audio == 1) &&
            (params->audio_index[0] < decoder_context->format_context->nb_streams)) {
        decoder_context->audio_stream_index[0] = params->audio_index[0];
        decoder_context->n_audio = 1;

    }
    elv_dbg("prepare_decoder xc_type=%d, video_stream_index=%d, audio_stream_index=%d, n_audio=%d, nb_streams=%d, url=%s",
        params ? params->xc_type : 0,
        decoder_context->video_stream_index,
        decoder_context->audio_stream_index[decoder_context->n_audio-1],
        decoder_context->n_audio,
        decoder_context->format_context->nb_streams,
        url);

    dump_decoder(inctx->url, decoder_context);

    /*
     * If params->force_equal_fduration is set, then initialize decoder_context->frame_duration.
     * This only applies to transcoding frames with format fmp4-segment (creating mezzanines).
     * If decoder_context->frame_duration is initialized (>0), then all the decoded frames would have
     * a frame duration equal to decoder_context->frame_duration before filtering/encoding.
     * (This actually changes the PTS of a decoded frame so that the frame has a distance equal to
     * decoder_context->frame_duration from previous frame)
     * For video we have to become sure the calculation has no decimal, otherwise the video and audio would drift.
     */
    if (params && params->force_equal_fduration && !strcmp(params->format, "fmp4-segment")) {
        if (params->xc_type & xc_video) {
            if (decoder_context->format_context->streams[decoder_context->video_stream_index]->r_frame_rate.num == 0 ||
            (decoder_context->stream[decoder_context->video_stream_index]->time_base.den *
            decoder_context->format_context->streams[decoder_context->video_stream_index]->r_frame_rate.den %
            decoder_context->format_context->streams[decoder_context->video_stream_index]->r_frame_rate.num != 0)) {
                elv_err("Can not force equal frame duration, timebase=%d, frame_rate=%d/%d, url=%s",
                    decoder_context->stream[decoder_context->video_stream_index]->time_base.den,
                    decoder_context->format_context->streams[decoder_context->video_stream_index]->r_frame_rate.den,
                    decoder_context->format_context->streams[decoder_context->video_stream_index]->r_frame_rate.num,
                    url);
                return eav_timebase;
            }
            decoder_context->frame_duration = decoder_context->stream[decoder_context->video_stream_index]->time_base.den *
                decoder_context->format_context->streams[decoder_context->video_stream_index]->r_frame_rate.den /
                decoder_context->format_context->streams[decoder_context->video_stream_index]->r_frame_rate.num;
            elv_dbg("SET VIDEO FRAME DURATION, timebase=%d, frame_rate.den=%d, frame_rate.num=%d, duration=%d",
                decoder_context->stream[decoder_context->video_stream_index]->time_base.den,
                decoder_context->format_context->streams[decoder_context->video_stream_index]->r_frame_rate.den,
                decoder_context->format_context->streams[decoder_context->video_stream_index]->r_frame_rate.num,
                decoder_context->frame_duration);
        }
        /* PENDING(RM) Do we need this for audio? Because audio is based on resampling, it doesn't work like video. */
    }

    return 0;
}

static int
set_encoder_options(
    coderctx_t *encoder_context,
    coderctx_t *decoder_context,
    xcparams_t *params,
    int stream_index,
    int timebase)
{
    int i;

    if (timebase <= 0) {
        elv_err("Setting encoder options failed, invalid timebase=%d (check encoding params), url=%s",
            timebase, params->url);
        return eav_timebase;
    }

    if (!strcmp(params->format, "fmp4")) {
        if (stream_index == decoder_context->video_stream_index)
            av_opt_set(encoder_context->format_context->priv_data, "movflags", "frag_every_frame", 0);
        if ((i = selected_decoded_audio(decoder_context, stream_index)) >= 0)
            av_opt_set(encoder_context->format_context2[i]->priv_data, "movflags", "frag_every_frame", 0);
    }

    // Segment duration (in ts) - notice it is set on the format context not codec
    if (params->audio_seg_duration_ts > 0 && (!strcmp(params->format, "dash") || !strcmp(params->format, "hls"))) {
        if ((i = selected_decoded_audio(decoder_context, stream_index)) >= 0)
            av_opt_set_int(encoder_context->format_context2[i]->priv_data, "seg_duration_ts", params->audio_seg_duration_ts,
                AV_OPT_FLAG_ENCODING_PARAM | AV_OPT_SEARCH_CHILDREN);
    }

    if (params->video_seg_duration_ts > 0 && (!strcmp(params->format, "dash") || !strcmp(params->format, "hls"))) {
        if (stream_index == decoder_context->video_stream_index)
            av_opt_set_int(encoder_context->format_context->priv_data, "seg_duration_ts", params->video_seg_duration_ts,
                AV_OPT_FLAG_ENCODING_PARAM | AV_OPT_SEARCH_CHILDREN);
    }

    if ((i = selected_decoded_audio(decoder_context, stream_index)) >= 0) {
        if (!(params->xc_type & xc_audio)) {
            elv_err("Failed to set audio encoder options, stream_index=%d, xc_type=%d, url=%s",
                stream_index, params->xc_type, params->url);
            return eav_param;
        }
        av_opt_set_int(encoder_context->format_context2[i]->priv_data, "start_fragment_index", params->start_fragment_index,
            AV_OPT_FLAG_ENCODING_PARAM | AV_OPT_SEARCH_CHILDREN);
        av_opt_set(encoder_context->format_context2[i]->priv_data, "start_segment", params->start_segment_str, 0);
    }

    if (stream_index == decoder_context->video_stream_index) {
        if (!(params->xc_type & xc_video)) {
            elv_err("Failed to set video encoder options, stream_index=%d, xc_type=%d, url=%s",
                stream_index, params->xc_type, params->url);
            return eav_param;
        }
        av_opt_set_int(encoder_context->format_context->priv_data, "start_fragment_index", params->start_fragment_index,
            AV_OPT_FLAG_ENCODING_PARAM | AV_OPT_SEARCH_CHILDREN);
        av_opt_set(encoder_context->format_context->priv_data, "start_segment", params->start_segment_str, 0);
    }

    if (!strcmp(params->format, "fmp4-segment") || !strcmp(params->format, "segment")) {
        int64_t seg_duration_ts = 0;
        float seg_duration = 0;
        /* Precalculate seg_duration_ts based on seg_duration if seg_duration is set */
        if (params->seg_duration) {
            seg_duration = atof(params->seg_duration);
            if (stream_index == decoder_context->video_stream_index)
                timebase = calc_timebase(params, 1, timebase);
            seg_duration_ts = seg_duration * timebase;
        }
        if ((i = selected_decoded_audio(decoder_context, stream_index)) >= 0) {
            if (params->audio_seg_duration_ts > 0)
                seg_duration_ts = params->audio_seg_duration_ts;
            av_opt_set_int(encoder_context->format_context2[i]->priv_data, "segment_duration_ts", seg_duration_ts, 0);
            /* If audio_seg_duration_ts is not set, set it now */
            if (params->audio_seg_duration_ts <= 0)
                params->audio_seg_duration_ts = seg_duration_ts;
            elv_dbg("setting \"fmp4-segment\" audio segment_time to %s, seg_duration_ts=%"PRId64", url=%s",
                params->seg_duration, seg_duration_ts, params->url);
            av_opt_set(encoder_context->format_context2[i]->priv_data, "reset_timestamps", "on", 0);
        } 
        if (stream_index == decoder_context->video_stream_index) {
            if (params->video_seg_duration_ts > 0)
                seg_duration_ts = params->video_seg_duration_ts;
            av_opt_set_int(encoder_context->format_context->priv_data, "segment_duration_ts", seg_duration_ts, 0);
            /* If video_seg_duration_ts is not set, set it now */
            if (params->video_seg_duration_ts <= 0)
                params->video_seg_duration_ts = seg_duration_ts;
            elv_dbg("setting \"fmp4-segment\" video segment_time to %s, seg_duration_ts=%"PRId64", url=%s",
                params->seg_duration, seg_duration_ts, params->url);
            av_opt_set(encoder_context->format_context->priv_data, "reset_timestamps", "on", 0);
        }
        // If I set faststart in the flags then ffmpeg generates some zero size files, which I need to dig into it more (RM).
        // av_opt_set(encoder_context->format_context->priv_data, "segment_format_options", "movflags=faststart", 0);
        // So lets use flag_every_frame option instead.
        if (!strcmp(params->format, "fmp4-segment")) {
            if ((i = selected_decoded_audio(decoder_context, stream_index)) >= 0)
                av_opt_set(encoder_context->format_context2[i]->priv_data, "segment_format_options", "movflags=frag_every_frame", 0);
            if (stream_index == decoder_context->video_stream_index)
                av_opt_set(encoder_context->format_context->priv_data, "segment_format_options", "movflags=frag_every_frame", 0);
        }
    }

    return 0;
}

/*
 * Set H264 specific params profile, and level based on encoding height.
 */
static void
set_h264_params(
    coderctx_t *encoder_context,
    coderctx_t *decoder_context,
    xcparams_t *params)
{
    int index = decoder_context->video_stream_index;
    AVCodecContext *encoder_codec_context = encoder_context->codec_context[index];
    int framerate = 0;

    if (avpipe_h264_profile(params->profile) > 0) {
        /* If there is a valid parameter for profile use it */
        encoder_codec_context->profile = avpipe_h264_profile(params->profile);
    } else {
        /* Codec level and profile must be set correctly per H264 spec */
        encoder_codec_context->profile = avpipe_h264_guess_profile(params->bitdepth,
            encoder_codec_context->width, encoder_codec_context->height);
    }

    if (encoder_codec_context->framerate.den != 0)
        framerate = encoder_codec_context->framerate.num/encoder_codec_context->framerate.den;

    if (params->level > 0) {
        encoder_codec_context->level = params->level;
    } else {
        encoder_codec_context->level = avpipe_h264_guess_level(
                                                encoder_codec_context->profile,
                                                encoder_codec_context->bit_rate,
                                                framerate,
                                                encoder_codec_context->width,
                                                encoder_codec_context->height);
    }
}

static void
set_h265_params(
    coderctx_t *encoder_context,
    coderctx_t *decoder_context,
    xcparams_t *params)
{
    int index = decoder_context->video_stream_index;
    AVCodecContext *encoder_codec_context = encoder_context->codec_context[index];

    /*
     * The Main profile allows for a bit depth of 8-bits per sample with 4:2:0 chroma sampling,
     * which is the most common type of video used with consumer devices
     * For HDR10 we need MAIN 10 that supports 10 bit profile.
     */
    int profile = avpipe_h265_profile(params->profile);
    if (profile > 0) {
        /* Can be only main or main10 profiles */
        av_opt_set(encoder_codec_context->priv_data, "profile", params->profile, 0);
        if (params->bitdepth == 10) {
            av_opt_set(encoder_codec_context->priv_data, "x265-params",
                "hdr-opt=1:repeat-headers=1:colorprim=bt2020:transfer=smpte2084:colormatrix=bt2020nc", 0);
        }
    } else if (params->bitdepth == 8) {
        av_opt_set(encoder_codec_context->priv_data, "profile", "main", 0);
    } else if (params->bitdepth == 10) {
        av_opt_set(encoder_codec_context->priv_data, "profile", "main10", 0);
        av_opt_set(encoder_codec_context->priv_data, "x265-params",
            "hdr-opt=1:repeat-headers=1:colorprim=bt2020:transfer=smpte2084:colormatrix=bt2020nc", 0);
    } else {
        /* bitdepth == 12 */
        av_opt_set(encoder_codec_context->priv_data, "profile", "main12", 0);
        av_opt_set(encoder_codec_context->priv_data, "x265-params",
            "hdr-opt=1:repeat-headers=1:colorprim=bt2020:transfer=smpte2084:colormatrix=bt2020nc", 0);
    }

    /* Set max_cll and master_display meta data for HDR content */
    if (params->max_cll && params->max_cll[0] != '\0')
        av_opt_set(encoder_codec_context->priv_data, "max-cll", params->max_cll, 0);
    if (params->master_display && params->master_display[0] != '\0')
        av_opt_set(encoder_codec_context->priv_data, "master-display", params->master_display, 0);

    /* Set the number of bframes to 0 and avoid having bframes */
    av_opt_set_int(encoder_codec_context->priv_data, "bframes", 0, 0);

    /*
     * These are set according to
     * https://en.wikipedia.org/wiki/High_Efficiency_Video_Coding
     * Let X265 encoder picks the level automatically. Setting the level based on
     * resolution and framerate might pick higher level than what is needed.
     */
}

static void
set_netint_h264_params(
    coderctx_t *encoder_context,
    coderctx_t *decoder_context,
    xcparams_t *params)
{
    char enc_params[256];
    int index = decoder_context->video_stream_index;
    AVCodecContext *encoder_codec_context = encoder_context->codec_context[index];
    AVStream *s = decoder_context->stream[decoder_context->video_stream_index];

    if (params->force_keyint > 0)
        sprintf(enc_params, "gopPresetIdx=2:lowDelay=1:frameRate=%d:frameRateDenom=%d:intraPeriod=%d",
            s->avg_frame_rate.num, s->avg_frame_rate.den, params->force_keyint);
    else
        sprintf(enc_params, "gopPresetIdx=2:lowDelay=1:frameRate=%d:frameRateDenom=%d",
            s->avg_frame_rate.num, s->avg_frame_rate.den);
    elv_dbg("set_netint_h264_params encoding params=%s, url=%s", enc_params, params->url);
    av_opt_set(encoder_codec_context->priv_data, "xcoder-params", enc_params, 0);
}

static void
set_netint_h265_params(
    coderctx_t *encoder_context,
    coderctx_t *decoder_context,
    xcparams_t *params)
{
    char enc_params[256];
    int profile;
    int index = decoder_context->video_stream_index;
    AVCodecContext *encoder_codec_context = encoder_context->codec_context[index];
    AVStream *s = decoder_context->stream[decoder_context->video_stream_index];

    /*
     * netint only supports bitdepth of 8 and 10 for h265.
     * 1 = profile main, for bitdepth 8
     * 2 = profile main10, for bitdepth 10
     */
    if (params->bitdepth == 8)
        profile = 1;
    else
        profile = 2;
    sprintf(enc_params, "gopPresetIdx=2:lowDelay=1:profile=%d:frameRate=%d:frameRateDenom=%d",
        profile, s->avg_frame_rate.num, s->avg_frame_rate.den);
    elv_dbg("set_netint_h265_params encoding params=%s, url=%s", enc_params, params->url);
    av_opt_set(encoder_codec_context->priv_data, "xcoder-params", enc_params, 0);
}

/* Borrowed from libavcodec/nvenc.h since it is not exposed */
enum {
    PRESET_DEFAULT = 0,
    PRESET_SLOW,
    PRESET_MEDIUM,
    PRESET_FAST,
    PRESET_HP,
    PRESET_HQ,
    PRESET_BD ,
    PRESET_LOW_LATENCY_DEFAULT ,
    PRESET_LOW_LATENCY_HQ ,
    PRESET_LOW_LATENCY_HP,
    PRESET_LOSSLESS_DEFAULT, // lossless presets must be the last ones
    PRESET_LOSSLESS_HP,
};

static void
set_nvidia_params(
    coderctx_t *encoder_context,
    coderctx_t *decoder_context,
    xcparams_t *params)
{
    int index = decoder_context->video_stream_index;
    AVCodecContext *encoder_codec_context = encoder_context->codec_context[index];

    av_opt_set(encoder_codec_context->priv_data, "forced-idr", "on", 0);

    if (params->gpu_index >= 0)
        av_opt_set_int(encoder_codec_context->priv_data, "gpu", params->gpu_index, 0);

    /*
     * The encoder_codec_context->profile is set just for proper log message, otherwise it has no impact
     * when the encoder is nvidia.
     */
    int profile = avpipe_nvh264_profile(params->profile);
    if (profile > 0) {
        av_opt_set_int(encoder_codec_context->priv_data, "profile", profile, 0);
        encoder_codec_context->profile = profile;
    } else if (encoder_codec_context->height <= 480) {
        av_opt_set_int(encoder_codec_context->priv_data, "profile", NV_ENC_H264_PROFILE_BASELINE, 0);
        encoder_codec_context->profile = FF_PROFILE_H264_BASELINE;
    } else {
        av_opt_set_int(encoder_codec_context->priv_data, "profile", NV_ENC_H264_PROFILE_HIGH, 0);
        encoder_codec_context->profile = FF_PROFILE_H264_HIGH;
    }

/*
    For nvidia let the encoder to pick the level, in some cases level is different from h264 encoder and
    avpipe_h264_guess_level() function would not pick the right level for nvidia.

    if (encoder_codec_context->framerate.den != 0)
        framerate = encoder_codec_context->framerate.num/encoder_codec_context->framerate.den;

    encoder_codec_context->level = avpipe_h264_guess_level(
                                                encoder_codec_context->profile,
                                                encoder_codec_context->bit_rate,
                                                framerate,
                                                encoder_codec_context->width,
                                                encoder_codec_context->height);
    av_opt_set_int(encoder_codec_context->priv_data, "level", encoder_codec_context->level, 0);
*/

    /*
     * According to https://superuser.com/questions/1296374/best-settings-for-ffmpeg-with-nvenc
     * the best setting can be PRESET_LOW_LATENCY_HQ or PRESET_LOW_LATENCY_HP.
     * (in my experiment PRESET_LOW_LATENCY_HQ is better than PRESET_LOW_LATENCY_HP)
     */
    av_opt_set_int(encoder_codec_context->priv_data, "preset", PRESET_LOW_LATENCY_HQ, 0);

    /*
     * We might want to set one of the following options in future:
     *
     * av_opt_set(encoder_codec_context->priv_data, "bluray-compat", "on", 0);
     * av_opt_set(encoder_codec_context->priv_data, "strict_gop", "on", 0);
     * av_opt_set(encoder_codec_context->priv_data, "b_adapt", "off", 0);
     * av_opt_set(encoder_codec_context->priv_data, "nonref_p", "on", 0);
     * av_opt_set(encoder_codec_context->priv_data, "2pass", "on", 0);
     *
     * Constant quantization parameter rate control method
     * av_opt_set_int(encoder_codec_context->priv_data, "qp", 15, 0);
     * av_opt_set_int(encoder_codec_context->priv_data, "init_qpB", 20, 0);
     * av_opt_set_int(encoder_codec_context->priv_data, "init_qpP", 20, 0);
     * av_opt_set_int(encoder_codec_context->priv_data, "init_qpI", 20, 0);

     * char level[10];
     * sprintf(level, "%d.", 15);
     * av_opt_set(encoder_codec_context->priv_data, "cq", level, 0);
     */
}

static int
set_pixel_fmt(
    AVCodecContext *encoder_codec_context,
    xcparams_t *params)
{
    if (encoder_codec_context->codec_id == AV_CODEC_ID_MJPEG) {
        //                               AV_PIX_FMT_YUV420P does not work
        encoder_codec_context->pix_fmt = AV_PIX_FMT_YUVJ420P;
        return 0;
    }

    /* Using the spec in https://en.wikipedia.org/wiki/High_Efficiency_Video_Coding */
    switch (params->bitdepth) {
    case 8:
        encoder_codec_context->pix_fmt = AV_PIX_FMT_YUV420P;
        break;
    case 10:
        /* AV_PIX_FMT_YUV420P10LE: 15bpp, (1 Cr & Cb sample per 2x2 Y samples), little-endian.
         * If encoder is h265 then AV_PIX_FMT_YUV420P10LE matches with MAIN10 profile (V1).
         */
        encoder_codec_context->pix_fmt = AV_PIX_FMT_YUV420P10LE;
        break;
    case 12:
        if (!strcmp(params->ecodec, "libx265")) {
            /* AV_PIX_FMT_YUV422P12LE: 24bpp, (1 Cr & Cb sample per 2x1 Y samples), little-endian */
            //encoder_codec_context->pix_fmt = AV_PIX_FMT_YUV422P12LE;
            encoder_codec_context->pix_fmt = AV_PIX_FMT_YUV420P12LE;
            break;
        }

        /* x264 doesn't support 12 bitdepth pixel format */
    default:
        elv_err("Invalid bitdepth=%d, url=%s", params->bitdepth, params->url);
        return eav_param;
    }

    return 0;
}

static int
prepare_video_encoder(
    coderctx_t *encoder_context,
    coderctx_t *decoder_context,
    xcparams_t *params)
{
    int rc = 0;
    int index = decoder_context->video_stream_index;

    if (index < 0) {
        elv_dbg("No video stream detected by decoder.");
        return eav_stream_index;
    }

    encoder_context->video_stream_index = index;
    encoder_context->video_last_dts = AV_NOPTS_VALUE;
    encoder_context->stream[index] = avformat_new_stream(encoder_context->format_context, NULL);
    encoder_context->codec[index] = avcodec_find_encoder_by_name(params->ecodec);

    /* Custom output buffer */
    encoder_context->format_context->io_open = elv_io_open;
    encoder_context->format_context->io_close = elv_io_close;

    if (!encoder_context->codec[index]) {
        elv_dbg("could not find the proper codec");
        return eav_codec_context;
    }
    elv_log("Found encoder index=%d, %s", index, params->ecodec);

    if (params->bypass_transcoding) {
        AVStream *in_stream = decoder_context->stream[index];
        AVStream *out_stream = encoder_context->stream[index];
        AVCodecParameters *in_codecpar = in_stream->codecpar;

        rc = avcodec_parameters_copy(out_stream->codecpar, in_codecpar);
        if (rc < 0) {
            elv_err("BYPASS failed to copy codec parameters, url=%s", params->url);
            return eav_codec_param;
        }

        /* Set output stream timebase when bypass encoding */
        if (params->video_time_base > 0)
            out_stream->time_base = (AVRational) {1, params->video_time_base};
        else
            out_stream->time_base = in_stream->time_base;

        out_stream->avg_frame_rate = decoder_context->format_context->streams[decoder_context->video_stream_index]->avg_frame_rate;
        out_stream->codecpar->codec_tag = 0;

        rc = set_encoder_options(encoder_context, decoder_context, params, decoder_context->video_stream_index,
            out_stream->time_base.den);
        if (rc < 0) {
            elv_err("Failed to set video encoder options with bypass, url=%s", params->url);
            return rc;
        }
        return 0;
    }

    encoder_context->codec_context[index] = avcodec_alloc_context3(encoder_context->codec[index]);
    if (!encoder_context->codec_context[index]) {
        elv_dbg("could not allocated memory for codec context");
        return eav_codec_context;
    }

    AVCodecContext *encoder_codec_context = encoder_context->codec_context[index];

    /* Set encoder parameters (directly in the coder context priv_data dictionary) */

    /* Added to fix/improve encoding quality of the first frame - PENDING(SSS) research */
    if ( params->crf_str && strlen(params->crf_str) > 0 ) {
        /* The 'crf' option may be overriden by rate control options - 'crf_max' is used as a safety net */
        av_opt_set(encoder_codec_context->priv_data, "crf", params->crf_str, AV_OPT_FLAG_ENCODING_PARAM | AV_OPT_SEARCH_CHILDREN);
        // av_opt_set(encoder_codec_context->priv_data, "crf_max", params->crf_str, AV_OPT_FLAG_ENCODING_PARAM | AV_OPT_SEARCH_CHILDREN);
    }

    if (params->preset && strlen(params->preset) > 0 &&
        (!strcmp(params->format, "fmp4-segment") || !strcmp(params->format, "fmp4"))) {
        av_opt_set(encoder_codec_context->priv_data, "preset", params->preset, AV_OPT_FLAG_ENCODING_PARAM | AV_OPT_SEARCH_CHILDREN);
    }

    if (!strcmp(params->format, "fmp4-segment") || !strcmp(params->format, "fmp4")) {
        encoder_codec_context->max_b_frames = 0;
    }

    if (params->force_keyint > 0) {
        encoder_codec_context->gop_size = params->force_keyint;
    }

    /* Set codec context parameters */
    encoder_codec_context->height = params->enc_height != -1 ? params->enc_height : decoder_context->codec_context[index]->height;
    encoder_codec_context->width = params->enc_width != -1 ? params->enc_width : decoder_context->codec_context[index]->width;

    /* If the rotation param is set to 90 or 270 degree then change width and hight */
    if (params->rotate == 90 || params->rotate == 270) {
        encoder_codec_context->height = params->enc_height != -1 ? params->enc_height : decoder_context->codec_context[index]->width;
        encoder_codec_context->width = params->enc_width != -1 ? params->enc_width : decoder_context->codec_context[index]->height;
    }
    if (params->video_time_base > 0)
        encoder_codec_context->time_base = (AVRational) {1, params->video_time_base};
    else
        encoder_codec_context->time_base = decoder_context->codec_context[index]->time_base;

    encoder_codec_context->sample_aspect_ratio = decoder_context->codec_context[index]->sample_aspect_ratio;
    if (params->video_bitrate > 0)
        encoder_codec_context->bit_rate = params->video_bitrate;
    if (params->rc_buffer_size > 0)
        encoder_codec_context->rc_buffer_size = params->rc_buffer_size;
    if (params->rc_max_rate > 0)
        encoder_codec_context->rc_max_rate = params->rc_max_rate;

    encoder_codec_context->framerate = decoder_context->codec_context[index]->framerate;

    // This needs to be set before open (ffmpeg samples have it wrong)
    if (encoder_context->format_context->oformat->flags & AVFMT_GLOBALHEADER) {
        encoder_codec_context->flags |= AV_CODEC_FLAG_GLOBAL_HEADER;
    }

    /* Enable hls playlist format if output format is set to "hls" */
    if (!strcmp(params->format, "hls"))
        av_opt_set(encoder_context->format_context->priv_data, "hls_playlist", "1", 0);

#if 0
    /*
     * This part is disabled to prevent having YUV422 as output if we have some videos with pixel format YUV422.
     * YUV422 pixel format has problem in playing on mac.
     */
    int found_pix_fmt = 0;
    int i;
    /* Search for input pixel format in list of encoder pixel formats. */
    if ( encoder_context->codec[index]->pix_fmts ) {
        for (i=0; encoder_context->codec[index]->pix_fmts[i] >= 0; i++) {
            if (encoder_context->codec[index]->pix_fmts[i] == decoder_context->codec_context[index]->pix_fmt)
                found_pix_fmt = 1;
        }
    }

    /* If the codec is nvenc, or format is fmp4-segment set pixel format to AV_PIX_FMT_YUV420P. */
    if (!strcmp(params->format, "fmp4-segment") || !strcmp(params->ecodec, "h264_nvenc"))
        encoder_codec_context->pix_fmt = AV_PIX_FMT_YUV420P;
    else if (found_pix_fmt)
        /* If encoder supports the input pixel format then keep it */
        encoder_codec_context->pix_fmt = decoder_context->codec_context[index]->pix_fmt;
    else
        /* otherwise set encoder pixel format to AV_PIX_FMT_YUV420P. */
        encoder_codec_context->pix_fmt = AV_PIX_FMT_YUV420P;
#endif
    if ((rc = set_pixel_fmt(encoder_codec_context, params)) != eav_success)
        return rc;

    if (!strcmp(params->ecodec, "h264_nvenc"))
        /* Set NVIDIA specific params if the encoder is NVIDIA */
        set_nvidia_params(encoder_context, decoder_context, params);
    else if (!strcmp(params->ecodec, "libx265"))
        /* Set H265 specific params (profile and level) */
        set_h265_params(encoder_context, decoder_context, params);
    else if (!strcmp(params->ecodec, "h264_ni_enc"))
        /* Set netint H264 codensity params */
        set_netint_h264_params(encoder_context, decoder_context, params);
    else if (!strcmp(params->ecodec, "h265_ni_enc"))
        /* Set netint H265 codensity params */
        set_netint_h265_params(encoder_context, decoder_context, params);
    else
        /* Set H264 specific params (profile and level) */
        set_h264_params(encoder_context, decoder_context, params);

    elv_log("Output pixel_format=%s, profile=%d, level=%d",
        av_get_pix_fmt_name(encoder_codec_context->pix_fmt),
        encoder_codec_context->profile,
        encoder_codec_context->level);

    /* Set encoder options after setting all codec context parameters */
    rc = set_encoder_options(encoder_context, decoder_context, params, decoder_context->video_stream_index,
        encoder_codec_context->time_base.den);
    if (rc < 0) {
        elv_err("Failed to set video encoder options, url=%s", params->url);
        return rc;
    }

    /* Open video encoder (initialize the encoder codec_context[i] using given codec[i]). */
    if ((rc = avcodec_open2(encoder_context->codec_context[index], encoder_context->codec[index], NULL)) < 0) {
        elv_dbg("Could not open encoder for video, err=%d", rc);
        return eav_open_codec;
    }

    /* Set stream parameters after avcodec_open2() */
    if (avcodec_parameters_from_context(
            encoder_context->stream[index]->codecpar,
            encoder_context->codec_context[index]) < 0) {
        elv_dbg("could not copy encoder parameters to output stream");
        return eav_codec_param;
    }

    encoder_context->stream[index]->time_base = encoder_codec_context->time_base;
    encoder_context->stream[index]->avg_frame_rate = decoder_context->stream[decoder_context->video_stream_index]->avg_frame_rate;

    return 0;
}

static int
is_valid_aac_sample_rate(
    int sample_rate)
{
    int valid_sample_rates[] = {8000, 12000, 16000, 22050, 24000, 32000, 44100, 48000, 88200, 96000};

    for (int i=0; i<sizeof(valid_sample_rates)/sizeof(int); i++) {
        if (sample_rate == valid_sample_rates[i])
            return 1;
    }

    return 0;
}

static int
prepare_audio_encoder(
    coderctx_t *encoder_context,
    coderctx_t *decoder_context,
    xcparams_t *params)
{
    int n_audio = encoder_context->n_audio_output;
    char *ecodec;
    AVFormatContext *format_context;
    int rc;

    if (params->xc_type == xc_audio_merge ||
        params->xc_type == xc_audio_join ||
        params->xc_type == xc_audio_pan) {
        // Only we have one output audio in these cases
        n_audio = 1;
    }

    for (int i=0; i<n_audio; i++) {
        int stream_index = decoder_context->audio_stream_index[i];
        int output_stream_index = stream_index;

        if (params->xc_type == xc_audio_merge ||
            params->xc_type == xc_audio_join ||
            params->xc_type == xc_audio_pan) {
            // Only we have one output audio in these cases
            output_stream_index = 0;
        }

        if (stream_index < 0) {
            elv_dbg("No audio stream detected by decoder.");
            return eav_stream_index;
        }

        if (!decoder_context->codec_context[stream_index]) {
            elv_err("Decoder codec context is NULL! stream_index=%d, url=%s", stream_index, params->url);
            return eav_codec_context;
        }

        /* If there are more than 1 audio stream do encode, we can't do bypass */
        if (params && params->bypass_transcoding && decoder_context->n_audio > 1) {
            elv_err("Can not bypass multiple audio streams, n_audio=%d, url=%s", decoder_context->n_audio, params->url);
            return eav_num_streams;
        }

        format_context = encoder_context->format_context2[i];
        ecodec = params->ecodec2;
        encoder_context->audio_last_dts[i] = AV_NOPTS_VALUE;

        encoder_context->audio_stream_index[output_stream_index] = output_stream_index;
        encoder_context->n_audio = 1;

        encoder_context->stream[output_stream_index] = avformat_new_stream(format_context, NULL);
        if (params->bypass_transcoding)
            encoder_context->codec[output_stream_index] = avcodec_find_encoder(decoder_context->codec_context[stream_index]->codec_id);
        else
            encoder_context->codec[output_stream_index] = avcodec_find_encoder_by_name(ecodec);
        if (!encoder_context->codec[output_stream_index]) {
            elv_err("Codec not found, codec_id=%s, url=%s",
                avcodec_get_name(decoder_context->codec_context[stream_index]->codec_id), params->url);
            return eav_codec_context;
        }

        format_context->io_open = elv_io_open;
        format_context->io_close = elv_io_close;

        encoder_context->codec_context[output_stream_index] = avcodec_alloc_context3(encoder_context->codec[output_stream_index]);

        /* By default use decoder parameters */
        encoder_context->codec_context[output_stream_index]->sample_rate = decoder_context->codec_context[stream_index]->sample_rate;

        /* Set the default time_base based on input sample_rate */
        encoder_context->codec_context[output_stream_index]->time_base = (AVRational){1, encoder_context->codec_context[output_stream_index]->sample_rate};
        encoder_context->stream[output_stream_index]->time_base = encoder_context->codec_context[output_stream_index]->time_base;

        if (decoder_context->codec[stream_index] && 
            decoder_context->codec[stream_index]->sample_fmts && params->bypass_transcoding)
            encoder_context->codec_context[output_stream_index]->sample_fmt = decoder_context->codec[stream_index]->sample_fmts[0];
        else if (encoder_context->codec[output_stream_index]->sample_fmts && encoder_context->codec[output_stream_index]->sample_fmts[0])
            encoder_context->codec_context[output_stream_index]->sample_fmt = encoder_context->codec[output_stream_index]->sample_fmts[0];
        else
            encoder_context->codec_context[output_stream_index]->sample_fmt = AV_SAMPLE_FMT_FLTP;

        if (params->channel_layout > 0)
            encoder_context->codec_context[output_stream_index]->channel_layout = params->channel_layout;
        else
            /* If the input stream is stereo the decoder_context->codec_context[index]->channel_layout is AV_CH_LAYOUT_STEREO */
            encoder_context->codec_context[output_stream_index]->channel_layout =
                get_channel_layout_for_encoder(decoder_context->codec_context[stream_index]->channel_layout);
        encoder_context->codec_context[output_stream_index]->channels = av_get_channel_layout_nb_channels(encoder_context->codec_context[output_stream_index]->channel_layout);

        const char *channel_name = avpipe_channel_name(
                                av_get_channel_layout_nb_channels(encoder_context->codec_context[output_stream_index]->channel_layout),
                                decoder_context->codec_context[stream_index]->channel_layout);

        /* If decoder channel layout is DOWNMIX and params->ecodec == "aac" and channel_layout is not set
         * then set the channel layout to STEREO. Preserve the channel layout otherwise.
         */
        if (decoder_context->codec_context[stream_index]->channel_layout == AV_CH_LAYOUT_STEREO_DOWNMIX &&
            !strcmp(ecodec, "aac") &&
            !params->channel_layout) {
            /* This encoder is prepared specifically for AAC, therefore set the channel layout to AV_CH_LAYOUT_STEREO */
            encoder_context->codec_context[output_stream_index]->channels = av_get_channel_layout_nb_channels(AV_CH_LAYOUT_STEREO);
            encoder_context->codec_context[output_stream_index]->channel_layout = AV_CH_LAYOUT_STEREO;    // AV_CH_LAYOUT_STEREO is av_get_default_channel_layout(encoder_context->codec_context[index]->channels)
        }

        int sample_rate = params->sample_rate;
        if (!strcmp(ecodec, "aac") &&
            !is_valid_aac_sample_rate(encoder_context->codec_context[output_stream_index]->sample_rate) &&
            sample_rate <= 0)
            sample_rate = DEFAULT_ACC_SAMPLE_RATE;

        /*
         *  If sample_rate is set and
         *      - encoder is not "aac" or
         *      - if encoder is "aac" and encoder sample_rate is not valid and transcoding is pan/merge/join
         *  then
         *      - set encoder sample_rate to the specified sample_rate.
         */
        if (sample_rate > 0 &&
            (strcmp(ecodec, "aac") || !is_valid_aac_sample_rate(encoder_context->codec_context[output_stream_index]->sample_rate))) {
            /*
             * Audio resampling, which is active for aac encoder, needs more work to adjust sampling properly
             * when input sample rate is different from output sample rate. (--RM)
             */
            encoder_context->codec_context[output_stream_index]->sample_rate = sample_rate;
    
            /* Update timebase for the new sample rate */
            encoder_context->codec_context[output_stream_index]->time_base = (AVRational){1, sample_rate};
            encoder_context->stream[output_stream_index]->time_base = (AVRational){1, sample_rate};
        }

        elv_dbg("ENCODER channels=%d, channel_layout=%d (%s), sample_fmt=%s, sample_rate=%d",
            encoder_context->codec_context[output_stream_index]->channels,
            encoder_context->codec_context[output_stream_index]->channel_layout,
            avpipe_channel_layout_name(encoder_context->codec_context[output_stream_index]->channel_layout),
            av_get_sample_fmt_name(encoder_context->codec_context[output_stream_index]->sample_fmt),
            encoder_context->codec_context[output_stream_index]->sample_rate);

        encoder_context->codec_context[output_stream_index]->bit_rate = params->audio_bitrate;

        /* Allow the use of the experimental AAC encoder. */
        encoder_context->codec_context[output_stream_index]->strict_std_compliance = FF_COMPLIANCE_EXPERIMENTAL;

        rc = set_encoder_options(encoder_context, decoder_context, params, decoder_context->audio_stream_index[i],
            encoder_context->stream[output_stream_index]->time_base.den);
        if (rc < 0) {
            elv_err("Failed to set audio encoder options, url=%s", params->url);
            return rc;
        }

        AVCodecContext *encoder_codec_context = encoder_context->codec_context[output_stream_index];
        /* Some container formats (like MP4) require global headers to be present.
         * Mark the encoder so that it behaves accordingly. */
        if (format_context->oformat->flags & AVFMT_GLOBALHEADER)
            encoder_codec_context->flags |= AV_CODEC_FLAG_GLOBAL_HEADER;

        /* Open audio encoder codec */
        if (avcodec_open2(encoder_context->codec_context[output_stream_index], encoder_context->codec[output_stream_index], NULL) < 0) {
            elv_dbg("Could not open encoder for audio, stream_index=%d", stream_index);
            return eav_open_codec;
        }

        elv_dbg("encoder audio stream index=%d, bitrate=%d, sample_fmts=%s, timebase=%d, output frame_size=%d, sample_rate=%d, channel_layout=%s",
            stream_index, encoder_context->codec_context[output_stream_index]->bit_rate,
            av_get_sample_fmt_name(encoder_context->codec_context[output_stream_index]->sample_fmt),
            encoder_context->codec_context[output_stream_index]->time_base.den, encoder_context->codec_context[output_stream_index]->frame_size,
            encoder_context->codec_context[output_stream_index]->sample_rate,
    	    channel_name);

        if (avcodec_parameters_from_context(
            encoder_context->stream[output_stream_index]->codecpar,
            encoder_context->codec_context[output_stream_index]) < 0) {
            elv_err("Failed to copy encoder parameters to output stream, url=%s", params->url);
            return eav_codec_param;

        }

#ifdef USE_RESAMPLE_AAC
        if (!strcmp(ecodec, "aac") &&
            params->xc_type & xc_audio &&
            params->xc_type != xc_audio_merge &&
            params->xc_type != xc_audio_join &&
            params->xc_type != xc_audio_pan) {
            init_resampler(decoder_context->codec_context[stream_index], encoder_context->codec_context[output_stream_index],
                       &decoder_context->resampler_context);

            /* Create the FIFO buffer based on the specified output sample format. */
            if (!(decoder_context->fifo = av_audio_fifo_alloc(encoder_context->codec_context[output_stream_index]->sample_fmt,
                    encoder_context->codec_context[index]->channels, 1))) {
                elv_err("Failed to allocate audio FIFO, url=%s", params->url);
                return eav_mem_alloc;
            }
        }
#endif

    }

    return 0;
}

static int
num_audio_output(
    coderctx_t *decoder_context,
    xcparams_t *params)
{
    int n_decoder_auido = decoder_context ? decoder_context->n_audio : 0;
    if (!params)
        return 0;

    if (params->xc_type == xc_audio_merge || params->xc_type == xc_audio_join || params->xc_type == xc_audio_pan)
        return 1;

    return params->n_audio > 0 ? params->n_audio : n_decoder_auido;
}

static int
prepare_encoder(
    coderctx_t *encoder_context,
    coderctx_t *decoder_context,
    avpipe_io_handler_t *out_handlers,
    ioctx_t *inctx,
    xcparams_t *params)
{
    out_tracker_t *out_tracker;
    char *filename = "";
    char *filename2 = "";
    char *format = params->format;
    int rc = 0;

    encoder_context->is_mpegts = decoder_context->is_mpegts;
    encoder_context->is_rtmp = decoder_context->is_rtmp;
    encoder_context->out_handlers = out_handlers;
    /*
     * TODO: passing "hls" format needs some development in FF to produce stream index for audio/video.
     * I will keep hls as before to go to dashenc.c
     */
    if (!strcmp(params->format, "hls"))
        format = "dash";
    else if (!strcmp(params->format, "mp4")) {
        filename = "mp4-stream.mp4";
        if (params->xc_type == xc_all)
            filename2 = "mp4-astream.mp4";
    } else if (!strcmp(params->format, "fmp4")) {
        filename = "fmp4-stream.mp4";
        /* fmp4 is actually mp4 format with a fragmented flag */
        format = "mp4";
        if (params->xc_type == xc_all)
            filename2 = "fmp4-astream.mp4";
    } else if (!strcmp(params->format, "segment")) {
        filename = "segment-%05d.mp4";
        if (params->xc_type == xc_all)
            filename2 = "segment-audio-%05d.mp4";
    } else if (!strcmp(params->format, "fmp4-segment")) {
        /* Fragmented mp4 segment */
        format = "segment";
        if (params->xc_type & xc_video)
            filename = "fsegment-video-%05d.mp4";
        if (params->xc_type & xc_audio)
            filename2 = "fsegment-audio-%05d.mp4";
    } else if (!strcmp(params->format, "image2")) {
        filename = "%d.jpeg";
    }

    /*
     * Allocate an AVFormatContext for output.
     * Setting 3th paramter to "dash" determines the output file format and avoids guessing
     * output file format using filename in ffmpeg library.
     */
    if (params->xc_type & xc_video) {
        avformat_alloc_output_context2(&encoder_context->format_context, NULL, format, filename);
        if (!encoder_context->format_context) {
            elv_dbg("could not allocate memory for output format");
            return eav_codec_context;
        }
    }
    if (params->xc_type & xc_audio) {
        encoder_context->n_audio_output = num_audio_output(decoder_context, params);
        for (int i=0; i<encoder_context->n_audio_output; i++) {
            if (!strcmp(params->format, "hls") || !strcmp(params->format, "dash")) {
                avformat_alloc_output_context2(&encoder_context->format_context2[i], NULL, format, filename2);
            } else {
                snprintf(encoder_context->filename2[i], MAX_AVFILENAME_LEN, "fsegment-audio%d-%s.mp4", i, "%05d");
                avformat_alloc_output_context2(&encoder_context->format_context2[i], NULL, format, encoder_context->filename2[i]);
            }
            if (!encoder_context->format_context2[i]) {
                elv_dbg("could not allocate memory for audio output format stream_index=%d", params->audio_index[i]);
                return eav_codec_context;
            }
        }
    }

    if (params->xc_type == xc_extract_images || params->xc_type == xc_extract_all_images) {
        // Tell the image2 muxer to expand the filename with PTS instead of sequential numbering
        av_opt_set(encoder_context->format_context->priv_data, "frame_pts", "true", 0);
    }

    // Encryption applies to both audio and video
    // PENDING (RM) Set the keys for audio if xc_type == xc_all
    switch (params->crypt_scheme) {
    case crypt_aes128:
        if (params->xc_type & xc_video) {
            av_opt_set(encoder_context->format_context->priv_data, "hls_enc", "1", 0);
            if (params->crypt_iv != NULL)
                av_opt_set(encoder_context->format_context->priv_data, "hls_enc_iv",
                           params->crypt_iv, 0);
            if (params->crypt_key != NULL)
                av_opt_set(encoder_context->format_context->priv_data,
                           "hls_enc_key", params->crypt_key, 0);
            if (params->crypt_key_url != NULL)
                av_opt_set(encoder_context->format_context->priv_data,
                           "hls_enc_key_url", params->crypt_key_url, 0);
        }
        if (params->xc_type & xc_audio) {
            for (int i=0; i<encoder_context->n_audio_output; i++) {
                av_opt_set(encoder_context->format_context2[i]->priv_data, "hls_enc", "1", 0);
                if (params->crypt_iv != NULL)
                    av_opt_set(encoder_context->format_context2[i]->priv_data, "hls_enc_iv",
                        params->crypt_iv, 0);
                if (params->crypt_key != NULL)
                    av_opt_set(encoder_context->format_context2[i]->priv_data,
                       "hls_enc_key", params->crypt_key, 0);
                if (params->crypt_key_url != NULL)
                    av_opt_set(encoder_context->format_context2[i]->priv_data,
                       "hls_enc_key_url", params->crypt_key_url, 0);
            }
        }
        break;
    case crypt_cenc:
        /* PENDING (RM) after debugging cbcs we can remove old encryption scheme names. */
        if (params->xc_type & xc_video) {
            av_opt_set(encoder_context->format_context->priv_data,
                      "encryption_scheme", "cenc", 0);
            av_opt_set(encoder_context->format_context->priv_data,
                       "encryption_scheme", "cenc-aes-ctr", 0);
        }
        if (params->xc_type & xc_audio) {
            for (int i=0; i<encoder_context->n_audio_output; i++) {
                av_opt_set(encoder_context->format_context2[i]->priv_data,
                      "encryption_scheme", "cenc", 0);
                av_opt_set(encoder_context->format_context2[i]->priv_data,
                       "encryption_scheme", "cenc-aes-ctr", 0);
            }
        }
        break;
    case crypt_cbc1:
        if (params->xc_type & xc_video) {
            av_opt_set(encoder_context->format_context->priv_data,
                       "encryption_scheme", "cbc1", 0);
            av_opt_set(encoder_context->format_context->priv_data,
                       "encryption_scheme", "cenc-aes-cbc", 0);
        }
        if (params->xc_type & xc_audio) {
            for (int i=0; i<encoder_context->n_audio_output; i++) {
                av_opt_set(encoder_context->format_context2[i]->priv_data,
                       "encryption_scheme", "cbc1", 0);
                av_opt_set(encoder_context->format_context2[i]->priv_data,
                       "encryption_scheme", "cenc-aes-cbc", 0);
            }
        }
        break;
    case crypt_cens:
        if (params->xc_type & xc_video) {
            av_opt_set(encoder_context->format_context->priv_data,
                       "encryption_scheme", "cens", 0);
            av_opt_set(encoder_context->format_context->priv_data,
                       "encryption_scheme", "cenc-aes-ctr-pattern", 0);
        }
        if (params->xc_type & xc_audio) {
            for (int i=0; i<encoder_context->n_audio_output; i++) {
                av_opt_set(encoder_context->format_context2[i]->priv_data,
                       "encryption_scheme", "cens", 0);
                av_opt_set(encoder_context->format_context2[i]->priv_data,
                       "encryption_scheme", "cenc-aes-ctr-pattern", 0);
            }
        }
        break;
    case crypt_cbcs:
        if (params->xc_type & xc_video) {
            av_opt_set(encoder_context->format_context->priv_data,
                       "encryption_scheme", "cbcs", 0);
            av_opt_set(encoder_context->format_context->priv_data,
                       "encryption_scheme", "cenc-aes-cbc-pattern", 0);
            av_opt_set(encoder_context->format_context->priv_data, "encryption_iv",
                params->crypt_iv, 0);
            av_opt_set(encoder_context->format_context->priv_data, "hls_enc_iv",        /* To remove */
                params->crypt_iv, 0);
        }
        if (params->xc_type & xc_audio) {
            for (int i=0; i<encoder_context->n_audio_output; i++) {
                av_opt_set(encoder_context->format_context2[i]->priv_data,
                       "encryption_scheme", "cbcs", 0);
                av_opt_set(encoder_context->format_context2[i]->priv_data,
                       "encryption_scheme", "cenc-aes-cbc-pattern", 0);
                av_opt_set(encoder_context->format_context2[i]->priv_data, "encryption_iv",
                        params->crypt_iv, 0);
                av_opt_set(encoder_context->format_context2[i]->priv_data, "hls_enc_iv",        /* To remove */
                        params->crypt_iv, 0);
            }
        }
        break;
    case crypt_none:
        break;
    default:
        elv_err("Unimplemented crypt scheme: %d, url=%s", params->crypt_scheme, params->url);
    }

    switch (params->crypt_scheme) {
    case crypt_cenc:
    case crypt_cbc1:
    case crypt_cens:
    case crypt_cbcs:
        if (params->xc_type & xc_video) {
            av_opt_set(encoder_context->format_context->priv_data, "encryption_kid",
                       params->crypt_kid, 0);
            av_opt_set(encoder_context->format_context->priv_data, "encryption_key",
                       params->crypt_key, 0);
        }
        if (params->xc_type & xc_audio) {
            for (int i=0; i<encoder_context->n_audio_output; i++) {
                av_opt_set(encoder_context->format_context2[i]->priv_data, "encryption_kid",
                       params->crypt_kid, 0);
                av_opt_set(encoder_context->format_context2[i]->priv_data, "encryption_key",
                       params->crypt_key, 0);
            }
        }
    default:
        break;
    }

    if (params->xc_type & xc_video) {
        if ((rc = prepare_video_encoder(encoder_context, decoder_context, params)) != eav_success) {
            elv_err("Failure in preparing video encoder, rc=%d, url=%s", rc, params->url);
            return rc;
        }
    }

    if (params->xc_type & xc_audio) {
        //for (int i=0; i<MAX_STREAMS; i++) CLEAN
        //    encoder_context->audio_enc_stream_index[i] = -1;
        if ((rc = prepare_audio_encoder(encoder_context, decoder_context, params)) != eav_success) {
            elv_err("Failure in preparing audio encoder, rc=%d, url=%s", rc, params->url);
            return rc;
        }
    }

    /*
     * Allocate an array of MAX_STREAMS out_handler_t: one for video and one for each audio output stream.
     * Needs to allocate up to number of streams when transcoding multiple streams at the same time.
     */
    if (params->xc_type & xc_video) {
        out_tracker = (out_tracker_t *) calloc(MAX_STREAMS, sizeof(out_tracker_t));
        out_tracker[0].out_handlers = out_handlers;
        out_tracker[0].inctx = inctx;
        out_tracker[0].video_stream_index = decoder_context->video_stream_index;
        out_tracker[0].audio_stream_index = decoder_context->audio_stream_index[0];
        out_tracker[0].seg_index = atoi(params->start_segment_str);
        out_tracker[0].encoder_ctx = encoder_context;
        out_tracker[0].xc_type = xc_video;
        encoder_context->format_context->avpipe_opaque = out_tracker;
    }

    if (params->xc_type & xc_audio) {
        for (int j=0; j<encoder_context->n_audio_output; j++) {
            out_tracker = (out_tracker_t *) calloc(MAX_STREAMS, sizeof(out_tracker_t));
            for (int i=0; i<encoder_context->n_audio_output; i++) {
                out_tracker[i].out_handlers = out_handlers;
                out_tracker[i].inctx = inctx;
                out_tracker[i].video_stream_index = decoder_context->video_stream_index;
                out_tracker[i].audio_stream_index = decoder_context->audio_stream_index[i];
                out_tracker[i].seg_index = atoi(params->start_segment_str);
                out_tracker[i].encoder_ctx = encoder_context;
                out_tracker[i].xc_type = xc_audio;
            }
            encoder_context->format_context2[j]->avpipe_opaque = out_tracker;
        }
    }

    dump_encoder(inctx->url, encoder_context->format_context, params);
    dump_codec_context(encoder_context->codec_context[encoder_context->video_stream_index]);
    for (int i=0; i<encoder_context->n_audio_output; i++) {
        dump_encoder(inctx->url, encoder_context->format_context2[i], params);
    }
    dump_codec_context(encoder_context->codec_context[encoder_context->audio_stream_index[0]]);

    return 0;
}

static void
set_idr_frame_key_flag(
    AVFrame *frame,
    coderctx_t *decoder_context,
    coderctx_t *encoder_context,
    xcparams_t *params,
    int debug_frame_level)
{
    if (!frame)
        return;

    /* No need to set IDR key frame if the xc_type is not xc_video. */
    if ((params->xc_type & xc_video) == 0)
        return;

#if 1
    /*
     * If format is "dash" or "hls" then don't clear the flag, because dash/hls uses pict_type to determine end of segment.
     * The reset of the formats would be good to clear before encoding (see doc/examples/transcoding.c).
     */
    if (strcmp(params->format, "dash") && strcmp(params->format, "hls"))
#else
    /*
     * If decoder is prores or jpeg2000, then clear pict_type key frame flag and let the encoder to decide for that.
     */
    if (decoder_context->codec_parameters[decoder_context->video_stream_index]->codec_id == 147 ||
        decoder_context->codec_parameters[decoder_context->video_stream_index]->codec_id == 88)
#endif
        frame->pict_type = AV_PICTURE_TYPE_NONE;

    /*
     * Set key frame in the beginning of every abr segment.
     */
    if (!strcmp(params->format, "dash") || !strcmp(params->format, "hls")) {
        if (frame->pts >= encoder_context->last_key_frame + params->video_seg_duration_ts) {
            int64_t diff = frame->pts - (encoder_context->last_key_frame + params->video_seg_duration_ts);
            int missing_frames = 0;
            /* We can have some missing_frames only when transcoding UDP MPEG-TS */
            if (encoder_context->is_mpegts && encoder_context->calculated_frame_duration > 0)
                missing_frames = diff / encoder_context->calculated_frame_duration;
            if (debug_frame_level) {
                elv_dbg("FRAME SET KEY flag, seg_duration_ts=%d pts=%"PRId64", missing_frames=%d, last_key_frame_pts=%"PRId64,
                    params->video_seg_duration_ts, frame->pts, missing_frames, encoder_context->last_key_frame);
            }
            frame->pict_type = AV_PICTURE_TYPE_I;
            encoder_context->last_key_frame = frame->pts - missing_frames * encoder_context->calculated_frame_duration;
            encoder_context->forced_keyint_countdown = params->force_keyint - missing_frames;
        }
    }

    if (params->force_keyint > 0) {
        if (encoder_context->forced_keyint_countdown <= 0) {
            if (debug_frame_level) {
                elv_dbg("FRAME SET KEY flag, forced_keyint=%d pts=%"PRId64", forced_keyint_countdown=%d",
                    params->force_keyint, frame->pts, encoder_context->forced_keyint_countdown);
            }
            if (encoder_context->forced_keyint_countdown < 0)
                elv_log("force_keyint_countdown=%d", encoder_context->forced_keyint_countdown);
            frame->pict_type = AV_PICTURE_TYPE_I;
            encoder_context->last_key_frame = frame->pts;
            encoder_context->forced_keyint_countdown += params->force_keyint;
        }
        encoder_context->forced_keyint_countdown --;
    }
}

static int
is_frame_extraction_done(coderctx_t *encoder_context,
    xcparams_t *p)
{
    if (p->xc_type != xc_extract_images && p->xc_type != xc_extract_all_images)
        return 1;

    if (p->extract_images_sz > 0) {
        for (int i = 0; i < p->extract_images_sz; i++) {
            const int64_t wanted = p->extract_images_ts[i];
            if (wanted > encoder_context->video_last_pts_sent_encode) {
                return 0;
            }
        }
    } else {
        // TBD - It's a little harder to check when extracting intervals, and
        // there is no code that uses this right now
        return 0;
    }
    return 1;
}

/*
 * should_extract_frame checks when frames should be encoded when
 * xc_extract_images is set. Either extracts given a list of of exact pts
 * extract_images_ts, or at an interval extract_image_interval_ts.
 */
static int
should_extract_frame(
    coderctx_t *decoder_context,
    coderctx_t *encoder_context,
    xcparams_t *p,
    AVFrame *frame)
{
    if (p->xc_type == xc_extract_all_images)
        return 1;

    if (p->xc_type != xc_extract_images)
        return 0;

    if (p->extract_images_sz > 0) {
        /* Extract specified frames */
        for (int i = 0; i < p->extract_images_sz; i++) {
            const int64_t wanted = p->extract_images_ts[i];
            // Time is right && We didn't already extract for this time
            if (frame->pts >= wanted && wanted > encoder_context->video_last_pts_sent_encode) {
                return 1;
            }
        }
    } else {
        /* Wait for the specified interval between encoding images/frames */
        int64_t interval = p->extract_image_interval_ts;
        if (interval < 0) {
            interval = DEFAULT_FRAME_INTERVAL_S *
                decoder_context->stream[decoder_context->video_stream_index]->time_base.den;
        }
        const int64_t time_past = frame->pts - encoder_context->video_last_pts_sent_encode;
        if (time_past >= interval || encoder_context->first_encoding_video_pts == -1) {
            return 1;
        }
    }
    return 0;
}

static int
should_skip_encoding(
    coderctx_t *decoder_context,
    coderctx_t *encoder_context,
    int stream_index,
    xcparams_t *p,
    AVFrame *frame)
{
    if (!frame ||
        p->xc_type == xc_audio_join ||
        p->xc_type == xc_audio_merge)
        return 0;

    int64_t frame_in_pts_offset;

    /*
     * If the input frame's PTS and DTS are not set, don't encode the frame.
     * This situation seems to happen sometimes with mpeg-ts streams.
     */
    if (frame->pts == AV_NOPTS_VALUE && frame->pkt_dts == AV_NOPTS_VALUE) {
        char *url = "";
        if (decoder_context->inctx && decoder_context->inctx->url)
            url = decoder_context->inctx->url;
        elv_warn("ENCODE SKIP invalid frame, stream_index=%d, url=%s, video_last_pts_read=%"PRId64", audio_last_pts_read=%"PRId64,
            stream_index, url,
            encoder_context->video_last_pts_read, encoder_context->audio_last_pts_read[stream_index]);
        return 1;
    }

    if (selected_decoded_audio(decoder_context, stream_index) >= 0)
        frame_in_pts_offset = frame->pts - decoder_context->audio_input_start_pts[stream_index];
    else
        frame_in_pts_offset = frame->pts - decoder_context->video_input_start_pts;

    /* Drop frames before the desired 'start_time'
     * If the format is dash or hls, we skip the frames in skip_until_start_time_pts()
     * without decoding the frame.
     */
    if (p->skip_decoding) {
        if (p->start_time_ts > 0 &&
            frame_in_pts_offset < p->start_time_ts &&
            strcmp(p->format, "dash") &&
            strcmp(p->format, "hls")) {
            elv_dbg("ENCODE SKIP frame early pts=%" PRId64 ", frame_in_pts_offset=%" PRId64 ", start_time_ts=%" PRId64,
                frame->pts, frame_in_pts_offset, p->start_time_ts);
            return 1;
        }
    } else if (p->start_time_ts > 0 && frame_in_pts_offset < p->start_time_ts) {
        elv_dbg("ENCODE SKIP frame early pts=%" PRId64 ", frame_in_pts_offset=%" PRId64 ", start_time_ts=%" PRId64,
            frame->pts, frame_in_pts_offset, p->start_time_ts);
        return 1;
    }

    /* To allow for packet reordering frames can come with pts past the desired duration */
    if (p->duration_ts > 0) {
        const int64_t max_valid_ts = p->start_time_ts + p->duration_ts;
        if (frame_in_pts_offset >= max_valid_ts) {
            elv_dbg("ENCODE SKIP frame late pts=%" PRId64 ", frame_in_pts_offset=%" PRId64 ", max_valid_ts=%" PRId64,
                frame->pts, frame_in_pts_offset, max_valid_ts);
            return 1;
        }
    }

    if (p->xc_type == xc_extract_images || p->xc_type == xc_extract_all_images) {
        return !should_extract_frame(decoder_context, encoder_context, p, frame);
    }

    return 0;
}

/*
 * encode_frame() encodes the frame and writes it to the output.
 * If the incoming stream is a mpeg-ts or a rtmp stream, encode_frame() adjusts the
 * frame pts and dts before sending the frame to the encoder.
 * It returns eav_success if encoding is successful and returns appropriate error
 * if error happens.
 */
static int
encode_frame(
    coderctx_t *decoder_context,
    coderctx_t *encoder_context,
    AVFrame *frame,
    int stream_index,
    xcparams_t *params,
    int debug_frame_level)
{
    int ret;
    int index = stream_index; 
    int rc = eav_success;
    AVFormatContext *format_context = encoder_context->format_context;
    AVCodecContext *codec_context = encoder_context->codec_context[stream_index];
    out_tracker_t *out_tracker;
    avpipe_io_handler_t *out_handlers;
    ioctx_t *outctx;

    if (params->xc_type == xc_audio_merge ||
        params->xc_type == xc_audio_join ||
        params->xc_type == xc_audio_pan) {
        index = 0;
    }
    codec_context = encoder_context->codec_context[index];

    int i = -1;
    if ((i = selected_decoded_audio(decoder_context, stream_index)) >= 0) {
        if (params->xc_type == xc_audio_merge ||
            params->xc_type == xc_audio_join ||
            params->xc_type == xc_audio_pan) {
            i = 0;
        }
        format_context = encoder_context->format_context2[i];
    }

    int skip = should_skip_encoding(decoder_context, encoder_context, stream_index, params, frame);
    if (skip)
        return eav_success;

    // Prepare packet before encoding - adjust PTS and IDR frame signaling
    if (frame) {

        const char *st = stream_type_str(decoder_context, stream_index);

        // Adjust PTS if input stream starts at an arbitrary value (i.e mostly for MPEG-TS/RTMP)
        if ( is_protocol(decoder_context) && (!strcmp(params->format, "fmp4-segment"))) {
            if (stream_index == decoder_context->video_stream_index) {
                if (encoder_context->first_encoding_video_pts == -1) {
                    /* Remember the first video PTS to use as an offset later */
                    encoder_context->first_encoding_video_pts = frame->pts;
                    elv_log("PTS first_encoding_video_pts=%"PRId64" dec=%"PRId64" pktdts=%"PRId64" first_read_packet_pts=%"PRId64" stream=%d:%s",
                        encoder_context->first_encoding_video_pts,
                        decoder_context->first_decoding_video_pts,
                        frame->pkt_dts,
                        encoder_context->first_read_packet_pts[stream_index], stream_index, st);
                }

                // Adjust video frame pts such that first frame sent to the encoder has PTS 0
                if (frame->pts != AV_NOPTS_VALUE)
                    frame->pts -= encoder_context->first_encoding_video_pts;
                if (frame->pkt_dts != AV_NOPTS_VALUE)
                    frame->pkt_dts -= encoder_context->first_encoding_video_pts;
                if (frame->best_effort_timestamp != AV_NOPTS_VALUE)
                    frame->best_effort_timestamp -= encoder_context->first_encoding_video_pts;
            }
#ifndef USE_RESAMPLE_AAC
            else if (selected_decoded_audio(decoder_context, stream_index) >= 0) {
                if (encoder_context->first_encoding_audio_pts[stream_index] == AV_NOPTS_VALUE) {
                    /* Remember the first audio PTS to use as an offset later */
                    encoder_context->first_encoding_audio_pts[stream_index] = frame->pts;
                    elv_log("PTS stream_index=%d first_encoding_audio_pts=%"PRId64" dec=%"PRId64" first_read_packet_pts=%"PRId64" stream=%d:%s",
                        stream_index,
                        encoder_context->first_encoding_audio_pts[stream_index],
                        decoder_context->first_decoding_audio_pts[stream_index],
                        encoder_context->first_read_packet_pts[stream_index], stream_index, st);
                }

                // Adjust audio frame pts such that first frame sent to the encoder has PTS 0
                if (frame->pts != AV_NOPTS_VALUE) {
                    frame->pts -= encoder_context->first_encoding_audio_pts[stream_index];
                    frame->pkt_dts = frame->pts;
                }
                if (frame->best_effort_timestamp != AV_NOPTS_VALUE)
                    frame->best_effort_timestamp -= encoder_context->first_encoding_audio_pts[stream_index];
            }
#endif
        }

        // Signal if we need IDR frames
        if (params->xc_type & xc_video &&
            stream_index == decoder_context->video_stream_index) {
            set_idr_frame_key_flag(frame, decoder_context, encoder_context, params, debug_frame_level);
        }

        // Special case to extract the first frame image
        if (params->xc_type == xc_extract_images &&
            params->extract_images_sz == 0 &&
            encoder_context->first_encoding_video_pts == -1) {
            encoder_context->first_encoding_video_pts = frame->pts;
        }

        if (params->xc_type & xc_audio &&
            selected_decoded_audio(decoder_context, stream_index) >= 0)
            frame->pkt_duration = 0;

        dump_frame(selected_decoded_audio(decoder_context, stream_index) >= 0, stream_index,
            "TOENC ", codec_context->frame_number, frame, debug_frame_level);
    }

    // Send the frame to the encoder
    ret = avcodec_send_frame(codec_context, frame);
    if (ret < 0) {
        elv_err("Failed to send frame for encoding err=%d, url=%s", ret, params->url);
    }

    if (frame) {
        if (params->xc_type & xc_audio && selected_decoded_audio(decoder_context, stream_index) >= 0)
            encoder_context->audio_last_pts_sent_encode[stream_index] = frame->pts;
        else if (params->xc_type & xc_video && stream_index == decoder_context->video_stream_index)
            encoder_context->video_last_pts_sent_encode = frame->pts;
    }

    AVPacket *output_packet = av_packet_alloc();
    if (!output_packet) {
        elv_dbg("could not allocate memory for output packet");
        return eav_mem_alloc;
    }

    while (ret >= 0) {
        // Get the output packet from encoder
        ret = avcodec_receive_packet(codec_context, output_packet);

        if (ret == AVERROR(EAGAIN) || ret == AVERROR_EOF) {
            if (debug_frame_level)
                elv_dbg("encode_frame() EAGAIN in receiving packet, url=%s", params->url);
            break;
        } else if (ret < 0) {
            elv_err("Failure while receiving a packet from the encoder: %s, url=%s", av_err2str(ret), params->url);
            rc = eav_receive_packet;
            goto end_encode_frame;
        }

        /*
         * Sometimes the first audio frame comes out from encoder with a negarive pts (i.e replay rtmp with ffmpeg),
         * and after rescaling it becomes pretty big number which causes audio sync problem.
         * The only solution that I could come up for this was skipping this frame. (-RM)
         */
        if (selected_decoded_audio(decoder_context, stream_index) >= 0 && output_packet->pts < 0) {
            elv_log("Skipping encoded packet with negative pts %"PRId64, output_packet->pts);
            goto end_encode_frame;
        }

        /*
         * Set output_packet->stream_index to zero if output format only has one stream.
         * Preserve the stream index if output_packet->stream_index fits in output format.
         * Otherwise return error.
         */
        if (format_context->nb_streams == 1) {
            output_packet->stream_index = 0;
        } else if (output_packet->stream_index >= format_context->nb_streams) {
            elv_err("Output packet stream_index=%d is more than the number of streams=%d in output format, url=%s",
                output_packet->stream_index, format_context->nb_streams, params->url);
            rc = eav_stream_index;
            goto end_encode_frame;
        }

        /*
         * Set packet duration manually if not set by the encoder.
         * The logic is borrowed from dashenc.c dash_write_packet.
         * The main problem not having a packet duration is the calculation of the track length which
         * always ends up one packet short and then all rate and duration calculcations are slightly skewed.
         * See get_cluster_duration()
         */
        if (params->xc_type == xc_video)
            assert(output_packet->duration == 0); /* Only to notice if this ever gets set */
        if (selected_decoded_audio(decoder_context, stream_index) >= 0 && params->xc_type == xc_all) {
            if (!output_packet->duration && encoder_context->audio_last_dts[stream_index] != AV_NOPTS_VALUE)
                output_packet->duration = output_packet->dts - encoder_context->audio_last_dts[stream_index];
            encoder_context->audio_last_dts[stream_index] = output_packet->dts;
            encoder_context->audio_last_pts_encoded[stream_index] = output_packet->pts;
        } else {
            if (!output_packet->duration && encoder_context->video_last_dts != AV_NOPTS_VALUE)
                output_packet->duration = output_packet->dts - encoder_context->video_last_dts;
            encoder_context->video_last_dts = output_packet->dts;
            encoder_context->video_last_pts_encoded = output_packet->pts;
        }

        output_packet->pts += params->start_pts;
        output_packet->dts += params->start_pts;

        if ((decoder_context->is_mpegts || decoder_context->is_srt) &&
            encoder_context->video_encoder_prev_pts > 0 &&
            stream_index == decoder_context->video_stream_index &&
            encoder_context->calculated_frame_duration > 0 &&
            output_packet->pts != AV_NOPTS_VALUE &&
            output_packet->pts - encoder_context->video_encoder_prev_pts >=
                2*encoder_context->calculated_frame_duration &&
            params->xc_type != xc_extract_images &&
            params->xc_type != xc_extract_all_images) {
            elv_log("GAP detected, packet->pts=%"PRId64", video_encoder_prev_pts=%"PRId64", url=%s",
                output_packet->pts, encoder_context->video_encoder_prev_pts, params->url);
            encoder_context->forced_keyint_countdown -=
                (output_packet->pts - encoder_context->video_encoder_prev_pts)/encoder_context->calculated_frame_duration - 1;
        }

        if (stream_index == decoder_context->video_stream_index &&
            output_packet->pts != AV_NOPTS_VALUE)
            encoder_context->video_encoder_prev_pts = output_packet->pts;

        /*
         * Rescale using the stream time_base (not the codec context):
         *   - if the stream is a video or
         *   - if it is audio then the decoding stream and encoding stream has the same codec id.
         */
        if ((stream_index == decoder_context->video_stream_index ||
            (selected_decoded_audio(decoder_context, stream_index) >= 0 &&
             params->ecodec2 != NULL &&
             !strcmp(avcodec_get_name(decoder_context->codec_parameters[stream_index]->codec_id), params->ecodec2))) &&
            (decoder_context->stream[stream_index]->time_base.den !=
            encoder_context->stream[index]->time_base.den ||
            decoder_context->stream[stream_index]->time_base.num !=
            encoder_context->stream[index]->time_base.num)) {
            av_packet_rescale_ts(output_packet,
                decoder_context->stream[stream_index]->time_base,
                encoder_context->stream[index]->time_base
            );
        }

        if (selected_decoded_audio(decoder_context, stream_index) >= 0) {
            /* Set the packet duration if it is not the first audio packet */
            if (encoder_context->audio_pts[stream_index] != AV_NOPTS_VALUE) {
                output_packet->duration = output_packet->pts - encoder_context->audio_pts[stream_index];
                if (!strcmp(params->ecodec2, "aac"))
                    output_packet->duration = 1024;
            } else
                output_packet->duration = 0;
            encoder_context->audio_pts[stream_index] = output_packet->pts;
            encoder_context->audio_frames_written[stream_index]++;
        } else {
            if (encoder_context->video_pts != AV_NOPTS_VALUE)
                output_packet->duration = output_packet->pts - encoder_context->video_pts;
            else
                output_packet->duration = 0;
            encoder_context->video_pts = output_packet->pts;
            encoder_context->video_frames_written++;
        }

        /* If params->video_frame_duration_ts > 0, then set
           output packet duration and pts/dts regardless of previous calculations */
        if (stream_index == decoder_context->video_stream_index &&
            params->video_frame_duration_ts > 0) {
            output_packet->pts = output_packet->dts = params->start_pts + (encoder_context->video_frames_written - 1) * params->video_frame_duration_ts;
            output_packet->duration = params->video_frame_duration_ts;
            if (debug_frame_level)
                elv_dbg("output_packet->pts=%"PRId64", frame_number=%d",
                    output_packet->pts, encoder_context->video_frames_written);
        }

        dump_packet(selected_decoded_audio(decoder_context, stream_index) >= 0,
            "OUT ", output_packet, debug_frame_level);

        if (output_packet->pts == AV_NOPTS_VALUE ||
            output_packet->dts == AV_NOPTS_VALUE ||
            output_packet->data == NULL) {
            char *url = "";
            if (decoder_context->inctx && decoder_context->inctx->url)
                url = decoder_context->inctx->url;
            elv_warn("INVALID %s PACKET url=%s pts=%"PRId64" dts=%"PRId64" duration=%"PRId64" pos=%"PRId64" size=%d stream_index=%d flags=%x data=%p\n",
                selected_decoded_audio(decoder_context, stream_index) >= 0? "AUDIO" : "VIDEO", url,
                output_packet->pts, output_packet->dts, output_packet->duration,
                output_packet->pos, output_packet->size, output_packet->stream_index,
                output_packet->flags, output_packet->data);
        }

        /*
         * Update the stats before writing the packet to avoid a crash.
         * The outctx might be freed in av_interleaved_write_frame()
         */
        out_tracker = (out_tracker_t *) format_context->avpipe_opaque;
        out_handlers = out_tracker->out_handlers;
        outctx = out_tracker->last_outctx;

        if (out_handlers->avpipe_stater && outctx) {
            if (stream_index == decoder_context->video_stream_index)
                outctx->total_frames_written = encoder_context->video_frames_written;
            else
                outctx->total_frames_written = encoder_context->audio_frames_written[stream_index];
            outctx->frames_written++;
            out_handlers->avpipe_stater(outctx, stream_index, out_stat_frame_written);
        }

        /* mux encoded frame */
        ret = av_interleaved_write_frame(format_context, output_packet);
        if (ret != 0) {
            elv_err("Error %d writing output packet index=%d into stream_index=%d: %s, url=%s",
                ret, output_packet->stream_index, stream_index, av_err2str(ret), params->url);
            rc = eav_write_frame;
            break;
        }

        /* Reset the packet to receive the next frame */
        av_packet_unref(output_packet);
    }

end_encode_frame:
    av_packet_unref(output_packet);
    av_packet_free(&output_packet);
    return rc;
}

static int
do_bypass(
    int is_audio,
    coderctx_t *decoder_context,
    coderctx_t *encoder_context,
    AVPacket *packet,
    xcparams_t *p,
    int debug_frame_level)
{
    av_packet_rescale_ts(packet,
        decoder_context->stream[packet->stream_index]->time_base,
        encoder_context->stream[packet->stream_index]->time_base);

    packet->pts += p->start_pts;
    packet->dts += p->start_pts;

    dump_packet(is_audio, "BYPASS ", packet, debug_frame_level);

    AVFormatContext *format_context;

    if (is_audio) {
        int i = selected_decoded_audio(decoder_context, packet->stream_index);
        format_context = encoder_context->format_context2[i];
    } else
        format_context = encoder_context->format_context;

    if (packet->pts == AV_NOPTS_VALUE ||
        packet->dts == AV_NOPTS_VALUE ||
        packet->data == NULL) {
        char *url = "";
        if (decoder_context->inctx && decoder_context->inctx->url)
            url = decoder_context->inctx->url;
        elv_warn("INVALID %s PACKET (BYPASS) url=%s pts=%"PRId64" dts=%"PRId64" duration=%"PRId64" pos=%"PRId64" size=%d stream_index=%d flags=%x data=%p\n",
            is_audio ? "AUDIO" : "VIDEO", url,
            packet->pts, packet->dts, packet->duration,
            packet->pos, packet->size, packet->stream_index,
            packet->flags, packet->data);
    } else {
        if (av_interleaved_write_frame(format_context, packet) < 0) {
            elv_err("Failure in copying bypass packet xc_type=%d, url=%s", p->xc_type, p->url);
            return eav_write_frame;
        }

        out_tracker_t *out_tracker = (out_tracker_t *) format_context->avpipe_opaque;
        avpipe_io_handler_t *out_handlers = out_tracker->out_handlers;
        ioctx_t *outctx = out_tracker->last_outctx;

        if (out_handlers->avpipe_stater && outctx) {
            if (is_audio) {
                if (outctx->type != avpipe_audio_init_stream)
                    encoder_context->audio_frames_written[packet->stream_index]++;
                encoder_context->audio_last_pts_sent_encode[packet->stream_index] = packet->pts;
                outctx->total_frames_written = encoder_context->audio_frames_written[packet->stream_index];
            } else {
                if (outctx->type != avpipe_video_init_stream)
                    encoder_context->video_frames_written++;
                encoder_context->video_last_pts_sent_encode = packet->pts;
                outctx->total_frames_written = encoder_context->video_frames_written;
            }
            outctx->frames_written++;
            out_handlers->avpipe_stater(outctx, packet->stream_index, out_stat_frame_written);
        }
    }

    return eav_success;
}

static avpipe_error_t
check_pts_wrapped(
    int64_t *last_input_pts,
    AVFrame *frame,
    int stream_index)
{
    if (!frame || !last_input_pts)
        return eav_success;

    /* If the stream was wrapped then issue an error */
    if (*last_input_pts && *last_input_pts - frame->pts > MAX_WRAP_PTS) {
        elv_warn("PTS WRAPPED stream_index=%d, last_input_pts=%"PRId64", frame->pts=%"PRId64, stream_index, *last_input_pts, frame->pts);
        return eav_pts_wrapped;
    }

    if (frame->pts > *last_input_pts)
        *last_input_pts = frame->pts;

    return eav_success;
}

static int
transcode_audio(
    coderctx_t *decoder_context,
    coderctx_t *encoder_context,
    AVPacket *packet,
    AVFrame *frame,
    AVFrame *filt_frame,
    int stream_index,
    xcparams_t *params,
    int debug_frame_level)
{
    int ret;
    AVCodecContext *codec_context = decoder_context->codec_context[stream_index];
    int audio_enc_stream_index = stream_index;
    int response;


    if (params->xc_type == xc_audio_merge ||
        params->xc_type == xc_audio_join ||
        params->xc_type == xc_audio_pan)
        audio_enc_stream_index = 0;

    if (debug_frame_level)
        elv_dbg("DECODE stream_index=%d send_packet pts=%"PRId64" dts=%"PRId64
            " duration=%d, input frame_size=%d, output frame_size=%d, audio_output_pts=%"PRId64,
            stream_index, packet->pts, packet->dts, packet->duration, codec_context->frame_size,
            encoder_context->codec_context[audio_enc_stream_index]->frame_size, decoder_context->audio_output_pts);

    if (params->bypass_transcoding) {
        return do_bypass(1, decoder_context, encoder_context, packet, params, debug_frame_level);
    }

    // Send the packet to the decoder
    response = avcodec_send_packet(codec_context, packet);
    if (response < 0) {
        /*
         * AVERROR_INVALIDDATA means the frame is invalid (mostly because of bad header).
         * Ignore the error and continue.
         */
        elv_err("Failure while sending an audio packet to the decoder: err=%d, %s, url=%s",
            response, av_err2str(response), params->url);
        // Ignore the error and continue
        return eav_success;
    }

    while (response >= 0) {
        // Get decoded frame
        response = avcodec_receive_frame(codec_context, frame);
        if (response == AVERROR(EAGAIN) || response == AVERROR_EOF) {
            break;
        } else if (response < 0) {
            elv_err("Failure while receiving a frame from the decoder: %s, url=%s",
                av_err2str(response), params->url);
            return eav_receive_frame;
        }

        if (decoder_context->first_decoding_audio_pts[stream_index] == AV_NOPTS_VALUE) {
            decoder_context->first_decoding_audio_pts[stream_index] = frame->pts;
            avpipe_io_handler_t *in_handlers = decoder_context->in_handlers;
            decoder_context->inctx->decoding_start_pts = decoder_context->first_decoding_audio_pts[stream_index];
            elv_log("stream_index=%d first_decoding_audio_pts=%"PRId64,
                stream_index, decoder_context->first_decoding_audio_pts[stream_index]);
            if (in_handlers->avpipe_stater)
                in_handlers->avpipe_stater(decoder_context->inctx, stream_index, in_stat_decoding_audio_start_pts);
        }

        dump_frame(1, stream_index, "IN ", codec_context->frame_number, frame, debug_frame_level);

        ret = check_pts_wrapped(&decoder_context->audio_last_input_pts[stream_index], frame, stream_index);
        if (ret == eav_pts_wrapped) {
            av_frame_unref(frame);
            return ret;
        }

        decoder_context->audio_pts[stream_index] = packet->pts;

        /* push the decoded frame into the filtergraph */
        int i = selected_decoded_audio(decoder_context, stream_index);
        if (i >= 0) {
            if (av_buffersrc_add_frame_flags(decoder_context->audio_buffersrc_ctx[i], frame, AV_BUFFERSRC_FLAG_KEEP_REF) < 0) {
                elv_err("Failure in feeding into audio filtergraph source %d, url=%s", i, params->url);
                break;
            }
        }

        /* pull filtered frames from the filtergraph */
        while (1) {
            /* For audio join, merge or pan there is only one buffer sink (0) */
            if (params->xc_type == xc_audio_join ||
                params->xc_type == xc_audio_merge ||
                params->xc_type == xc_audio_pan)
                i = 0;
            ret = av_buffersink_get_frame(decoder_context->audio_buffersink_ctx[i], filt_frame);
            if (ret == AVERROR(EAGAIN) || ret == AVERROR_EOF) {
                //elv_dbg("av_buffersink_get_frame() ret=EAGAIN");
                break;
            }

            if (ret < 0) {
                elv_err("Failed to execute audio frame filter ret=%d, url=%s", ret, params->url);
                return eav_receive_filter_frame;
            }

            dump_frame(1, stream_index, "FILT ", codec_context->frame_number, filt_frame, debug_frame_level);
            ret = encode_frame(decoder_context, encoder_context, filt_frame, packet->stream_index, params, debug_frame_level);
            av_frame_unref(filt_frame);
            if (ret == eav_write_frame) {
                av_frame_unref(frame);
                return ret;
            }
        }

        av_frame_unref(frame);
    }
    return eav_success;
}

#ifdef USE_RESAMPLE_AAC
static int
transcode_audio_aac(
    coderctx_t *decoder_context,
    coderctx_t *encoder_context,
    AVPacket *packet,
    AVFrame *frame,
    int stream_index,
    xcparams_t *p,
    int debug_frame_level)
{
    AVCodecContext *codec_context = decoder_context->codec_context[stream_index];
    AVCodecContext *output_codec_context = encoder_context->codec_context[stream_index];
    SwrContext *resampler_context = decoder_context->resampler_context;
    int response;
    AVFrame *filt_frame;
    int ret;

    if (debug_frame_level)
        elv_dbg("DECODE stream_index=%d send_packet pts=%"PRId64" dts=%"PRId64
            " duration=%d, input frame_size=%d, output frame_size=%d, url=%s",
            stream_index, packet->pts, packet->dts,
            packet->duration, codec_context->frame_size,
            encoder_context->codec_context[stream_index]->frame_size, p->url);

    if (p->bypass_transcoding) {
        return do_bypass(1, decoder_context, encoder_context, packet, p, debug_frame_level);
    }

    response = avcodec_send_packet(codec_context, packet);
    if (response < 0) {
        /*
         * AVERROR_INVALIDDATA means the frame is invalid (mostly because of bad header).
         * Ignore the error and continue.
         */
        elv_err("Failure while sending an audio packet to the decoder: err=%d, %s, url=%s",
            response, av_err2str(response), p->url);
        // Ignore the error and continue
        return eav_success;
    }

    while (response >= 0) {
        response = avcodec_receive_frame(codec_context, frame);
        if (response == AVERROR(EAGAIN) || response == AVERROR_EOF) {
            break;
        } else if (response < 0) {
            elv_err("Failure while receiving a frame from the decoder: %s, url=%s",
                av_err2str(response), p->url);
            return eav_receive_frame;
        }

        if (decoder_context->first_decoding_audio_pts[stream_index] == AV_NOPTS_VALUE) {
            decoder_context->first_decoding_audio_pts[stream_index] = frame->pts;
            avpipe_io_handler_t *in_handlers = decoder_context->in_handlers;
            decoder_context->inctx->decoding_start_pts = decoder_context->first_decoding_audio_pts[stream_index];
            elv_log("stream_index=%d first_decoding_audio_pts=%"PRId64,
                stream_index, decoder_context->first_decoding_audio_pts);
            if (in_handlers->avpipe_stater)
                in_handlers->avpipe_stater(decoder_context->inctx, stream_index, in_stat_decoding_audio_start_pts);
        }

        dump_frame(1, stream_index, "IN ", codec_context->frame_number, frame, debug_frame_level);

        ret = check_pts_wrapped(&decoder_context->audio_last_input_pts[stream_index], frame, stream_index);
        if (ret == eav_pts_wrapped) {
            av_frame_unref(frame);
            return ret;
        }

        decoder_context->audio_pts = packet->pts;
        /* Temporary storage for the converted input samples. */
        uint8_t **converted_input_samples = NULL;
        int input_frame_size = codec_context->frame_size > 0 ? codec_context->frame_size : frame->nb_samples;

        if (init_converted_samples(&converted_input_samples, output_codec_context, input_frame_size)) {
            elv_err("Failed to allocate audio samples, url=%s", p->url);
            return eav_audio_sample;
        }

        if (convert_samples((const uint8_t**)frame->extended_data, converted_input_samples,
                            input_frame_size, resampler_context)) {
            elv_err("Failed to convert audio samples, url=%s", p->url);
            return eav_audio_sample;
        }

        /* Store the new samples in the FIFO buffer. */
        if (av_audio_fifo_write(decoder_context->fifo, (void **)converted_input_samples,
                input_frame_size) < input_frame_size) {
            elv_err("Failed to write input frame to fifo frame_size=%d, url=%s",
                input_frame_size, p->url);
            return eav_write_frame;
        }

        if (converted_input_samples) {
            av_freep(&converted_input_samples[0]);
            free(converted_input_samples);
        }

        int output_frame_size = encoder_context->codec_context[stream_index]->frame_size;

        while (av_audio_fifo_size(decoder_context->fifo) >= output_frame_size) {

            /* PENDING(SSS) - reuse filt_frame instead of allocating each time here. Not freed */
            init_output_frame(&filt_frame, encoder_context->codec_context[stream_index], output_frame_size);

            /* Read as many samples from the FIFO buffer as required to fill the frame.
             * The samples are stored in the frame temporarily. */
            if (av_audio_fifo_read(decoder_context->fifo, (void **)filt_frame->data, output_frame_size)
                    < output_frame_size) {
                elv_err("Failed to read input samples from fifo frame_size=%d, url=%s", output_frame_size, p->url);
                av_frame_unref(filt_frame);
                return eav_receive_frame;
            }

            int64_t d;
            d = output_frame_size;

            while (d > 0) {
                /* When using FIFO frames no longer have PTS */
                filt_frame->pkt_dts = filt_frame->pts = decoder_context->audio_output_pts;

                if (decoder_context->audio_duration < filt_frame->pts) {
                    decoder_context->audio_duration = filt_frame->pts;

                    int should_skip = 0;
                    int64_t frame_in_pts_offset = frame->pts - decoder_context->audio_input_start_pts[stream_index];
                    /* If frame PTS < start_time_ts then don't encode audio frame */
                    if (p->start_time_ts > 0 && frame_in_pts_offset < p->start_time_ts) {
                         elv_dbg("ENCODE SKIP audio frame early pts=%" PRId64
                            ", frame_in_pts_offset=%" PRId64 ", start_time_ts=%" PRId64,
                            filt_frame->pts, frame_in_pts_offset, p->start_time_ts);
                        should_skip = 1;
                    }

                    if (!should_skip) {
                        ret = encode_frame(decoder_context, encoder_context, filt_frame, stream_index, p, debug_frame_level);
                        if (ret == eav_write_frame) {
                            av_frame_unref(filt_frame);
                            av_frame_free(&filt_frame);
                            return ret;
                        }
                    }
                }
                else {
                    elv_log("ENCODE SKIP audio frame pts=%"PRId64", duration=%"PRId64,
                        filt_frame->pts, decoder_context->audio_duration);
                }

                decoder_context->audio_output_pts += d;
                d = 0;
            }

            av_frame_unref(filt_frame);
            av_frame_free(&filt_frame);
        }

        av_frame_unref(frame);
    }
    return eav_success;
}
#endif

static int
transcode_video(
    coderctx_t *decoder_context,
    coderctx_t *encoder_context,
    AVPacket *packet,
    AVFrame *frame,
    AVFrame *filt_frame,
    int stream_index,
    xcparams_t *p,
    int do_instrument,
    int debug_frame_level)
{
    int ret;
    struct timeval tv;
    u_int64_t since;
    AVCodecContext *codec_context = decoder_context->codec_context[stream_index];
    int response;

    if (debug_frame_level)
        elv_dbg("DECODE stream_index=%d send_packet pts=%"PRId64" dts=%"PRId64" duration=%d",
            stream_index, packet->pts, packet->dts, packet->duration);

    if (p->bypass_transcoding) {
        /*
         * The following code does an estimation of next pts and dts, but it is not accurate and
         * causes player to hang when avpipe bypasses transcoding:
         *
         *  AVStream *in_stream = decoder_context->stream[packet->stream_index];
         *  AVStream *out_stream = encoder_context->stream[packet->stream_index];
         *  packet->pts = av_rescale_q_rnd(packet->pts, in_stream->time_base, out_stream->time_base, AV_ROUND_NEAR_INF|AV_ROUND_PASS_MINMAX);
         *  packet->dts = av_rescale_q_rnd(packet->dts, in_stream->time_base, out_stream->time_base, AV_ROUND_NEAR_INF|AV_ROUND_PASS_MINMAX);
         *  packet->duration = av_rescale_q(packet->duration, in_stream->time_base, out_stream->time_base);
         *
         * This function returns frame time stamp (but needs frame):
         *  - av_frame_get_best_effort_timestamp()
         *
         * The following fields are interesting (but not initialized yet properly):
         *  - in_stream->start_time
         *  - in_stream->time_base // it always 1
         *  - codec_context->ticks_per_frame
         *
         * The following fields are valid at this point:
         *  - in_stream->avg_frame_rate.num
         *  - in_stream->avg_frame_rate.den
         *  - packet->duration
         *
         */

        return do_bypass(0, decoder_context, encoder_context, packet, p, debug_frame_level);
    }

    /* send packet to decoder */
    response = avcodec_send_packet(codec_context, packet);
    if (response < 0) {
        elv_err("Failure while sending a video packet to the decoder: %s (%d), url=%s",
            av_err2str(response), response, p->url);
        if (response == AVERROR_INVALIDDATA)
            /*
             * AVERROR_INVALIDDATA means the frame is invalid (mostly because of bad header).
             * To avoid premature termination jump over the bad frame and continue decoding.
             */
            return eav_success;
        return eav_send_packet;
    }

    while (response >= 0) {
        elv_get_time(&tv);

        /* read decoded frame from decoder */
        response = avcodec_receive_frame(codec_context, frame);
        if (response == AVERROR(EAGAIN) || response == AVERROR_EOF) {
            break;
        } else if (response < 0) {
            elv_err("Failure while receiving a frame from the decoder: %s, url=%s",
                av_err2str(response), p->url);
            return eav_receive_frame;
        }

        if (decoder_context->first_decoding_video_pts == AV_NOPTS_VALUE) {
            decoder_context->first_decoding_video_pts = frame->pts;
            avpipe_io_handler_t *in_handlers = decoder_context->in_handlers;
            decoder_context->inctx->decoding_start_pts = decoder_context->first_decoding_video_pts;
            elv_log("first_decoding_video_pts=%"PRId64" pktdts=%"PRId64,
                decoder_context->first_decoding_video_pts, frame->pkt_dts);
            if (in_handlers->avpipe_stater)
                in_handlers->avpipe_stater(decoder_context->inctx, stream_index, in_stat_decoding_video_start_pts);
        }

        /* If force_equal_fduration is set then frame_duration > 0 is true */
        if (decoder_context->frame_duration > 0) {
            elv_dbg("SET VIDEO PTS frame_num=%d, old_pts=%"PRId64", new_pts=%"PRId64", diff=%"PRId64", dts=%"PRId64,
                codec_context->frame_number,
                frame->pts,
                decoder_context->first_decoding_video_pts + decoder_context->frame_duration * (codec_context->frame_number - 1),
                decoder_context->first_decoding_video_pts + decoder_context->frame_duration * (codec_context->frame_number - 1) - frame->pts,
                frame->pkt_dts);
            /* Set the PTS and DTS of the frame to equalize frame durations */
            frame->pts = decoder_context->first_decoding_video_pts +
                decoder_context->frame_duration * (codec_context->frame_number - 1);
            frame->pkt_dts = frame->pts;
        }

        dump_frame(0, stream_index, "IN ", codec_context->frame_number, frame, debug_frame_level);

        ret = check_pts_wrapped(&decoder_context->audio_last_input_pts[stream_index], frame, stream_index);
        if (ret == eav_pts_wrapped) {
            av_frame_unref(frame);
            return ret;
        }

        if (do_instrument) {
            elv_since(&tv, &since);
            elv_log("INSTRMNT avcodec_receive_frame time=%"PRId64, since);
        }

        decoder_context->video_pts = packet->pts;

        /* push the decoded frame into the filtergraph */
        elv_get_time(&tv);
        if (av_buffersrc_add_frame_flags(decoder_context->video_buffersrc_ctx, frame, AV_BUFFERSRC_FLAG_KEEP_REF) < 0) {
            elv_err("Failure in feeding the filtergraph, url=%s", p->url);
            break;
        }

        if (do_instrument) {
            elv_since(&tv, &since);
            elv_log("INSTRMNT av_buffersrc_add_frame_flags time=%"PRId64", url=%s", since, p->url);
        }

        /* pull filtered frames from the filtergraph */
        while (1) {
            elv_get_time(&tv);
            ret = av_buffersink_get_frame(decoder_context->video_buffersink_ctx, filt_frame);
            if (ret == AVERROR(EAGAIN) || ret == AVERROR_EOF) {
                //elv_dbg("av_buffersink_get_frame() ret=EAGAIN");
                break;
            }

            if (ret < 0) {
                elv_err("Failed to execute frame filter ret=%d, url=%s", ret, p->url);
                return eav_receive_filter_frame;
            }

            if (do_instrument) {
                elv_since(&tv, &since);
                elv_log("INSTRMNT av_buffersink_get_frame time=%"PRId64, since);
            }

#if 0
            // TEST ONLY - save gray scale frame
            save_gray_frame(filt_frame->data[0], filt_frame->linesize[0], filt_frame->width, filt_frame->height,
            "frame-filt", codec_context->frame_number);
#endif

            dump_frame(0, stream_index, "FILT ", codec_context->frame_number, filt_frame, debug_frame_level);
            filt_frame->pkt_dts = filt_frame->pts;

            elv_get_time(&tv);
            if (decoder_context->video_duration < filt_frame->pts) {
                decoder_context->video_duration = filt_frame->pts;
                ret = encode_frame(decoder_context, encoder_context, filt_frame, stream_index, p, debug_frame_level);
                if (ret == eav_write_frame) {
                    av_frame_unref(filt_frame);
                    av_frame_unref(frame);
                    return ret;
                }
            } else {
                elv_log("ENCODE SKIP video frame pts=%"PRId64", duration=%"PRId64", url=%s",
                    filt_frame->pts, decoder_context->video_duration, p->url);
            }

            if (do_instrument) {
                elv_since(&tv, &since);
                elv_log("INSTRMNT encode_frame time=%"PRId64", url=%s", since, p->url);
            }

            av_frame_unref(filt_frame);
        }
        av_frame_unref(frame);
    }
    return eav_success;
}

void *
transcode_video_func(
    void *p)
{
    xctx_t *xctx = (xctx_t *) p;
    coderctx_t *decoder_context = &xctx->decoder_ctx;
    coderctx_t *encoder_context = &xctx->encoder_ctx;
    xcparams_t *params = xctx->params;
    xc_frame_t *xc_frame;
    int err = 0;

    AVFrame *frame = av_frame_alloc();
    AVFrame *filt_frame = av_frame_alloc();

    while (!xctx->stop || elv_channel_size(xctx->vc) > 0) {

        xc_frame = elv_channel_receive(xctx->vc);
        if (!xc_frame) {
            elv_dbg("trancode_video_func, there is no frame, url=%s", params->url);
            continue;
        }

        AVPacket *packet = xc_frame->packet;
        if (!packet) {
            elv_err("transcode_video_func, packet is NULL, url=%s", params->url);
            free(xc_frame);
            continue;
        }

        // Image extraction optimization is possible here: By skipping the
        // decoder unless the packet, 1) contains a keyframe, and 2) is not
        // within the specified interval after the last frame was extracted.
        // However, this flag might not be set reliably for all input video
        // formats/codecs).
        //
        // else if (!(packet->flags & AV_PKT_FLAG_KEY) ...) {
        //     continue;
        // }
        if (params->xc_type == xc_extract_images || params->xc_type == xc_extract_all_images) {
            if (is_frame_extraction_done(encoder_context, params)) {
                elv_dbg("all frames already extracted, url=%s", params->url);
                av_packet_free(&packet);
                free(xc_frame);
                break;
            }
        }

        dump_packet(0, "IN THREAD", packet, xctx->debug_frame_level);

        err = transcode_video(
                decoder_context,
                encoder_context,
                packet,
                frame,
                filt_frame,
                packet->stream_index,
                params,
                xctx->do_instrument,
                xctx->debug_frame_level
            );

        av_frame_unref(frame);
        av_frame_unref(filt_frame);
        av_packet_unref(packet);
        av_packet_free(&packet);
        free(xc_frame);

        if (err != eav_success) {
            elv_err("Stop video transcoding, err=%d, url=%s", err, params->url);
            break;
        }
    }

    av_frame_free(&frame);
    av_frame_free(&filt_frame);
    if (!xctx->err)
        xctx->err = err;

    elv_channel_close(xctx->vc, 0);
    elv_dbg("transcode_video_func err=%d, stop=%d, url=%s", err, xctx->stop, params->url);

    return NULL;
}

void *
transcode_audio_func(
    void *p)
{
    xctx_t *xctx = (xctx_t *) p;
    coderctx_t *decoder_context = &xctx->decoder_ctx;
    coderctx_t *encoder_context = &xctx->encoder_ctx;
    xcparams_t *params = xctx->params;
    xc_frame_t *xc_frame;
    int err = 0;

    AVFrame *frame = av_frame_alloc();
    AVFrame *filt_frame = av_frame_alloc();

    while (!xctx->stop || elv_channel_size(xctx->ac) > 0) {

        xc_frame = elv_channel_receive(xctx->ac);
        if (!xc_frame) {
            elv_dbg("trancode_audio_func, there is no frame, url=%s", params->url);
            continue;
        }

        AVPacket *packet = xc_frame->packet;
        if (!packet) {
            elv_err("transcode_audio_func, packet is NULL, url=%s", params->url);
            free(xc_frame);
            continue;
        }

        dump_packet(1, "IN THREAD", packet, xctx->debug_frame_level);

#ifdef USE_RESAMPLE_AAC
        /*
         * If decoder frame_size is not set (or it is zero), then using fifo for transcoding would not work,
         * so fallback to use audio filtering for transcoding.
         * Optimal solution would be to make filtering working for both aac and other cases (RM).
         */
        if (!strcmp(params->ecodec2, "aac") &&
            params->xc_type != xc_audio_join &&
            params->xc_type != xc_audio_merge &&
            params->xc_type != xc_audio_pan) {
            err = transcode_audio_aac(
                decoder_context,
                encoder_context,
                packet,
                frame,
                packet->stream_index,
                params,
                xctx->debug_frame_level);
        } else {
            err = transcode_audio(
                decoder_context,
                encoder_context,
                packet,
                frame,
                filt_frame,
                packet->stream_index,
                params,
                xctx->debug_frame_level);
            av_frame_unref(filt_frame);
        }
#else
        err = transcode_audio(
            decoder_context,
            encoder_context,
            packet,
            frame,
            filt_frame,
            packet->stream_index,
            params,
            xctx->debug_frame_level);
        av_frame_unref(filt_frame);
#endif

        av_frame_unref(frame);
        av_packet_free(&packet);
        free(xc_frame);

        if (err != eav_success) {
            elv_err("Stop audio transcoding, err=%d, url=%s", err, params->url);
            break;
        }

    }

    av_frame_free(&frame);
    av_frame_free(&filt_frame);
    if (!xctx->err)
        xctx->err = err;
    
    elv_channel_close(xctx->ac, 0);
    elv_dbg("transcode_audio_func err=%d, xctx->err=%d, stop=%d", err, xctx->err, xctx->stop);

    return NULL;
}

static int
flush_decoder(
    coderctx_t *decoder_context,
    coderctx_t *encoder_context,
    int stream_index,
    xcparams_t *p,
    int debug_frame_level)
{
    int ret;
    int i;
    AVFrame *frame, *filt_frame;
    AVFilterContext *buffersink_ctx = decoder_context->video_buffersink_ctx;
    AVFilterContext *buffersrc_ctx = decoder_context->video_buffersrc_ctx;
    AVCodecContext *codec_context = decoder_context->codec_context[stream_index];
    int response = 0;

    if (codec_context == NULL)
        return eav_success;

    response = avcodec_send_packet(codec_context, NULL);    /* Passing NULL means flush the decoder buffers */
    frame = av_frame_alloc();
    filt_frame = av_frame_alloc();

    if (!p->bypass_transcoding &&
        (i = selected_decoded_audio(decoder_context, stream_index)) >= 0) {
        buffersrc_ctx = decoder_context->audio_buffersrc_ctx[i];
        buffersink_ctx = decoder_context->audio_buffersink_ctx[i];
    }

    while (response >=0) {
        response = avcodec_receive_frame(codec_context, frame);
        if (response == AVERROR(EAGAIN)) {
            break;
        }

        if (response == AVERROR_EOF) {
            elv_log("GOT EOF url=%s, xc_type=%d, format=%s", p->url, p->xc_type, p->format);
            continue; // PENDING(SSS) why continue and not break?
        }

        dump_frame(selected_decoded_audio(decoder_context, stream_index) >= 0, stream_index,
            "IN FLUSH", codec_context->frame_number, frame, debug_frame_level);

        if (codec_context->codec_type == AVMEDIA_TYPE_VIDEO ||
            codec_context->codec_type == AVMEDIA_TYPE_AUDIO) {

            /* push the decoded frame into the filtergraph */
            if (av_buffersrc_add_frame_flags(buffersrc_ctx, frame, AV_BUFFERSRC_FLAG_KEEP_REF) < 0) {
                elv_err("Failure in feeding the filtergraph, url=%s", p->url);
                break;
            }

            /* pull filtered frames from the filtergraph */
            while (1) {
                ret = av_buffersink_get_frame(buffersink_ctx, filt_frame);
                if (ret == AVERROR(EAGAIN)) {
                    break;
                }

                if (ret == AVERROR_EOF) {
                    elv_log("GOT EOF buffersink url=%s, xc_type=%d, format=%s", p->url, p->xc_type, p->format);
                    break;
                }

                dump_frame(selected_decoded_audio(decoder_context, stream_index) >= 0, stream_index,
                    "FILT ", codec_context->frame_number, filt_frame, debug_frame_level);

                ret = encode_frame(decoder_context, encoder_context, filt_frame, stream_index, p, debug_frame_level);
                av_frame_unref(filt_frame);
                if (ret == eav_write_frame) {
                    av_frame_free(&filt_frame);
                    av_frame_free(&frame);
                    return ret;
                }
            }
        }
        av_frame_unref(frame);
    }

    av_frame_free(&filt_frame);
    av_frame_free(&frame);
    return eav_success;
}

int
should_stop_decoding(
    AVPacket *input_packet,
    coderctx_t *decoder_context,
    coderctx_t *encoder_context,
    xcparams_t *params,
    int64_t audio_frames_read,
    int64_t video_frames_read,
    int *frames_read_past_duration,
    int frames_allowed_past_duration)
{
    int64_t input_packet_rel_pts = 0;
    int stream_index = input_packet->stream_index;

    if (decoder_context->cancelled)
        return 1;

    if (stream_index != decoder_context->video_stream_index &&
        selected_decoded_audio(decoder_context, stream_index) < 0)
        return 0;

    if (stream_index == decoder_context->video_stream_index &&
        (params->xc_type & xc_video)) {
        if (decoder_context->video_input_start_pts == AV_NOPTS_VALUE) {
            decoder_context->video_input_start_pts = input_packet->pts;
            elv_log("video_input_start_pts=%"PRId64" flags=%d dts=%"PRId64,
                decoder_context->video_input_start_pts, input_packet->flags, input_packet->dts);
        }

        input_packet_rel_pts = input_packet->pts - decoder_context->video_input_start_pts;
    } else if (selected_decoded_audio(decoder_context, stream_index) >= 0 &&
        params->xc_type & xc_audio) {
        if (decoder_context->audio_input_start_pts[stream_index] == AV_NOPTS_VALUE) {
            decoder_context->audio_input_start_pts[stream_index] = input_packet->pts;
            elv_log("stream_index=%d audio_input_start_pts=%"PRId64,
                stream_index, decoder_context->audio_input_start_pts[stream_index]);
        }

        input_packet_rel_pts = input_packet->pts - decoder_context->audio_input_start_pts[stream_index];
    }

    /* PENDING (RM) for some of the live feeds (like RTMP) we need to scale input_packet_rel_pts */
    if (params->duration_ts != -1 &&
        input_packet->pts != AV_NOPTS_VALUE &&
        input_packet_rel_pts >= params->start_time_ts + params->duration_ts) {

        (*frames_read_past_duration) ++;
        elv_dbg("DURATION OVER param start_time=%"PRId64" duration=%"PRId64" pkt pts=%"PRId64" rel_pts=%"PRId64" "
                "audio_frames_read=%"PRId64", video_frames_read=%"PRId64", past_duration=%d",
                params->start_time_ts, params->duration_ts, input_packet->pts, input_packet_rel_pts,
                audio_frames_read, video_frames_read, *frames_read_past_duration);

        /* If it is a bypass simply return since there is no decoding/encoding involved */
        if (params->bypass_transcoding)
            return 1;

        /* Allow decoding past specified duration to accommodate reordered packets */
        if (*frames_read_past_duration > frames_allowed_past_duration) {
            elv_dbg("frames_read_past_duration=%d, frames_allowed_past_duration=%d",
                        *frames_read_past_duration, frames_allowed_past_duration);
            return 1;
        }
    }

    if (input_packet->pts != AV_NOPTS_VALUE) {
        if (selected_decoded_audio(decoder_context, stream_index) >= 0 &&
            params->xc_type & xc_audio)
            encoder_context->audio_last_pts_read[stream_index] = input_packet->pts;
        else if (stream_index == decoder_context->video_stream_index &&
            params->xc_type & xc_video)
            encoder_context->video_last_pts_read = input_packet->pts;
    }
    return 0;
}

static int
skip_until_start_time_pts(
    coderctx_t *decoder_context,
    AVPacket *input_packet,
    xcparams_t *params)
{
    /* If start_time_ts > 0 and it is a bypass skip here
     * Also if start_time_ts > 0 and skip_decoding is set then skip here
     */
    if (params->start_time_ts <= 0 || (!params->skip_decoding && !params->bypass_transcoding))
        return 0;

    /* If the format is not dash/hls then return.
     * For dash/hls format, we know the mezzanines are generated by avpipe
     * and there is no BFrames in mezzanines. Therefore, it is safe to skip
     * the frame without decoding the frame.
     */
    if (strcmp(params->format, "dash") && strcmp(params->format, "hls"))
        return 0;

    int64_t input_start_pts;
    if (params->xc_type == xc_video)
        input_start_pts = decoder_context->video_input_start_pts;
    else
        input_start_pts = decoder_context->audio_input_start_pts[input_packet->stream_index];

    const int64_t packet_in_pts_offset = input_packet->pts - input_start_pts;
    /* Drop frames before the desired 'start_time' */
    if (packet_in_pts_offset < params->start_time_ts) {
        elv_dbg("PREDECODE SKIP frame early stream_index=%d, pts=%" PRId64 ", start_time_ts=%" PRId64
            ", input_start_pts=%" PRId64 ", packet_in_pts_offset=%" PRId64,
            input_packet->stream_index,
            input_packet->pts, params->start_time_ts,
            input_start_pts, packet_in_pts_offset);
        return 1;
    }

    return 0;
}

static int
skip_for_sync(
    coderctx_t *decoder_context,
    AVPacket *input_packet,
    xcparams_t *params)
{
    if (params->sync_audio_to_stream_id < 0)
        return 0;

    /* No need to sync if:
     * - it is not mpegts and not rtmp and not srt
     * - or it is already synced
     * - or format is not fmp4-segment.
     */
    if (!is_protocol(decoder_context) ||
        decoder_context->is_av_synced ||
        strcmp(params->format, "fmp4-segment"))
        return 0;

    /* Check if the packet is video and it is a key frame */
    if (input_packet->stream_index == decoder_context->video_stream_index) {
        /* first_key_frame_pts points to first video key frame. */
        if (decoder_context->first_key_frame_pts == AV_NOPTS_VALUE &&
            input_packet->flags == AV_PKT_FLAG_KEY) {
            avpipe_io_handler_t *in_handlers = decoder_context->in_handlers;
            decoder_context->first_key_frame_pts = input_packet->pts;
            decoder_context->inctx->first_key_frame_pts = decoder_context->first_key_frame_pts;
            elv_log("PTS first_key_frame_pts=%"PRId64" sidx=%d flags=%d dts=%"PRId64,
                decoder_context->first_key_frame_pts, input_packet->stream_index, input_packet->flags, input_packet->dts);

            if (in_handlers->avpipe_stater)
                in_handlers->avpipe_stater(decoder_context->inctx, input_packet->stream_index, in_stat_first_keyframe_pts);

            dump_packet(0, "SYNC ", input_packet, 1);
            return 0;
        }
        if (decoder_context->first_key_frame_pts == AV_NOPTS_VALUE) {
            dump_packet(0, "SYNC SKIP ", input_packet, 1);
            return 1;
        }
        return 0;
    }

    /* We are processing the audio packets now.
     * Skip until the audio PTS has reached the first video key frame PTS
     * PENDING(SSS) - this is incorrect if audio PTS is muxed ahead of video
     */
    if (decoder_context->first_key_frame_pts == AV_NOPTS_VALUE ||
        input_packet->pts < decoder_context->first_key_frame_pts) {
        elv_log("PTS SYNC SKIP audio_pts=%"PRId64" first_key_frame_pts=%"PRId64,
            input_packet->pts, decoder_context->first_key_frame_pts);
        dump_packet(1, "SYNC SKIP ", input_packet, 1);
        return 1;
    }

    decoder_context->is_av_synced = 1;
    elv_log("PTS first_audio_frame_pts=%"PRId64, input_packet->pts);
    return 0;
}


/**
 * @brief   formats a base64 encoded data url.
 *
 * @param   filt_buf            buffer to receive the base64 encoded data url, caller has to free the buffer
 * @param   filt_buf_size       size of output buffer
 * @param   img_buf             input buffer containing binary image data
 * @param   img_buf_size        size of input buffer
 * @param   img_type            value from enum image_type
 *
 * @return  Returns length of filt_buf if transcoding is successful, otherwise -1.
 */
static int
get_overlay_filter_string(
    char **filt_buf,
    char *img_buf,
    int img_buf_size,
    int img_type)
{
    const char* data_template = "data\\:%s;base64,%s";
    char* encoded_data = NULL;
    int encoded_data_length = base64encode_len(img_buf_size);
    int ret = 0;
    int n = 0;
    int filt_buf_size;

    encoded_data = malloc(encoded_data_length + 1);
    base64encode(encoded_data, img_buf, img_buf_size);

    ret = filt_buf_size = encoded_data_length + 128;
    *filt_buf = (char *) calloc(filt_buf_size, 1);
    switch(img_type){
        case png_image:
        {
            n = snprintf(*filt_buf, filt_buf_size, data_template, "image/png", encoded_data);
            if (n < 0 || n >= filt_buf_size){
                elv_err("snprintf overflow for png, need %u", n);
                ret = -1;
            }
            goto cleanup;
        }
        case jpg_image:
        {
            n = snprintf(*filt_buf, filt_buf_size, data_template, "image/jpg", encoded_data);
            if (n < 0 || n >= filt_buf_size){
                elv_err("snprintf overflow for jpg, need %u", n);
                ret = -1;
            }
            goto cleanup;
        }
        case gif_image:
        {
            snprintf(*filt_buf, filt_buf_size, data_template, "image/gif", encoded_data);
            if (n < 0 || n >= filt_buf_size){
                elv_err("snprintf overflow for gif, need %u", n);
                ret = -1;
            }
            goto cleanup;
        }
        default:
            elv_log("get_overlay_filter_string passed invalid type %d", img_type);
            ret = -1;
            goto cleanup;
    }
cleanup:
    free(encoded_data);
    return ret;
}

static int
get_filter_str(
    char **filter_str,
    coderctx_t *encoder_context,
    xcparams_t *params)
{
    *filter_str = NULL;

    // Validate filter compatibility
    // Note these filters can theoretically be made to work together but not a real use case
    if (params->rotate > 0 || params->deinterlace != dif_none) {
        if ((params->watermark_text && *params->watermark_text != '\0') ||
            (params->watermark_overlay && params->watermark_overlay[0] != '\0')) {
            elv_err("Incompatible filter parameters - watermark not supported with rotate and deinterlacing");
            return eav_param;
        }
        if (params->rotate > 0 && params->deinterlace != dif_none) {
            elv_err("Incompatible filter parameters - both rotate and deinterlacing");
            return eav_param;
        }
        if (params->deinterlace == dif_bwdif) {
            // This filter needs to create two output frames for each input frame and
            // requires the caller to specify the new frame duration (1/2 of input frame duration)
            if (params->video_frame_duration_ts == 0) {
                elv_err("Incorrect filter spec - deinterlacing requires frame duration");
                return eav_param;
            }
        }
    }

    //  General syntax for the bwdif filter:
    //  "bwdif=mode=send_frame:parity=auto:deint=all"
    switch (params->deinterlace) {
        case dif_bwdif:
            *filter_str = strdup("bwdif=mode=send_field");
            return eav_success;
        case dif_bwdif_frame:
            *filter_str = strdup("bwdif=mode=send_frame");
            return eav_success;
        default:
            // Nothing to do
            break;
    }

    if (params->rotate > 0) {
        switch (params->rotate) {
        case 90:
            *filter_str = strdup("transpose=1");                // 90 degree rotation
            return eav_success;
        case 180:
            *filter_str = strdup("transpose=1,transpose=1");    // 180 degree rotation
            return eav_success;
        case 270:
            *filter_str = strdup("transpose=2");                // 270 degree rotation
            return eav_success;
        default:
            elv_err("Invalid param rotate=%d", params->rotate);
            return eav_param;
        }
    }

    if ((params->watermark_text && *params->watermark_text != '\0') ||
            (params->watermark_timecode && *params->watermark_timecode != '\0')) {
        char local_filter_str[FILTER_STRING_SZ];
        int shadow_x = 0;
        int shadow_y = 0;
        int font_size = 0;
        const char* filterTemplate =
            "scale=%d:%d, drawtext=text='%s':fontcolor=%s:fontsize=%d:x=%s:y=%s:shadowx=%d:shadowy=%d:shadowcolor=%s:alpha=0.65";
        int ret = 0;

        /* Return an error if one of the watermark params is not set properly */
        if ((!params->watermark_font_color || *params->watermark_font_color == '\0') ||
            (!params->watermark_xloc || *params->watermark_xloc == '\0') ||
            (params->watermark_relative_sz > 1 || params->watermark_relative_sz < 0) ||
            (!params->watermark_yloc || *params->watermark_yloc == '\0') ||
            (params->watermark_shadow && (!params->watermark_shadow_color || *params->watermark_shadow_color == '\0'))) {
            elv_err("Watermark params are not set correctly. color=\"%s\", relative_size=\"%f\", xloc=\"%s\", yloc=\"%s\", shadow=%d, shadow_color=\"%s\", url=%s",
                params->watermark_font_color != NULL ? params->watermark_font_color : "",
                params->watermark_relative_sz,
                params->watermark_xloc != NULL ? params->watermark_xloc : "",
                params->watermark_yloc != NULL ? params->watermark_yloc : "",
                params->watermark_shadow,
                params->watermark_shadow_color != NULL ? params->watermark_shadow_color : "", params->url);
            return eav_filter_string_init;
        }

        font_size = (int) (params->watermark_relative_sz * encoder_context->codec_context[encoder_context->video_stream_index]->height);
        if (params->watermark_shadow) {
            /* Calculate shadow x and y */
            shadow_x = shadow_y = font_size*DRAW_TEXT_SHADOW_OFFSET;
        }

        /* If timecode params are set then apply them, otherwise apply text watermark params */
        if (params->watermark_timecode && *params->watermark_timecode != '\0') {
            filterTemplate = "scale=%d:%d, drawtext=timecode='%s':rate=%f:fontcolor=%s:fontsize=%d:x=%s:y=%s:shadowx=%d:shadowy=%d:shadowcolor=%s:alpha=0.65";

            if (params->watermark_timecode_rate <= 0) {
                elv_err("Watermark timecode params are not set correctly, rate=%f, url=%s", params->watermark_timecode_rate, params->url);
                return eav_filter_string_init;
            }

            ret = snprintf(local_filter_str, FILTER_STRING_SZ, filterTemplate,
                encoder_context->codec_context[encoder_context->video_stream_index]->width,
                encoder_context->codec_context[encoder_context->video_stream_index]->height,
                params->watermark_timecode, params->watermark_timecode_rate, params->watermark_font_color, font_size,
                params->watermark_xloc, params->watermark_yloc,
                shadow_x, shadow_y, params->watermark_shadow_color);
        } else {
            ret = snprintf(local_filter_str, FILTER_STRING_SZ, filterTemplate,
                encoder_context->codec_context[encoder_context->video_stream_index]->width,
                encoder_context->codec_context[encoder_context->video_stream_index]->height,
                params->watermark_text, params->watermark_font_color, font_size,
                params->watermark_xloc, params->watermark_yloc,
                shadow_x, shadow_y, params->watermark_shadow_color);
        }

        elv_dbg("filterstr=%s, len=%d, x=%s, y=%s, relative-size=%f, ret=%d",
            local_filter_str, strlen(local_filter_str), params->watermark_xloc,
            params->watermark_yloc, params->watermark_relative_sz, ret);
        if (ret < 0) {
            return eav_filter_string_init;
        } else if (ret >= FILTER_STRING_SZ) {
            elv_dbg("Not enough memory for watermark filter");
            return eav_filter_string_init;
        }
        *filter_str = (char *) calloc(strlen(local_filter_str)+1, 1);
        strcpy(*filter_str, local_filter_str);
    } else if (params->watermark_overlay && params->watermark_overlay[0] != '\0') {
        char *filt_buf = NULL;
        int filt_buf_size;
        int filt_str_len;
        const char* filt_template =
            "[in] scale=%d:%d [in-1]; movie='%s', setpts=PTS [over]; [in-1] setpts=PTS [in-1a]; [in-1a][over]  overlay='%s:%s:alpha=0.1' [out]";

        /* Return an error if one of the watermark params is not set properly */
        if ((!params->watermark_xloc || *params->watermark_xloc == '\0') ||
            (params->watermark_overlay_type == unknown_image) ||
            (!params->watermark_yloc || *params->watermark_yloc == '\0')) {
            elv_err("Watermark overlay params are not set correctly. overlay_type=\"%d\", xloc=\"%s\", yloc=\"%s\", url=%s",
                params->watermark_overlay_type,
                params->watermark_xloc != NULL ? params->watermark_xloc : "",
                params->watermark_yloc != NULL ? params->watermark_yloc : "", params->url);
            return eav_filter_string_init;
        }

        filt_buf_size = get_overlay_filter_string(&filt_buf,
            params->watermark_overlay, params->watermark_overlay_len, params->watermark_overlay_type);
        if (filt_buf_size < 0)
            return eav_filter_string_init;

        filt_str_len = filt_buf_size+FILTER_STRING_SZ;
        *filter_str = (char *) calloc(filt_str_len, 1);
        int ret = snprintf(*filter_str, filt_str_len, filt_template,
                        encoder_context->codec_context[encoder_context->video_stream_index]->width,
                        encoder_context->codec_context[encoder_context->video_stream_index]->height,
                        filt_buf,
                        params->watermark_xloc, params->watermark_yloc);
        free(filt_buf);
        if (ret < 0) {
            free(*filter_str);
            return eav_filter_string_init;
        } else if (ret >= filt_str_len) {
            free(*filter_str);
            elv_dbg("Not enough memory for overlay watermark filter");
            return eav_filter_string_init;
        }
    } else {
        if (!encoder_context->codec_context[encoder_context->video_stream_index]) {
            elv_err("Failed to make filter string, invalid codec context (check params), url=%s", params->url);
            return eav_filter_string_init;
        }
        *filter_str = (char *) calloc(FILTER_STRING_SZ, 1);
        sprintf(*filter_str, "scale=%d:%d",
            encoder_context->codec_context[encoder_context->video_stream_index]->width,
            encoder_context->codec_context[encoder_context->video_stream_index]->height);
            elv_dbg("FILTER scale=%s", *filter_str);
    }

    return 0;
}


int
avpipe_xc(
    xctx_t *xctx,
    int do_instrument)
{
    /* Set scale filter */
    char *filter_str = NULL;
    coderctx_t *decoder_context = &xctx->decoder_ctx;
    coderctx_t *encoder_context = &xctx->encoder_ctx;
    xcparams_t *params = xctx->params;
    int debug_frame_level = params->debug_frame_level;
    avpipe_io_handler_t *in_handlers = xctx->in_handlers;
    avpipe_io_handler_t *out_handlers = xctx->out_handlers;
    ioctx_t *inctx = xctx->inctx;
    int rc = 0;
    int av_read_frame_rc = 0;
    AVPacket *input_packet = NULL;

    if (!params->url || params->url[0] == '\0' ||
        in_handlers->avpipe_opener(params->url, inctx) < 0) {
        elv_err("Failed to open avpipe input \"%s\"", params->url != NULL ? params->url : "");
        rc = eav_open_input;
        return rc;
    }

    if ((rc = prepare_decoder(&xctx->decoder_ctx,
            in_handlers, inctx, params, params->seekable)) != eav_success) {
        elv_err("Failure in preparing decoder, url=%s, rc=%d", params->url, rc);
        return rc;
    }

    if ((rc = prepare_encoder(&xctx->encoder_ctx,
        &xctx->decoder_ctx, out_handlers, inctx, params)) != eav_success) {
        elv_err("Failure in preparing encoder, url=%s, rc=%d", params->url, rc);
        return rc;
    }

    elv_channel_init(&xctx->vc, 10000, (free_elem_f) av_packet_free);
    elv_channel_init(&xctx->ac, 10000, (free_elem_f) av_packet_free);

    /* Create threads for decoder and encoder */
    pthread_create(&xctx->vthread_id, NULL, transcode_video_func, xctx);
    pthread_create(&xctx->athread_id, NULL, transcode_audio_func, xctx);

    if (!params->bypass_transcoding &&
        (params->xc_type & xc_video)) {
        if ((rc = get_filter_str(&filter_str, encoder_context, params)) != eav_success) {
            goto xc_done;
        }

        if ((rc = init_video_filters(filter_str, decoder_context, encoder_context, xctx->params)) != eav_success) {
            free(filter_str);
            elv_err("Failed to initialize video filter, url=%s", params->url);
            goto xc_done;
        }
        free(filter_str);
    }

    if (!params->bypass_transcoding &&
        (params->xc_type & xc_audio) &&
        params->xc_type != xc_audio_join &&
        params->xc_type != xc_audio_pan &&
        params->xc_type != xc_audio_merge &&
        (rc = init_audio_filters(decoder_context, encoder_context, xctx->params)) != eav_success) {
        elv_err("Failed to initialize audio filter, url=%s", params->url);
        goto xc_done;
    }

    if (!params->bypass_transcoding &&
        params->xc_type == xc_audio_pan &&
        (rc = init_audio_pan_filters(xctx->params->filter_descriptor, decoder_context, encoder_context)) != eav_success) {
        elv_err("Failed to initialize audio pan filter, url=%s", params->url);
        goto xc_done;
    }

    if (!params->bypass_transcoding &&
        params->xc_type == xc_audio_join &&
        (rc = init_audio_join_filters(decoder_context, encoder_context, xctx->params)) != eav_success) {
        elv_err("Failed to initialize audio join filter, url=%s", params->url);
        goto xc_done;
    }

    if (!params->bypass_transcoding &&
        params->xc_type == xc_audio_merge &&
        (rc = init_audio_merge_pan_filters(xctx->params->filter_descriptor, decoder_context, encoder_context)) != eav_success) {
        elv_err("Failed to initialize audio merge pan filter, url=%s", params->url);
        goto xc_done;
    }

    if ((params->xc_type & xc_video) &&
        avformat_write_header(encoder_context->format_context, NULL) != eav_success) {
        elv_err("Failed to write video output file header, url=%s", params->url);
        rc = eav_write_header;
        goto xc_done;
    }

    if (params->xc_type & xc_audio) {
        for (int i=0; i<encoder_context->n_audio_output; i++) {
            if (avformat_write_header(encoder_context->format_context2[i], NULL) != eav_success) {
                elv_err("Failed to write audio output file header, url=%s", params->url);
                rc = eav_write_header;
                goto xc_done;
            }
        }
    }

    int video_stream_index = decoder_context->video_stream_index;
    if (params->xc_type & xc_video) {
        if (encoder_context->format_context->streams[0]->avg_frame_rate.num != 0 &&
            decoder_context->stream[video_stream_index]->time_base.num != 0) {
            encoder_context->calculated_frame_duration =
                /* In very rare cases this might overflow, so type cast to 64bit int to avoid overflow */
                ((int64_t)decoder_context->stream[video_stream_index]->time_base.den * (int64_t)encoder_context->format_context->streams[0]->avg_frame_rate.den) /
                    ((int64_t)encoder_context->format_context->streams[0]->avg_frame_rate.num * (int64_t) decoder_context->stream[video_stream_index]->time_base.num);
        }
        elv_log("calculated_frame_duration=%d", encoder_context->calculated_frame_duration);
    }

    xctx->do_instrument = do_instrument;
    xctx->debug_frame_level = debug_frame_level;

#if INPUT_IS_SEEKABLE
    /* Seek to start position */
    if (params->start_time_ts > 0) {
        if (av_seek_frame(decoder_context->format_context,
                decoder_context->video_stream_index, params->start_time_ts, SEEK_SET) < 0) {
            elv_err("Failed seeking to desired start frame, url=%s", params->url);
            rc = eav_seek;
            goto xc_done;
        }
    }
#endif

    if (params->start_time_ts != -1) {
        if (params->xc_type == xc_video)
            encoder_context->format_context->start_time = params->start_time_ts;
        if (params->xc_type & xc_audio) {
            for (int i=0; i<encoder_context->n_audio_output; i++)
               encoder_context->format_context2[i]->start_time = params->start_time_ts;
        }
        /* PENDING (RM) add new start_time_ts for audio */
    }

    decoder_context->video_input_start_pts = AV_NOPTS_VALUE;
    decoder_context->video_duration = -1;
    encoder_context->audio_duration = -1;
    encoder_context->video_encoder_prev_pts = -1;
    decoder_context->first_decoding_video_pts = AV_NOPTS_VALUE;
    encoder_context->first_encoding_video_pts = -1;
    encoder_context->video_pts = AV_NOPTS_VALUE;

    for (int j=0; j<MAX_STREAMS; j++) {
        decoder_context->first_decoding_audio_pts[j] = AV_NOPTS_VALUE;
        encoder_context->first_encoding_audio_pts[j] = AV_NOPTS_VALUE;
        decoder_context->audio_input_start_pts[j] = AV_NOPTS_VALUE;
        encoder_context->audio_pts[j] = AV_NOPTS_VALUE;
        encoder_context->first_read_packet_pts[j] = AV_NOPTS_VALUE;
        encoder_context->audio_last_pts_sent_encode[j] = AV_NOPTS_VALUE;
        encoder_context->audio_last_pts_encoded[j] = AV_NOPTS_VALUE;
    }
    decoder_context->first_key_frame_pts = AV_NOPTS_VALUE;
    decoder_context->is_av_synced = 0;
    encoder_context->video_last_pts_sent_encode = -1;

    int64_t video_last_dts = 0;
    int frames_read_past_duration = 0;
    const int frames_allowed_past_duration = 5;

    /* If there is a transcoding error, break the main loop */
    while (!xctx->err) {
        input_packet = av_packet_alloc();
        if (!input_packet) {
            elv_err("Failed to allocated memory for AVPacket, url=%s", params->url);
            return eav_mem_alloc;
        }

        rc = av_read_frame(decoder_context->format_context, input_packet);
        if (rc < 0) {
            av_packet_free(&input_packet);
            av_read_frame_rc = rc;
            if (rc == AVERROR_EOF || rc == -1) {
                elv_log("av_read_frame() EOF or -1 rc=%d, url=%s", rc, params->url);
                rc = eav_success;
            } else {
                elv_err("av_read_frame() rc=%d, url=%s", rc, params->url);
                if (rc == AVERROR(ETIMEDOUT))
                    rc = eav_io_timeout;
                else
                    rc = eav_read_input;
            }
            break;
        }

        if (input_packet->flags & AV_PKT_FLAG_CORRUPT) {
            elv_warn("packet corrupt pts=%"PRId64, input_packet->pts);
            av_packet_free(&input_packet);
            continue;
        }

        const char *st = stream_type_str(encoder_context, input_packet->stream_index);
        int stream_index = input_packet->stream_index;

        // Record PTS of first frame read - excute only for the desired stream
        if ((stream_index == decoder_context->video_stream_index && (params->xc_type & xc_video)) ||
            (selected_decoded_audio(decoder_context, stream_index) >= 0 && (params->xc_type & xc_audio))) {

            if (encoder_context->first_read_packet_pts[stream_index] == AV_NOPTS_VALUE && input_packet->pts != AV_NOPTS_VALUE) {
                encoder_context->first_read_packet_pts[stream_index] = input_packet->pts;
                elv_log("PTS first_read_packet_pts=%"PRId64" stream=%d:%d:%s sidx=%d, url=%s",
                    encoder_context->first_read_packet_pts[stream_index], params->xc_type, params->stream_id,
                    st, stream_index, params->url);
            } else if (input_packet->pts != AV_NOPTS_VALUE && input_packet->pts < encoder_context->first_read_packet_pts[stream_index]) {
                /* Due to b-frame reordering */
                encoder_context->first_read_packet_pts[stream_index] = input_packet->pts;
                elv_log("PTS first_read_packet reorder new=%"PRId64" stream=%d:%d:%s, url=%s",
                    encoder_context->first_read_packet_pts, params->xc_type, params->stream_id, st, params->url);
            }
        }

        /* This is a very special case, sometimes pts is not set but dts has a value. */
        if (input_packet->pts == AV_NOPTS_VALUE &&
            input_packet->dts != AV_NOPTS_VALUE)
            input_packet->pts = input_packet->dts;

        /* Execute for both audio and video streams:
         * - used for syncing audio to first video key frame
         */
        if (input_packet->stream_index == decoder_context->video_stream_index ||
            selected_decoded_audio(decoder_context, input_packet->stream_index) >= 0) {
            if (skip_for_sync(decoder_context, input_packet, params)) {
                av_packet_unref(input_packet);
                av_packet_free(&input_packet);
                continue;
            }
        }

        // Excute only for the desired stream
        if ((input_packet->stream_index == decoder_context->video_stream_index && (params->xc_type & xc_video)) ||
            (selected_decoded_audio(decoder_context, input_packet->stream_index) >= 0 && (params->xc_type & xc_audio))) {
            // Stop when we reached the desired duration (duration -1 means 'entire input stream')
            // PENDING(SSS) - this logic can be done after decoding where we know concretely that we decoded all frames
            // we need to encode.
            if (should_stop_decoding(input_packet, decoder_context, encoder_context,
                    params, inctx->audio_frames_read, inctx->video_frames_read,
                    &frames_read_past_duration, frames_allowed_past_duration)) {
                av_packet_free(&input_packet);
                if (decoder_context->cancelled)
                    rc = eav_cancelled;
                break;
            }

            /*
             * Skip the input packet if the packet timestamp is smaller than start_time_ts.
             * The fact that avpipe mezzanine generated files don't have B-frames let us to skip before decoding.
             * The assumption here is that the input stream does not have any B-frames, otherwise we can not skip
             * the input packets without decoding.
             * Having this logic (here) before decoding increases the performance and saves CPU.
             * PENDING(RM) - add a validation to check input stream doesn't have any B-frames.
             */
            if (input_packet &&
                params->start_time_ts > 0 &&
                (params->xc_type == xc_video || params->xc_type == xc_audio) &&
                skip_until_start_time_pts(decoder_context, input_packet, params)) {
                    av_packet_unref(input_packet);
                    av_packet_free(&input_packet);
                    continue;
            }
        }

        if (input_packet->stream_index == decoder_context->video_stream_index &&
            (params->xc_type & xc_video)) {
            // Video packet
            dump_packet(0, "IN ", input_packet, debug_frame_level);

            inctx->video_frames_read++;
            if (in_handlers->avpipe_stater)
                in_handlers->avpipe_stater(inctx, input_packet->stream_index, in_stat_video_frame_read);

            if (decoder_context->first_key_frame_pts == AV_NOPTS_VALUE &&
                    input_packet->flags == AV_PKT_FLAG_KEY) {
                decoder_context->first_key_frame_pts = input_packet->pts;
                decoder_context->inctx->first_key_frame_pts = decoder_context->first_key_frame_pts;
                elv_log("PTS first_key_frame_pts=%"PRId64" sidx=%d flags=%d dts=%"PRId64,
                    decoder_context->first_key_frame_pts, input_packet->stream_index, input_packet->flags, input_packet->dts);
                if (in_handlers->avpipe_stater)
                    in_handlers->avpipe_stater(decoder_context->inctx, input_packet->stream_index, in_stat_first_keyframe_pts);
            }

            // Assert DTS is growing as expected (accommodate non integer and irregular frame duration)
            if (video_last_dts + input_packet->duration * 1.5 < input_packet->dts &&
                video_last_dts != 0 && input_packet->duration > 0) {
                elv_log("Expected dts == last_dts + duration - video_last_dts=%" PRId64 " duration=%" PRId64 " dts=%" PRId64 " url=%s",
                    video_last_dts, input_packet->duration, input_packet->dts, params->url);
            }
            video_last_dts = input_packet->dts;

            xc_frame_t *xc_frame = (xc_frame_t *) calloc(1, sizeof(xc_frame_t));
            xc_frame->packet = input_packet;
            xc_frame->stream_index = input_packet->stream_index;
            elv_channel_send(xctx->vc, xc_frame);

        } else if (selected_decoded_audio(decoder_context, input_packet->stream_index) >= 0 &&
            params->xc_type & xc_audio) {

            encoder_context->audio_last_dts[input_packet->stream_index] = input_packet->dts;

            dump_packet(1, "IN ", input_packet, debug_frame_level);

            inctx->audio_frames_read++;
            if (in_handlers->avpipe_stater)
                in_handlers->avpipe_stater(inctx, input_packet->stream_index, in_stat_audio_frame_read);

            xc_frame_t *xc_frame = (xc_frame_t *) calloc(1, sizeof(xc_frame_t));
            xc_frame->packet = input_packet;
            xc_frame->stream_index = input_packet->stream_index;
            elv_channel_send(xctx->ac, xc_frame);

        } else {
            if (stream_index == decoder_context->data_scte35_stream_index) {
                uint8_t scte35_command_type;
                int res = parse_scte35_pkt(&scte35_command_type, input_packet);
                if (res < 0) {
                    elv_warn("SCTE [%d] fail to parse pts=%"PRId64" size=%d",
                        input_packet->stream_index, input_packet->pts, input_packet->size);
                } else {
                    char hex_str[2 * input_packet->size + 1];
                    switch (scte35_command_type) {
                    case 4:
                    case 5:
                    case 6:
                        hex_encode(input_packet->data, input_packet->size, hex_str);
                        elv_dbg("SCTE [%d] pts=%"PRId64" duration=%"PRId64" flag=%d size=%d "
                            "data=%s command=%d",
                            input_packet->stream_index, input_packet->pts, input_packet->duration,
                            input_packet->flags, input_packet->size,
                            hex_str, scte35_command_type);

                        if (in_handlers->avpipe_stater) {
                            inctx->data = (uint8_t *)hex_str;
                            in_handlers->avpipe_stater(inctx, input_packet->stream_index, in_stat_data_scte35);
                        }
                        break;
                    }
                }
            } else {
                if (debug_frame_level)
                    elv_dbg("Skip stream - packet index=%d, pts=%"PRId64", url=%s",
                        input_packet->stream_index, input_packet->pts, params->url);
            }
            av_packet_free(&input_packet);
        }
    }

xc_done:
    elv_dbg("av_read_frame() av_read_frame_rc=%d, rc=%d, url=%s", av_read_frame_rc, rc, params->url);

    xctx->stop = 1;
    /* Don't purge the channels, let the receiver to drain it */
    elv_channel_close(xctx->vc, 0);
    elv_channel_close(xctx->ac, 0);
    pthread_join(xctx->vthread_id, NULL);
    pthread_join(xctx->athread_id, NULL);

    /*
     * Flush all frames, first flush decoder buffers, then encoder buffers by passing NULL frame.
     */
    if (params->xc_type & xc_video && xctx->err != eav_write_frame)
        flush_decoder(decoder_context, encoder_context, encoder_context->video_stream_index, params, debug_frame_level);
    if (params->xc_type & xc_audio && xctx->err != eav_write_frame) {
        for (int i=0; i<decoder_context->n_audio; i++)
            flush_decoder(decoder_context, encoder_context, encoder_context->audio_stream_index[i], params, debug_frame_level);
    }
    if (params->xc_type & xc_audio_join || params->xc_type & xc_audio_merge) {
        for (int i=0; i<decoder_context->n_audio; i++)
            flush_decoder(decoder_context, encoder_context, decoder_context->audio_stream_index[i], params, debug_frame_level);
    }

    if (!params->bypass_transcoding && (params->xc_type & xc_video) && xctx->err != eav_write_frame)
        encode_frame(decoder_context, encoder_context, NULL, decoder_context->video_stream_index, params, debug_frame_level);
    /* Loop through and flush all audio frames */
    if (!params->bypass_transcoding && params->xc_type & xc_audio && xctx->err != eav_write_frame) {
        for (int i=0; i<decoder_context->n_audio; i++)
            encode_frame(decoder_context, encoder_context, NULL, decoder_context->audio_stream_index[i], params, debug_frame_level);
    }

    dump_trackers(decoder_context->format_context, encoder_context->format_context);

    if ((params->xc_type & xc_video) && rc == eav_success)
        av_write_trailer(encoder_context->format_context);
    if ((params->xc_type & xc_audio) && rc == eav_success) {
        for (int i=0; i<encoder_context->n_audio_output; i++)
            av_write_trailer(encoder_context->format_context2[i]);
    }

    /* Purge the audio/video channels */
    elv_channel_close(xctx->vc, 1);
    elv_channel_close(xctx->ac, 1);

    char audio_last_dts_buf[(MAX_STREAMS + 1) * 20];
    char audio_input_start_pts_buf[(MAX_STREAMS + 1) * 20];
    char audio_last_pts_read_buf[(MAX_STREAMS + 1) * 20];
    char audio_last_pts_sent_encode_buf[(MAX_STREAMS + 1) * 20];
    char audio_last_pts_encoded_buf[(MAX_STREAMS + 1) * 20];
    audio_last_dts_buf[0] = '\0';
    audio_input_start_pts_buf[0] = '\0';
    audio_last_pts_read_buf[0] = '\0';
    audio_last_pts_sent_encode_buf[0] = '\0';
    audio_last_pts_encoded_buf[0] = '\0';
    for (int i=0; i<params->n_audio; i++) {
        char buf[32];
        int audio_index = params->audio_index[i];
        if (i > 0) {
            strncat(audio_last_dts_buf, ",", (MAX_STREAMS + 1) * 20 - strlen(audio_last_dts_buf));
            strncat(audio_input_start_pts_buf, ",", (MAX_STREAMS + 1) * 20 - strlen(audio_input_start_pts_buf));
            strncat(audio_last_pts_read_buf, ",", (MAX_STREAMS + 1) * 20 - strlen(audio_last_pts_read_buf));
            strncat(audio_last_pts_sent_encode_buf, ",", (MAX_STREAMS + 1) * 20 - strlen(audio_last_pts_sent_encode_buf));
            strncat(audio_last_pts_encoded_buf, ",", (MAX_STREAMS + 1) * 20 - strlen(audio_last_pts_encoded_buf));
        }
        sprintf(buf, "%"PRId64, encoder_context->audio_last_dts[audio_index]);
        strncat(audio_last_dts_buf, buf, (MAX_STREAMS + 1) * 20 - strlen(audio_last_dts_buf));
        sprintf(buf, "%"PRId64, encoder_context->audio_input_start_pts[audio_index]);
        strncat(audio_input_start_pts_buf, buf, (MAX_STREAMS + 1) * 20 - strlen(audio_input_start_pts_buf));
        sprintf(buf, "%"PRId64, encoder_context->audio_last_pts_read[audio_index]);
        strncat(audio_last_pts_read_buf, buf, (MAX_STREAMS + 1) * 20 - strlen(audio_last_pts_read_buf));
        sprintf(buf, "%"PRId64, encoder_context->audio_last_pts_sent_encode[audio_index]);
        strncat(audio_last_pts_sent_encode_buf, buf, (MAX_STREAMS + 1) * 20 - strlen(audio_last_pts_sent_encode_buf));
        sprintf(buf, "%"PRId64, encoder_context->audio_last_pts_encoded[audio_index]);
        strncat(audio_last_pts_encoded_buf, buf, (MAX_STREAMS + 1) * 20 - strlen(audio_last_pts_encoded_buf));
    } 

    elv_log("avpipe_xc done url=%s, rc=%d, xctx->err=%d, xc-type=%d, "
        "last video_pts=%"PRId64" audio_pts=%"PRId64
        " video_input_start_pts=%"PRId64" audio_input_start_pts=[%s]"
        " video_last_dts=%"PRId64" audio_last_dts=[%s]"
        " video_last_pts_read=%"PRId64" audio_last_pts_read=[%s]"
        " video_pts_sent_encode=%"PRId64" audio_last_pts_sent_encode=[%s]"
        " last_pts_encoded=%"PRId64" audio_last_pts_encoded=[%s]",
        params->url,
        rc, xctx->err, params->xc_type,
        encoder_context->video_pts,
        encoder_context->audio_pts,
        encoder_context->video_input_start_pts,
        audio_input_start_pts_buf,
        encoder_context->video_last_dts,
        audio_last_dts_buf,
        encoder_context->video_last_pts_read,
        audio_last_pts_read_buf,
        encoder_context->video_last_pts_sent_encode,
        audio_last_pts_sent_encode_buf,
        encoder_context->video_last_pts_encoded,
        audio_last_pts_encoded_buf);

    decoder_context->stopped = 1;
    encoder_context->stopped = 1;

    if (decoder_context->cancelled) {
        elv_warn("transcoding session cancelled, handle=%d, url=%s", xctx->handle, params->url);
        return eav_cancelled;
    }

    /* If there was an error in reading frames, return that error */
    if (rc != eav_success)
        return rc;

    /* Return transcoding error code */
    return xctx->err;
}

typedef struct channel_layout_info_t {
    const char *name;
    int         nb_channels;
    uint64_t    layout;
} channel_layout_info_t;

typedef struct channel_name_t {
    const char *name;
    const char *description;
} channel_name_t;

const channel_layout_info_t channel_layout_map[] = {
    { "mono",        1,  AV_CH_LAYOUT_MONO },
    { "stereo",      2,  AV_CH_LAYOUT_STEREO },
    { "2.1",         3,  AV_CH_LAYOUT_2POINT1 },
    { "3.0",         3,  AV_CH_LAYOUT_SURROUND },
    { "3.0(back)",   3,  AV_CH_LAYOUT_2_1 },
    { "4.0",         4,  AV_CH_LAYOUT_4POINT0 },
    { "quad",        4,  AV_CH_LAYOUT_QUAD },
    { "quad(side)",  4,  AV_CH_LAYOUT_2_2 },
    { "3.1",         4,  AV_CH_LAYOUT_3POINT1 },
    { "5.0",         5,  AV_CH_LAYOUT_5POINT0_BACK },
    { "5.0(side)",   5,  AV_CH_LAYOUT_5POINT0 },
    { "4.1",         5,  AV_CH_LAYOUT_4POINT1 },
    { "5.1",         6,  AV_CH_LAYOUT_5POINT1_BACK },
    { "5.1(side)",   6,  AV_CH_LAYOUT_5POINT1 },
    { "6.0",         6,  AV_CH_LAYOUT_6POINT0 },
    { "6.0(front)",  6,  AV_CH_LAYOUT_6POINT0_FRONT },
    { "hexagonal",   6,  AV_CH_LAYOUT_HEXAGONAL },
    { "6.1",         7,  AV_CH_LAYOUT_6POINT1 },
    { "6.1(back)",   7,  AV_CH_LAYOUT_6POINT1_BACK },
    { "6.1(front)",  7,  AV_CH_LAYOUT_6POINT1_FRONT },
    { "7.0",         7,  AV_CH_LAYOUT_7POINT0 },
    { "7.0(front)",  7,  AV_CH_LAYOUT_7POINT0_FRONT },
    { "7.1",         8,  AV_CH_LAYOUT_7POINT1 },
    { "7.1(wide)",   8,  AV_CH_LAYOUT_7POINT1_WIDE_BACK },
    { "7.1(wide-side)",   8,  AV_CH_LAYOUT_7POINT1_WIDE },
    { "octagonal",   8,  AV_CH_LAYOUT_OCTAGONAL },
    { "hexadecagonal", 16, AV_CH_LAYOUT_HEXADECAGONAL },
    { "downmix",     2,  AV_CH_LAYOUT_STEREO_DOWNMIX, },
};

static const struct channel_name_t channel_names[] = {
     [0] = { "FL",        "front left"            },
     [1] = { "FR",        "front right"           },
     [2] = { "FC",        "front center"          },
     [3] = { "LFE",       "low frequency"         },
     [4] = { "BL",        "back left"             },
     [5] = { "BR",        "back right"            },
     [6] = { "FLC",       "front left-of-center"  },
     [7] = { "FRC",       "front right-of-center" },
     [8] = { "BC",        "back center"           },
     [9] = { "SL",        "side left"             },
    [10] = { "SR",        "side right"            },
    [11] = { "TC",        "top center"            },
    [12] = { "TFL",       "top front left"        },
    [13] = { "TFC",       "top front center"      },
    [14] = { "TFR",       "top front right"       },
    [15] = { "TBL",       "top back left"         },
    [16] = { "TBC",       "top back center"       },
    [17] = { "TBR",       "top back right"        },
    [29] = { "DL",        "downmix left"          },
    [30] = { "DR",        "downmix right"         },
    [31] = { "WL",        "wide left"             },
    [32] = { "WR",        "wide right"            },
    [33] = { "SDL",       "surround direct left"  },
    [34] = { "SDR",       "surround direct right" },
    [35] = { "LFE2",      "low frequency 2"       },
};

static const channel_layout_info_t*
get_channel_layout_info(
    int nb_channels,
    int channel_layout)
{
    for (int i = 0; i < sizeof(channel_layout_map)/sizeof(channel_layout_map[0]); i++) {
        if (nb_channels == channel_layout_map[i].nb_channels &&
            channel_layout_map[i].layout == channel_layout)
            return &channel_layout_map[i];
    }

    return NULL;
}

static const char*
get_channel_name(
    int channel_layout)
{
    if (channel_layout < 0 || channel_layout >= sizeof(channel_names)/sizeof(channel_names[0]))
        return "";
    return channel_names[channel_layout].name;
}

const char*
avpipe_channel_layout_name(
    int channel_layout)
{
    for (int i = 0; i < sizeof(channel_layout_map)/sizeof(channel_layout_map[0]); i++) {
        if (channel_layout_map[i].layout == channel_layout)
            return channel_layout_map[i].name;
    }

    return "";
}

static int
get_channel_layout_for_encoder(int channel_layout)
{
    switch (channel_layout) {
    case AV_CH_LAYOUT_2_1:
        channel_layout = AV_CH_LAYOUT_SURROUND;
        break;
    case AV_CH_LAYOUT_2_2:
        channel_layout = AV_CH_LAYOUT_QUAD;
        break;
    case AV_CH_LAYOUT_5POINT0:
        channel_layout = AV_CH_LAYOUT_5POINT0_BACK;
        break;
    case AV_CH_LAYOUT_5POINT1:
        channel_layout = AV_CH_LAYOUT_5POINT1_BACK;
        break;
    case AV_CH_LAYOUT_6POINT0_FRONT:
        channel_layout = AV_CH_LAYOUT_6POINT0;
        break;
    case AV_CH_LAYOUT_6POINT1_BACK:
    case AV_CH_LAYOUT_6POINT1_FRONT:
        channel_layout = AV_CH_LAYOUT_6POINT1;
        break;
    case AV_CH_LAYOUT_7POINT0_FRONT:
        channel_layout = AV_CH_LAYOUT_7POINT0;
        break;
    case AV_CH_LAYOUT_7POINT1_WIDE_BACK:
    case AV_CH_LAYOUT_7POINT1_WIDE:
        channel_layout = AV_CH_LAYOUT_7POINT1;
        break;
    }

    /* If there is no input channel layout, set the default encoder channel layout to stereo */
    if (channel_layout == 0)
        channel_layout = AV_CH_LAYOUT_STEREO;

    return channel_layout;
}

const char*
avpipe_channel_name(
    int nb_channels,
    int channel_layout)
{
    const channel_layout_info_t *info = get_channel_layout_info(nb_channels, channel_layout);
    if (info != NULL) {
        return info->name;
    }

    for (int i = 0; i < 64; i++) {
        if ((channel_layout & (UINT64_C(1) << i))) {
            const char *name = get_channel_name(i);
            if (name)
                return name;
        }
    }

    return "";
}

static const char*
get_xc_type_name(
    xc_type_t xc_type)
{
    switch (xc_type) {
    case xc_video:
        return "xc_video";
    case xc_audio:
        return "xc_audio";
    case xc_all:
        return "xc_all";
    case xc_audio_join:
        return "xc_audio_join";
    case xc_audio_pan:
        return "xc_audio_pan";
    case xc_audio_merge:
        return "xc_audio_merge";
    case xc_mux:
        return "xc_mux";
    case xc_extract_images:
        return "xc_extract_images";
    case xc_extract_all_images:
        return "xc_extract_all_images";
    case xc_probe:
        return "xc_probe";
    default:
        return "none";
    }

    return "none";
}

int
avpipe_probe(
    avpipe_io_handler_t *in_handlers,
    xcparams_t *params,
    xcprobe_t **xcprobe,
    int *n_streams)
{
    ioctx_t inctx;
    coderctx_t decoder_ctx;
    stream_info_t *stream_probes, *stream_probes_ptr;
    xcprobe_t *probe;
    int rc = 0;
    char *url;

    memset(&inctx, 0, sizeof(ioctx_t));
    memset(&decoder_ctx, 0, sizeof(coderctx_t));

    if (!params) {
        elv_err("avpipe_probe parameters are not set");
        rc = eav_param;
        goto avpipe_probe_end;
    }

    url = params->url;
    // Disable sync audio to stream id when probing
    params->sync_audio_to_stream_id = -1;
    params->stream_id = -1;

    if (!in_handlers) {
        elv_err("avpipe_probe NULL handlers, url=%s", url);
        rc = eav_param;
        goto avpipe_probe_end;
    }

    inctx.params = params;
    if (in_handlers->avpipe_opener(url, &inctx) < 0) {
        rc = eav_open_input;
        goto avpipe_probe_end;
    }

    if ((rc = prepare_decoder(&decoder_ctx, in_handlers, &inctx, params, params->seekable)) != eav_success) {
        elv_err("avpipe_probe failed to prepare decoder, url=%s", url);
        goto avpipe_probe_end;
    }

    int nb_streams = decoder_ctx.format_context->nb_streams;
    if (nb_streams <= 0) {
        rc = eav_num_streams;
        goto avpipe_probe_end;
    }

    int nb_skipped_streams = 0;
    probe = (xcprobe_t *)calloc(1, sizeof(xcprobe_t));
    stream_probes = (stream_info_t *)calloc(1, sizeof(stream_info_t)*nb_streams);
    for (int i=0; i<nb_streams; i++) {
        AVStream *s = decoder_ctx.format_context->streams[i];
        AVCodecContext *codec_context = decoder_ctx.codec_context[i];
        AVCodec *codec = decoder_ctx.codec[i];
        AVRational sar, dar;

        if (!codec_context) {
            nb_skipped_streams++;
            continue;
        }
        stream_probes_ptr = &stream_probes[i-nb_skipped_streams];
        stream_probes_ptr->stream_index = i;
        stream_probes_ptr->stream_id = s->id;
        if (codec) {
            stream_probes_ptr->codec_type = codec->type;
            stream_probes_ptr->codec_id = codec->id;
            strncpy(stream_probes_ptr->codec_name, codec->name, MAX_CODEC_NAME);
        } else {
            stream_probes_ptr->codec_type = decoder_ctx.format_context->streams[i]->codecpar->codec_type;
        }
        stream_probes_ptr->codec_name[MAX_CODEC_NAME] = '\0';
        stream_probes_ptr->duration_ts = s->duration;
        stream_probes_ptr->time_base = s->time_base;
        stream_probes_ptr->nb_frames = s->nb_frames;
        stream_probes_ptr->start_time = s->start_time;
        stream_probes_ptr->avg_frame_rate = s->avg_frame_rate;

        // Find sample asperct ratio and diplay aspect ratio
        sar = av_guess_sample_aspect_ratio(decoder_ctx.format_context, s, NULL);
        if (sar.num) {
            stream_probes_ptr->sample_aspect_ratio = sar;
            av_reduce(&dar.num, &dar.den,
                      codec_context->width  * sar.num,
                      codec_context->height * sar.den,
                      1024*1024);
            stream_probes_ptr->display_aspect_ratio = dar;
        } else {
            stream_probes_ptr->sample_aspect_ratio = codec_context->sample_aspect_ratio;
        }

        stream_probes_ptr->frame_rate = s->r_frame_rate;
        stream_probes_ptr->ticks_per_frame = codec_context->ticks_per_frame;
        stream_probes_ptr->bit_rate = codec_context->bit_rate;
        stream_probes_ptr->has_b_frames = codec_context->has_b_frames;
        stream_probes_ptr->sample_rate = codec_context->sample_rate;
        stream_probes_ptr->channels = codec_context->channels;
        if (codec && codec->type == AVMEDIA_TYPE_AUDIO)
            stream_probes_ptr->channel_layout = codec_context->channel_layout;
        else
            stream_probes_ptr->channel_layout = -1;
        stream_probes_ptr->width = codec_context->width;
        stream_probes_ptr->height = codec_context->height;
        stream_probes_ptr->pix_fmt = codec_context->pix_fmt;
        stream_probes_ptr->field_order = codec_context->field_order;
        stream_probes_ptr->profile = codec_context->profile;
        stream_probes_ptr->level = codec_context->level;

        if (probe->container_info.duration <
            ((float)stream_probes_ptr->duration_ts)/stream_probes_ptr->time_base.den)
            probe->container_info.duration =
                ((float)stream_probes_ptr->duration_ts)/stream_probes_ptr->time_base.den;

        av_dict_copy(&stream_probes_ptr->tags, s->metadata, 0);

        for (int i = 0; i < s->nb_side_data; i++) {
            const AVPacketSideData *sd = &s->side_data[i];
            switch (sd->type) {
                case AV_PKT_DATA_DISPLAYMATRIX:
                    stream_probes_ptr->side_data.display_matrix.rotation = av_display_rotation_get((int32_t *)sd->data);
                    double rot = stream_probes_ptr->side_data.display_matrix.rotation;
                    // Convert from CCW [-180:180] value to straight CW
                    rot = rot >= 0 ? rot : 360.0 + rot;
                    rot = rot > 0 ? 360 - rot : 0;
                    stream_probes_ptr->side_data.display_matrix.rotation_cw = rot;
                    break;
                default:
                    // Not handled
                    break;
            }
        }
    }

    inctx.closed = 1;
    probe->stream_info = stream_probes;
    probe->container_info.format_name = strdup(decoder_ctx.format_context->iformat->name);
    *xcprobe = probe;
    *n_streams = nb_streams - nb_skipped_streams;

avpipe_probe_end:
    if (decoder_ctx.format_context) {
        if (decoder_ctx.format_context->flags & AVFMT_FLAG_CUSTOM_IO) {
            AVIOContext *avioctx = decoder_ctx.format_context->pb;
            if (avioctx) {
                av_freep(&avioctx->buffer);
                av_freep(&avioctx);
            }
        }
        avformat_close_input(&decoder_ctx.format_context);
    }

    for (int i=0; i<MAX_STREAMS; i++) {
        if (decoder_ctx.codec_context[i]) {
            /* Corresponds to avcodec_open2() */
            avcodec_close(decoder_ctx.codec_context[i]);
            avcodec_free_context(&decoder_ctx.codec_context[i]);
        }
    }

    /* Close input handler resources */
    in_handlers->avpipe_closer(&inctx);

    return rc;
}

int avpipe_probe_free(xcprobe_t *probe, int n_streams) {
    if (probe == NULL)
        return 0;

    for (int i=0; i<n_streams; i++) {
        av_dict_free(&probe->stream_info[i].tags);
    }
    free(probe->stream_info);

    free(probe);
    return 0;
}

static int
check_params(
    xcparams_t *params)
{
    if (!params->format ||
        (strcmp(params->format, "dash") &&
         strcmp(params->format, "hls") &&
         strcmp(params->format, "image2") &&
         strcmp(params->format, "mp4") &&
         strcmp(params->format, "fmp4") &&
         strcmp(params->format, "segment") &&
         strcmp(params->format, "fmp4-segment"))) {
        elv_err("Output format can be only \"dash\", \"hls\", \"image2\", \"mp4\", \"fmp4\", \"segment\", or \"fmp4-segment\", url=%s", params->url);
        return eav_param;
    }

    if (!params->url) {
        elv_err("Invalid params, url is null");
        return eav_param;
    }

    if (params->stream_id >= 0 && (params->xc_type != xc_none || params->n_audio > 0)) {
        elv_err("Incompatible params, stream_id=%d, xc_type=%d, n_audio=%d, url=%s",
            params->stream_id, params->xc_type, params->n_audio, params->url);
        return eav_param;
    }

    // By default transcode 'everything' if streamId < 0
    if (params->xc_type == xc_none && params->stream_id < 0) {
        params->xc_type = xc_all;
    }

    if (params->start_pts < 0) {
        elv_err("Start PTS can not be negative, url=%s", params->url);
        return eav_param;
    }

    if (params->watermark_text != NULL && (strlen(params->watermark_text) > (WATERMARK_STRING_SZ-1))){
        elv_err("Watermark too large, url=%s, wm_text size=%d", params->url, (int) strlen(params->watermark_text));
        return eav_param;
    }

    /*
     * Automatically set encoder rate control parameters: Currently constrains
     * bit rate over a 1 second interval (bufsize == maxrate) to the average bit
     * rate (video_bitrate). For CRF/VBV (crf_str instead of video_bitrate),
     * the RC paramters limit bitrate spikes.
     *
     * Increasing the bufsize may improve image quality at the cost of increased
     * bitrate variation.
     *
     * References:
     *   - https://trac.ffmpeg.org/wiki/Limiting%20the%20output%20bitrate
     *   - https://trac.ffmpeg.org/wiki/Encode/H.264
     */
    if (params->video_bitrate > 0) {
        if (params->video_bitrate > params->rc_max_rate) {
            elv_log("Replacing rc_max_rate %d with video_bitrate %d, url=%s",
                params->rc_max_rate, params->video_bitrate, params->url);
            params->rc_max_rate = params->video_bitrate;
        }
        if (params->video_bitrate > params->rc_buffer_size) {
            elv_log("Replacing rc_buffer_size %d with video_bitrate %d, url=%s",
                params->rc_buffer_size, params->video_bitrate, params->url);
            params->rc_buffer_size = params->video_bitrate;
        }
    }

    /*
     * PENDING (RM), this is just a short cut to convert joining the same MONO audio index
     * into a normal audio transcoding and produce stereo (this will prevent a crash).
     */
    if (params->xc_type == xc_audio_join &&
        params->n_audio == 2 &&
        params->audio_index[0] == params->audio_index[1]) {
        params->xc_type = xc_audio;
        params->channel_layout = AV_CH_LAYOUT_STEREO;
        params->n_audio = 1;
    }

    for (int i=0; i<params->n_audio; i++) {
        for (int j=i+1; j<params->n_audio; j++) {
            if (params->audio_index[i] == params->audio_index[j])
                return eav_param;
        }
    }

    if (params->bitdepth == 0) {
        params->bitdepth = 8;
        elv_log("Set bitdepth=%d, url=%s", params->bitdepth, params->url);
    }

    if (params->xc_type & xc_audio &&
        params->sample_rate > 0 &&
        !strcmp(params->ecodec2, "aac") &&
        !is_valid_aac_sample_rate(params->sample_rate)) {
        elv_err("Invalid sample_rate for aac encoder, url=%s", params->url);
        return eav_param;
    }

    if (params->xc_type & xc_audio &&
        params->seg_duration <= 0 &&
        params->audio_seg_duration_ts <= 0 &&
        strcmp(params->format, "mp4")) {
        elv_err("Segment duration is not set for audio (invalid seg_duration and audio_seg_duration_ts), url=%s", params->url);
        return eav_param;
    }

    if (params->xc_type & xc_video &&
        params->xc_type != xc_extract_images &&
        params->xc_type != xc_extract_all_images &&
        params->seg_duration <= 0 &&
        params->video_seg_duration_ts <= 0 &&
        strcmp(params->format, "mp4")) {
        elv_err("Segment duration is not set for video (invalid seg_duration and video_seg_duration_ts), url=%s", params->url);
        return eav_param;
    }

    if (params->stream_id >=0 &&
        params->seg_duration <= 0) {
        elv_err("Segment duration is not set for stream id=%d, url=%s", params->stream_id, params->url);
        return eav_param;
    }

    if (params->n_audio > MAX_STREAMS) {
        elv_err("Too many audio indexes, n_audio=%d, url=%s", params->n_audio, params->url);
        return eav_param;
    }

    /* Set n_audio to zero if n_audio < 0 or xc_type == xc_video */
    if (params->n_audio < 0 ||
        params->xc_type == xc_video)
        params->n_audio = 0;

    if ((params->xc_type == xc_audio_join ||
        params->xc_type == xc_audio_merge) &&
        params->n_audio < 2) {
        elv_err("Insufficient audio indexes, n_audio=%d, xc_type=%d, url=%s",
            params->n_audio, params->xc_type, params->url);
        return eav_param;
    }

    if (params->extract_images_sz > 0) {
        if (params->extract_image_interval_ts > 0) {
            elv_err("Extract images either by interval or by frame list, url=%s", params->url);
            return eav_param;
        } else if (params->extract_images_ts == NULL) {
            elv_err("Frame list not set, url=%s", params->url);
            return eav_param;
        }
    }

    if (avpipe_check_level(params->level) < 0) {
        elv_err("Invalid level %d", params->level);
        return eav_param;
    }

    return eav_success;
}

void
log_params(
    xcparams_t *params)
{
    char buf[4096];
    char audio_index_str[256];
    char index_str[10];

    audio_index_str[0] = '\0';
    for (int i=0; i<params->n_audio && i<MAX_STREAMS; i++) {
        snprintf(index_str, 10, "%d", params->audio_index[i]);
        strcat(audio_index_str, index_str);
        if (i < params->n_audio-1)
            strcat(audio_index_str, ",");
    }

    /* Note, when adding new params here, become sure buf is big enough to keep params */
    snprintf(buf, sizeof(buf),
        "stream_id=%d "
        "url=%s "
        "version=%s "
        "bypass=%d "
        "skip_decoding=%d "
        "xc_type=%s "
        "format=%s "
        "seekable=%d "
        "start_time_ts=%"PRId64" "
        "start_pts=%"PRId64" "
        "duration_ts=%"PRId64" "
        "start_segment_str=%s "
        "video_bitrate=%d "
        "audio_bitrate=%d "
        "sample_rate=%d "
        "crf_str=%s "
        "preset=%s "
        "rc_max_rate=%d "
        "rc_buffer_size=%d "
        "video_seg_duration_ts=%"PRId64" "
        "audio_seg_duration_ts=%"PRId64" "
        "seg_duration=%s "
        "start_fragment_index=%d "
        "force_keyint=%d "
        "force_equal_fduration=%d "
        "ecodec=%s "
        "ecodec2=%s "
        "dcodec=%s "
        "dcodec2=%s "
        "gpu_index=%d "
        "enc_height=%d "
        "enc_width=%d "
        "crypt_iv=%s "
        "crypt_key=%s "
        "crypt_kid=%s "
        "crypt_key_url=%s "
        "crypt_scheme=%d "
        "n_audio=%d "
        "audio_index=%s "
        "channel_layout=%d (%s) "
        "sync_audio_to_stream_id=%d "
        "wm_overlay_type=%d "
        "wm_overlay_len=%d "
        "bitdepth=%d "
        "listen=%d "
        "max_cll=\"%s\" "
        "master_display=\"%s\" "
        "filter_descriptor=\"%s\" "
        "extract_image_interval_ts=%"PRId64" "
        "extract_images_sz=%d "
        "video_time_base=%d/%d "
        "video_frame_duration_ts=%d "
        "rotate=%d "
<<<<<<< HEAD
        "deinterlace=%d",
=======
        "profile=%s "
        "level=%d",
>>>>>>> 3da2e43f
        params->stream_id, params->url,
        avpipe_version(),
        params->bypass_transcoding, params->skip_decoding,
        get_xc_type_name(params->xc_type),
        params->format, params->seekable, params->start_time_ts,
        params->start_pts, params->duration_ts, params->start_segment_str,
        params->video_bitrate, params->audio_bitrate, params->sample_rate,
        params->crf_str, params->preset, params->rc_max_rate, params->rc_buffer_size,
        params->video_seg_duration_ts, params->audio_seg_duration_ts, params->seg_duration,
        params->start_fragment_index, params->force_keyint, params->force_equal_fduration,
        params->ecodec, params->ecodec2, params->dcodec, params->dcodec2,
        params->gpu_index, params->enc_height, params->enc_width,
        params->crypt_iv, params->crypt_key, params->crypt_kid, params->crypt_key_url,
        params->crypt_scheme, params->n_audio, audio_index_str,
        params->channel_layout, avpipe_channel_layout_name(params->channel_layout),
        params->sync_audio_to_stream_id,
        params->watermark_overlay_type, params->watermark_overlay_len,
        params->bitdepth, params->listen,
        params->max_cll ? params->max_cll : "",
        params->master_display ? params->master_display : "",
        params->filter_descriptor,
        params->extract_image_interval_ts, params->extract_images_sz,
<<<<<<< HEAD
        1, params->video_time_base, params->video_frame_duration_ts, params->rotate, params->deinterlace);
=======
        1, params->video_time_base, params->video_frame_duration_ts, params->rotate,
        params->profile ? params->profile : "", params->level);
>>>>>>> 3da2e43f
    elv_log("AVPIPE XCPARAMS %s", buf);
}

static char *
safe_strdup(
    char *s)
{
    if (s)
        return strdup(s);

    return NULL;
}

xcparams_t *
avpipe_copy_xcparams(
    xcparams_t *p)
{
    xcparams_t *p2 = (xcparams_t *) calloc(1, sizeof(xcparams_t));

    *p2 = *p;
    p2->url = safe_strdup(p->url);
    p2->crf_str = safe_strdup(p->crf_str);
    p2->crypt_iv = safe_strdup(p->crypt_iv);
    p2->crypt_key = safe_strdup(p->crypt_key);
    p2->crypt_key_url = safe_strdup(p->crypt_key_url);
    p2->crypt_kid = safe_strdup(p->crypt_kid);
    p2->dcodec = safe_strdup(p->dcodec);
    p2->dcodec2 = safe_strdup(p->dcodec2);
    p2->ecodec = safe_strdup(p->ecodec);
    p2->ecodec2 = safe_strdup(p->ecodec2);
    p2->filter_descriptor = safe_strdup(p->filter_descriptor);
    p2->format = safe_strdup(p->format);
    p2->max_cll = safe_strdup(p->max_cll);
    p2->master_display = safe_strdup(p->master_display);
    p2->preset = safe_strdup(p->preset);
    p2->start_segment_str = safe_strdup(p->start_segment_str);
    p2->watermark_text = safe_strdup(p->watermark_text);
    p2->watermark_timecode = safe_strdup(p->watermark_timecode);
    p2->overlay_filename = safe_strdup(p->overlay_filename);
    if (p->watermark_overlay_len > 0) {
        p2->watermark_overlay = (char *) calloc(1, p->watermark_overlay_len);
        memcpy(p2->watermark_overlay, p->watermark_overlay, p->watermark_overlay_len);
    }
    p2->watermark_shadow_color = safe_strdup(p->watermark_shadow_color);
    if (p2->extract_images_sz != 0) {
        p2->extract_images_ts = calloc(p2->extract_images_sz, sizeof(int64_t));
        int size = p2->extract_images_sz * sizeof(int64_t);
        memcpy(p2->extract_images_ts, p->extract_images_ts, size);
    }
    p2->seg_duration = safe_strdup(p->seg_duration);

    return p2;
}

int
avpipe_init(
    xctx_t **xctx,
    avpipe_io_handler_t *in_handlers,
    avpipe_io_handler_t *out_handlers,
    xcparams_t *p)
{
    xctx_t *p_xctx = NULL;
    xcparams_t *params = NULL;
    int rc = 0;
    ioctx_t *inctx = (ioctx_t *)calloc(1, sizeof(ioctx_t));

    if (!p) {
        elv_err("Parameters are not set");
        free(inctx);
        rc = eav_param;
        goto avpipe_init_failed;
    }

    if (!xctx) {
        elv_err("Trancoding context is NULL, url=%s", p->url);
        free(inctx);
        rc = eav_param;
        goto avpipe_init_failed;
    }

    params = avpipe_copy_xcparams(p);
    inctx->params = params;

    p_xctx = (xctx_t *) calloc(1, sizeof(xctx_t));
    p_xctx->params = params;
    p_xctx->inctx = inctx;
    p_xctx->in_handlers = in_handlers;
    p_xctx->out_handlers = out_handlers;
    p_xctx->debug_frame_level = p->debug_frame_level;

    log_params(params);

    if ((rc = check_params(params)) != eav_success) {
        p_xctx->in_handlers = NULL;
        p_xctx->out_handlers = NULL;
        goto avpipe_init_failed;
    }

    *xctx = p_xctx;

    return eav_success;

avpipe_init_failed:
    if (xctx)
        *xctx = NULL;
    if (p_xctx)
        avpipe_fini(&p_xctx);
    return rc;
}

static void
avpipe_free_params(
    xctx_t *xctx)
{
    xcparams_t *params = xctx->params;

    if (!params)
        return;

    free(params->format);
    free(params->start_segment_str);
    free(params->crf_str);
    free(params->preset);
    free(params->seg_duration);
    free(params->ecodec);
    free(params->ecodec2);
    free(params->dcodec);
    free(params->dcodec2);
    free(params->crypt_iv);
    free(params->crypt_key);
    free(params->crypt_kid);
    free(params->crypt_key_url);
    free(params->watermark_text);
    free(params->watermark_xloc);
    free(params->watermark_yloc);
    free(params->watermark_font_color);
    free(params->overlay_filename);
    free(params->watermark_overlay);
    free(params->watermark_shadow_color);
    free(params->watermark_timecode);
    free(params->max_cll);
    free(params->master_display);
    free(params->filter_descriptor);
    free(params->mux_spec);
    free(params->extract_images_ts);
    free(params);
    xctx->params = NULL;
}

int
avpipe_fini(
    xctx_t **xctx)
{
    coderctx_t *decoder_context;
    coderctx_t *encoder_context;

    if (!xctx || !(*xctx))
        return 0;

    if ((*xctx)->inctx && (*xctx)->inctx->url)
        elv_dbg("Releasing all the resources, url=%s", (*xctx)->inctx->url);

    /* Close input handler resources if it is not a muxing command */
    if (!(*xctx)->in_mux_ctx && (*xctx)->in_handlers)
        (*xctx)->in_handlers->avpipe_closer((*xctx)->inctx);

    decoder_context = &(*xctx)->decoder_ctx;
    encoder_context = &(*xctx)->encoder_ctx;

    /* note: the internal buffer could have changed, and be != avio_ctx_buffer */
    if (decoder_context && decoder_context->format_context) {
        if (decoder_context->format_context->flags & AVFMT_FLAG_CUSTOM_IO) {
            AVIOContext *avioctx = decoder_context->format_context->pb;
            if (avioctx) {
                av_freep(&avioctx->buffer);
                av_freep(&avioctx);
            }
        }
    }

    /* Corresponds to avformat_open_input */
    if (decoder_context && decoder_context->format_context)
        avformat_close_input(&decoder_context->format_context);

    /* Free filter graph resources */
    if (decoder_context && decoder_context->video_filter_graph)
        avfilter_graph_free(&decoder_context->video_filter_graph);
    if (decoder_context && decoder_context->n_audio > 0) {
        for (int i=0; i<decoder_context->n_audio; i++)
            avfilter_graph_free(&decoder_context->audio_filter_graph[i]);
    }

    if (encoder_context && encoder_context->format_context) {
        void *avpipe_opaque = encoder_context->format_context->avpipe_opaque;
        avformat_free_context(encoder_context->format_context);
        free(avpipe_opaque);
    }
    if (encoder_context) {
        for (int i=0; i<encoder_context->n_audio_output; i++) { 
            void *avpipe_opaque = encoder_context->format_context2[i]->avpipe_opaque;
            avformat_free_context(encoder_context->format_context2[i]);
            free(avpipe_opaque);
        }
    }

    for (int i=0; i<MAX_STREAMS; i++) {
        if (decoder_context->codec_context[i]) {
            /* Corresponds to avcodec_open2() */
            avcodec_close(decoder_context->codec_context[i]);
            avcodec_free_context(&decoder_context->codec_context[i]);
        }

        if (encoder_context->codec_context[i]) {
            /* Corresponds to avcodec_open2() */
            avcodec_close(encoder_context->codec_context[i]);
            avcodec_free_context(&encoder_context->codec_context[i]);
        }
    }

#ifdef USE_RESAMPLE_AAC
    if ((*xctx)->params && !strcmp((*xctx)->params->ecodec2, "aac")) {
        av_audio_fifo_free(decoder_context->fifo);
        swr_free(&decoder_context->resampler_context);
    }
#endif

    free((*xctx)->in_handlers);
    free((*xctx)->out_handlers);

    if ((*xctx)->inctx && (*xctx)->inctx->udp_channel)
        elv_channel_fini(&((*xctx)->inctx->udp_channel));
    free((*xctx)->inctx);
    elv_channel_fini(&((*xctx)->vc));
    elv_channel_fini(&((*xctx)->ac));

    avpipe_free_params(*xctx);
    free(*xctx);
    *xctx = NULL;

    return 0;
}

char *
avpipe_version()
{
    static char version_str[128];

    if (version_str[0] != '\0')
        return version_str;

#ifndef VERSION
#define VERSION "0.0.0-develop"
#endif

    snprintf(version_str, sizeof(version_str), "%d.%d@%s", AVPIPE_MAJOR_VERSION, AVPIPE_MINOR_VERSION, VERSION);
    return version_str;
}

void
init_extract_images(
    xcparams_t *params,
    int size)
{
    params->extract_images_ts = calloc(size, sizeof(int64_t));
    params->extract_images_sz = size;
}

void
set_extract_images(
    xcparams_t *params,
    int index,
    int64_t value)
{
    if (index >= params->extract_images_sz) {
        elv_err("set_extract_images - index out of bounds: %d, url=%s", index, params->url);
        return;
    }
    params->extract_images_ts[index] = value;
}<|MERGE_RESOLUTION|>--- conflicted
+++ resolved
@@ -4658,12 +4658,9 @@
         "video_time_base=%d/%d "
         "video_frame_duration_ts=%d "
         "rotate=%d "
-<<<<<<< HEAD
-        "deinterlace=%d",
-=======
         "profile=%s "
         "level=%d",
->>>>>>> 3da2e43f
+        "deinterlace=%d",
         params->stream_id, params->url,
         avpipe_version(),
         params->bypass_transcoding, params->skip_decoding,
@@ -4686,12 +4683,7 @@
         params->master_display ? params->master_display : "",
         params->filter_descriptor,
         params->extract_image_interval_ts, params->extract_images_sz,
-<<<<<<< HEAD
-        1, params->video_time_base, params->video_frame_duration_ts, params->rotate, params->deinterlace);
-=======
-        1, params->video_time_base, params->video_frame_duration_ts, params->rotate,
-        params->profile ? params->profile : "", params->level);
->>>>>>> 3da2e43f
+        params->profile ? params->profile : "", params->level,  params->deinterlace);
     elv_log("AVPIPE XCPARAMS %s", buf);
 }
 
