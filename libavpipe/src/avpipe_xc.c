--- conflicted
+++ resolved
@@ -4416,11 +4416,8 @@
         "filter_descriptor=\"%s\" "
         "extract_image_interval_ts=%"PRId64" "
         "extract_images_sz=%d "
-<<<<<<< HEAD
-        "deinterlace_filter=\"%s\" ",
-=======
+        "deinterlace_filter=\"%s\" "
         "video_time_base=%d/%d",
->>>>>>> 414a75b8
         params->stream_id, p->url,
         avpipe_version(),
         params->bypass_transcoding, params->skip_decoding,
@@ -4443,11 +4440,8 @@
         params->master_display ? params->master_display : "",
         params->filter_descriptor,
         params->extract_image_interval_ts, params->extract_images_sz,
-<<<<<<< HEAD
-        params->deinterlace_filter ? params->deinterlace_filter : "");
-=======
+        params->deinterlace_filter ? params->deinterlace_filter : "",
         1, params->video_time_base);
->>>>>>> 414a75b8
     elv_log("AVPIPE XCPARAMS %s", buf);
 
     if ((rc = check_params(params)) != eav_success) {
