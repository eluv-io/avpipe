/*
 * Audio/video transcoding pipeline
 *
 * Build:
 *
 * . init-env.sh <PATH_TO_CONTENT_FABRIC>
 * make
 *
 */

#include <libavutil/log.h>
#include "libavutil/audio_fifo.h"
#include <libswscale/swscale.h>
#include <libavutil/imgutils.h>
#include <libavutil/display.h>

#include "avpipe_xc.h"
#include "avpipe_utils.h"
#include "elv_log.h"
#include "elv_time.h"
#include "url_parser.h"
#include "avpipe_version.h"
#include "base64.h"
#include "scte35.h"

#include <stdio.h>
#include <fcntl.h>
#include <assert.h>
#include <sys/types.h>
#include <sys/stat.h>
#include <sys/uio.h>
#include <unistd.h>
#include <stdlib.h>
#include <pthread.h>

#define AUDIO_BUF_SIZE              (128*1024)
#define INPUT_IS_SEEKABLE           0

#define MPEGTS_THREAD_COUNT         16
#define DEFAULT_THREAD_COUNT        8
#define WATERMARK_STRING_SZ         (64*1024)   /* Max length of watermark text */
#define FILTER_STRING_SZ            (1024 + WATERMARK_STRING_SZ)
#define DEFAULT_FRAME_INTERVAL_S    10

#define DEFAULT_ACC_SAMPLE_RATE     48000

extern int
init_video_filters(
    const char *filters_descr,
    coderctx_t *decoder_context,
    coderctx_t *encoder_context,
    xcparams_t *params);

extern int
init_audio_filters(
    coderctx_t *decoder_context,
    coderctx_t *encoder_context,
    xcparams_t *params);

int
init_audio_pan_filters(
    const char *filters_descr,
    coderctx_t *decoder_context,
    coderctx_t *encoder_context);

int
init_audio_merge_pan_filters(
    const char *filters_descr,
    coderctx_t *decoder_context,
    coderctx_t *encoder_context);

extern int
init_audio_join_filters(
    coderctx_t *decoder_context,
    coderctx_t *encoder_context,
    xcparams_t *params);

extern int
elv_io_open(
    struct AVFormatContext *s,
    AVIOContext **pb,
    const char *url,
    int flags,
    AVDictionary **options);

extern void
elv_io_close(
    struct AVFormatContext *s,
    AVIOContext *pb);

extern const char *
av_get_pix_fmt_name(
    enum AVPixelFormat pix_fmt);

static const char*
get_channel_name(
    int channel_layout);

static int
get_channel_layout_for_encoder(
    int);

const char*
avpipe_channel_layout_name(
    int channel_layout);

//#define USE_RESAMPLE_AAC
/* This will be removed after more testing with new audio transcoding using filters */
#ifdef USE_RESAMPLE_AAC

/**
 * Initialize the audio resampler based on the input and output codec settings.
 * If the input and output sample formats differ, a conversion is required
 * libswresample takes care of this, but requires initialization.
 * @param      input_codec_context  Codec context of the input file
 * @param      output_codec_context Codec context of the output file
 * @param[out] resample_context     Resample context for the required conversion
 * @return Error code (0 if successful)
 */
static
int init_resampler(
    AVCodecContext *input_codec_context,
    AVCodecContext *output_codec_context,
    SwrContext **resample_context)
{
    int error;

    /*
     * Create a resampler context for the conversion.
     * Set the conversion parameters.
     * Default channel layouts based on the number of channels
     * are assumed for simplicity (they are sometimes not detected
     * properly by the demuxer and/or decoder).
     */
     *resample_context = swr_alloc_set_opts(NULL,
                            av_get_default_channel_layout(output_codec_context->channels),
                            output_codec_context->sample_fmt,
                            output_codec_context->sample_rate,
                            av_get_default_channel_layout(input_codec_context->channels),
                            input_codec_context->sample_fmt,
                            input_codec_context->sample_rate,
                            0, NULL);
    if (!*resample_context) {
        elv_err("Could not allocate resample context");
        return AVERROR(ENOMEM);
    }
    /*
     * Perform a sanity check so that the number of converted samples is
     * not greater than the number of samples to be converted.
     * If the sample rates differ, this case has to be handled differently
     */
    if (output_codec_context->sample_rate != input_codec_context->sample_rate) {
        elv_err("Output sample_rate (%d) doesn't match input sample_rate (%d)",
            output_codec_context->sample_rate, input_codec_context->sample_rate);
            return AVERROR(EINVAL);
    }

    /* Open the resampler with the specified parameters. */
    if ((error = swr_init(*resample_context)) < 0) {
        elv_err("Could not open resample context, error=%d", error);
        swr_free(resample_context);
        return error;
    }

    return 0;
}

/**
 * Initialize a temporary storage for the specified number of audio samples.
 * The conversion requires temporary storage due to the different format.
 * The number of audio samples to be allocated is specified in frame_size.
 * @param[out] converted_input_samples Array of converted samples. The
 *                                     dimensions are reference, channel
 *                                     (for multi-channel audio), sample.
 * @param      output_codec_context    Codec context of the output file
 * @param      frame_size              Number of samples to be converted in
 *                                     each round
 * @return Error code (0 if successful)
 */
static
int init_converted_samples(
    uint8_t ***converted_input_samples,
    AVCodecContext *output_codec_context,
    int frame_size)
{
    int error;

    /* Allocate as many pointers as there are audio channels.
     * Each pointer will later point to the audio samples of the corresponding
     * channels (although it may be NULL for interleaved formats).
     */
    if (!(*converted_input_samples = calloc(output_codec_context->channels,
                                            sizeof(**converted_input_samples)))) {
        elv_err("Could not allocate converted input sample pointers");
        return AVERROR(ENOMEM);
    }

    /* Allocate memory for the samples of all channels in one consecutive
     * block for convenience. */
    if ((error = av_samples_alloc(*converted_input_samples, NULL,
                                  output_codec_context->channels,
                                  frame_size,
                                  output_codec_context->sample_fmt, 0)) < 0) {
        elv_err("Could not allocate converted input samples, error='%s'", av_err2str(error));
        av_freep(&(*converted_input_samples)[0]);
        free(*converted_input_samples);
        return error;
    }
    return 0;
}

/**
 * Convert the input audio samples into the output sample format.
 * The conversion happens on a per-frame basis, the size of which is
 * specified by frame_size.
 * @param      input_data       Samples to be decoded. The dimensions are
 *                              channel (for multi-channel audio), sample.
 * @param[out] converted_data   Converted samples. The dimensions are channel
 *                              (for multi-channel audio), sample.
 * @param      frame_size       Number of samples to be converted
 * @param      resample_context Resample context for the conversion
 * @return Error code (0 if successful)
 */
static
int convert_samples(
    const uint8_t **input_data,
    uint8_t **converted_data,
    const int frame_size,
    SwrContext *resample_context)
{
    int error;

    /* Convert the samples using the resampler. */
    if ((error = swr_convert(resample_context,
                             converted_data, frame_size,
                             input_data    , frame_size)) < 0) {
        elv_err("Could not convert input samples, error='%s'", av_err2str(error));
        return error;
    }

    return 0;
}

static int init_output_frame(AVFrame **frame,
                             AVCodecContext *output_codec_context,
                             int frame_size)
{
    int error;

    /* Create a new frame to store the audio samples. */
    if (!(*frame = av_frame_alloc())) {
        elv_err("Failed to allocate output frame");
        return AVERROR_EXIT;
    }

    /* Set the frame's parameters, especially its size and format.
     * av_frame_get_buffer needs this to allocate memory for the
     * audio samples of the frame.
     * Default channel layouts based on the number of channels
     * are assumed for simplicity. */
    (*frame)->nb_samples     = frame_size;
    (*frame)->channel_layout = output_codec_context->channel_layout;
    (*frame)->format         = output_codec_context->sample_fmt;
    (*frame)->sample_rate    = output_codec_context->sample_rate;

    /* Allocate the samples of the created frame. This call will make
     * sure that the audio frame can hold as many samples as specified. */
    if ((error = av_frame_get_buffer(*frame, 0)) < 0) {
        elv_err("Failed to allocate output frame samples (error '%s')",
                av_err2str(error));
        av_frame_free(frame);
        return error;
    }

    return 0;
}

#endif

static int
is_protocol(
    coderctx_t *decoder_context)
{
    if (decoder_context->is_mpegts || decoder_context->is_rtmp || decoder_context->is_srt)
        return 1;

    return 0;
}

int
prepare_input(
    avpipe_io_handler_t *in_handlers,
    ioctx_t *inctx,
    coderctx_t *decoder_context,
    int seekable)
{
    unsigned char *bufin;
    AVIOContext *avioctx;
    int bufin_sz = AVIO_IN_BUF_SIZE;

    /* For RTMP or SRT protocol don't create input callbacks */
    decoder_context->is_rtmp = 0;
    decoder_context->is_srt = 0;
    if (inctx->url && !strncmp(inctx->url, "rtmp://", 7)) {
        decoder_context->is_rtmp = 1;
        return 0;
    }

    if (inctx->url && !strncmp(inctx->url, "srt://", 6)) {
        decoder_context->is_srt = 1;
        return 0;
    }

    bufin = (unsigned char *) av_malloc(bufin_sz);  /* Must be malloc'd - will be realloc'd by avformat */
    avioctx = avio_alloc_context(bufin, bufin_sz, 0, (void *)inctx,
        in_handlers->avpipe_reader, in_handlers->avpipe_writer, in_handlers->avpipe_seeker);

    avioctx->written = inctx->sz; /* Fake avio_size() to avoid calling seek to find size */
    avioctx->seekable = seekable;
    avioctx->direct = 0;
    avioctx->buffer_size = inctx->sz < bufin_sz ? inctx->sz : bufin_sz; // avoid seeks - avio_seek() seeks internal buffer */
    decoder_context->format_context->pb = avioctx;
    return 0;
}

#define TIMEBASE_THRESHOLD  10000

/* Calculate final output timebase based on the codec timebase by replicating
 * the logic in the ffmpeg muxer: multiply by 2 until greater than 10,000
 */
static int
calc_timebase(
    xcparams_t *params,
    int is_video,
    int timebase)
{
    if (timebase <= 0) {
        elv_err("calc_timebase invalid timebase=%d", timebase);
        return timebase;
    }

    if (is_video && params->video_time_base > 0)
        timebase = params->video_time_base;

    while (timebase < TIMEBASE_THRESHOLD)
        timebase *= 2;

    return timebase;
}

static int
selected_audio_index(
    xcparams_t *params,
    int index)
{
    if (params->n_audio <= 0)
        return -1;

    for (int i=0; i<params->n_audio; i++) {
        if (params->audio_index[i] == index)
            return i;
    }

    return -1;
}

static int
selected_decoded_audio(
    coderctx_t *decoder_context,
    int stream_index)
{
    if (decoder_context->n_audio <= 0)
        return -1;

    for (int i=0; i<decoder_context->n_audio; i++) {
        if (decoder_context->audio_stream_index[i] == stream_index)
            return i;
    }

    return -1;
}

static int
decode_interrupt_cb(
    void *ctx) 
{
    coderctx_t *decoder_ctx = (coderctx_t *)ctx;
    if (decoder_ctx->cancelled)
        elv_dbg("interrupt callback checked and stream decoding cancelled");
    return decoder_ctx->cancelled;
}

static int
prepare_decoder(
    coderctx_t *decoder_context,
    avpipe_io_handler_t *in_handlers,
    ioctx_t *inctx,
    xcparams_t *params,
    int seekable)
{
    int rc;
    decoder_context->video_last_dts = AV_NOPTS_VALUE;
    int stream_id_index = -1;
    int sync_id_index = -1;     // Index of the video stream used for audio sync
    char *url = params ? params->url : "";

    decoder_context->in_handlers = in_handlers;
    decoder_context->inctx = inctx;
    decoder_context->video_stream_index = -1;
    decoder_context->data_scte35_stream_index = -1;
    for (int j=0; j<MAX_STREAMS; j++) {
        decoder_context->audio_stream_index[j] = -1;
        decoder_context->audio_last_dts[j] = AV_NOPTS_VALUE;
    }

    decoder_context->format_context = avformat_alloc_context();
    if (!decoder_context->format_context) {
        elv_err("Could not allocate memory for Format Context, url=%s", url);
        return eav_mem_alloc;
    }

    const AVIOInterruptCB int_cb = { decode_interrupt_cb, (void*)decoder_context};
    decoder_context->format_context->interrupt_callback = int_cb;

    /* Set our custom reader */
    prepare_input(in_handlers, inctx, decoder_context, seekable);

    AVDictionary *opts = NULL;
    if (params && params->listen && (decoder_context->is_rtmp || decoder_context->is_srt))
        av_dict_set(&opts, "listen", "1" , 0);

    if (decoder_context->is_rtmp &&
        params->listen &&
        params->connection_timeout > 0) {
        char timeout[32];
        sprintf(timeout, "%d", params->connection_timeout);
        av_dict_set(&opts, "timeout", timeout, 0);
    }

    /* Allocate AVFormatContext in format_context and find input file format */
    rc = avformat_open_input(&decoder_context->format_context, inctx->url, NULL, &opts);
    if (rc != 0) {
        elv_err("Could not open input file, err=%d, url=%s", rc, url);
        return eav_open_input;
    }

    /* Retrieve stream information */
    if (avformat_find_stream_info(decoder_context->format_context,  NULL) < 0) {
        elv_err("Could not get input stream info, url=%s", url);
        return eav_stream_info;
    }

    decoder_context->is_mpegts = 0;
    if (decoder_context->format_context->iformat &&
        decoder_context->format_context->iformat->name &&
        !strcmp(decoder_context->format_context->iformat->name, "mpegts")) {
        decoder_context->is_mpegts = 1;
    }

    for (int i = 0; i < decoder_context->format_context->nb_streams && i < MAX_STREAMS; i++) {

        switch (decoder_context->format_context->streams[i]->codecpar->codec_type) {
        case AVMEDIA_TYPE_VIDEO:
            /* Video, copy codec params from stream format context */
            decoder_context->codec_parameters[i] = decoder_context->format_context->streams[i]->codecpar;
            decoder_context->stream[i] = decoder_context->format_context->streams[i];

            /* If no stream ID specified - choose the first video stream encountered */
            if (params && (params->xc_type & xc_video) && params->stream_id < 0 && decoder_context->video_stream_index < 0)
                decoder_context->video_stream_index = i;
            elv_dbg("VIDEO STREAM %d, codec_id=%s, stream_id=%d, timebase=%d, xc_type=%d, url=%s",
                i, avcodec_get_name(decoder_context->codec_parameters[i]->codec_id), decoder_context->stream[i]->id,
                decoder_context->stream[i]->time_base.den, params ? params->xc_type : xc_none, url);
            break;

        case AVMEDIA_TYPE_AUDIO:
            /* Audio, copy codec params from stream format context */
            decoder_context->codec_parameters[i] = decoder_context->format_context->streams[i]->codecpar;
            decoder_context->stream[i] = decoder_context->format_context->streams[i];

            /* If no stream ID specified - choose the first audio stream encountered */
            if (params && params->stream_id < 0 &&
                (selected_audio_index(params, i) >= 0 || (params->n_audio == 0 && decoder_context->n_audio == 0))) {
                decoder_context->audio_stream_index[decoder_context->n_audio] = i;
                decoder_context->n_audio++;
            }
            elv_dbg("AUDIO STREAM %d, codec_id=%s, stream_id=%d, timebase=%d, xc_type=%d, channels=%d, url=%s",
                i, avcodec_get_name(decoder_context->codec_parameters[i]->codec_id), decoder_context->stream[i]->id,
                decoder_context->stream[i]->time_base.den, params ? params->xc_type : xc_none,
                decoder_context->codec_parameters[i]->channels, url);

            /* If the buffer size is too big, ffmpeg might assert in aviobuf.c:581
             * To avoid this assertion, reset the buffer size to something smaller.
             */
            {
                AVIOContext *avioctx = (AVIOContext *)decoder_context->format_context->pb;
                if (avioctx->buffer_size > AUDIO_BUF_SIZE)
                    avioctx->buffer_size = AUDIO_BUF_SIZE;
            }
            break;

        case AVMEDIA_TYPE_DATA:
            decoder_context->codec_parameters[i] = decoder_context->format_context->streams[i]->codecpar;
            decoder_context->stream[i] = decoder_context->format_context->streams[i];

            switch (decoder_context->codec_parameters[i]->codec_id) {
            case AV_CODEC_ID_SCTE_35:
                decoder_context->data_scte35_stream_index = i;
                elv_dbg("DATA STREAM SCTE-35 %d, codec_id=%s, stream_id=%d, url=%s",
                    i, avcodec_get_name(decoder_context->codec_parameters[i]->codec_id),
                    decoder_context->stream[i]->id, url);
                break;
            default:
                // Unrecognized data stream
                decoder_context->data_stream_index = i;
                elv_dbg("DATA STREAM UNRECOGNIZED %d, codec_id=%s, stream_id=%d, url=%s",
                    i, avcodec_get_name(decoder_context->codec_parameters[i]->codec_id),
                    decoder_context->stream[i]->id, url);
                break;
            }

            break;

        default:
            decoder_context->codec[i] = NULL;
            elv_dbg("UNKNOWN STREAM type=%d, url=%s",
                decoder_context->format_context->streams[i]->codecpar->codec_type, url);
            continue;
        }

        /* Is this the stream selected for transcoding? */
        int selected_stream = 0;
        int this_stream_id =  decoder_context->is_rtmp ? i : decoder_context->stream[i]->id;
        if (params && this_stream_id == params->stream_id) {
            elv_log("STREAM MATCH stream_id=%d, stream_index=%d, xc_type=%d, url=%s",
                params->stream_id, i, params->xc_type, url);
            stream_id_index = i;
            selected_stream = 1;
        }

        if (params && this_stream_id == params->sync_audio_to_stream_id) {
            if (decoder_context->stream[i]->codecpar->codec_type != AVMEDIA_TYPE_VIDEO) {
                elv_err("Syncing to non-video stream is not possible, sync_audio_to_stream_id=%d, url=%s",
                    params->sync_audio_to_stream_id, url);
                return eav_stream_index;
            }
            elv_log("STREAM MATCH sync_stream_id=%d stream_index=%d, url=%s",
                params->sync_audio_to_stream_id, i, url);
            sync_id_index = i;
        }

        /* If stream ID is not set - match audio_index */
        if (params && params->stream_id < 0 &&
            params->xc_type & xc_audio &&
            (selected_audio_index(params, i) >= 0 ||
                (decoder_context->n_audio > 0 && decoder_context->audio_stream_index[decoder_context->n_audio-1] == i))) {
            selected_stream = 1;
        }

        /*
         * Find decoder and initialize decoder context.
         * Pick params->dcodec if this is the selected stream (stream_id or audio_index)
         */
        if (params != NULL && params->dcodec != NULL && params->dcodec[0] != '\0' && 
            decoder_context->format_context->streams[i]->codecpar->codec_type == AVMEDIA_TYPE_VIDEO) {
            elv_log("STREAM SELECTED this_stream_id=%d, id=%d idx=%d xc_type=%d dcodec=%s, url=%s",
                this_stream_id, decoder_context->stream[i]->id, i, params->xc_type, params->dcodec, url);
            decoder_context->codec[i] = avcodec_find_decoder_by_name(params->dcodec);
        } else if (params != NULL && params->dcodec2 != NULL && params->dcodec2[0] != '\0' && selected_stream &&
            decoder_context->format_context->streams[i]->codecpar->codec_type == AVMEDIA_TYPE_AUDIO) {
            elv_log("STREAM SELECTED this_stream_id=%d, id=%d idx=%d xc_type=%d dcodec2=%s, url=%s",
                this_stream_id, decoder_context->stream[i]->id, i, params->xc_type, params->dcodec2, url);
            decoder_context->codec[i] = avcodec_find_decoder_by_name(params->dcodec2);
        } else {
            decoder_context->codec[i] = avcodec_find_decoder(decoder_context->codec_parameters[i]->codec_id);
        }

        if (decoder_context->codec_parameters[i]->codec_type != AVMEDIA_TYPE_DATA && !decoder_context->codec[i]) {
            elv_err("Unsupported decoder codec param=%s, codec_id=%d, url=%s",
                params ? params->dcodec : "", decoder_context->codec_parameters[i]->codec_id, url);
            return eav_codec_param;
        }

        decoder_context->codec_context[i] = avcodec_alloc_context3(decoder_context->codec[i]);
        if (!decoder_context->codec_context[i]) {
            elv_err("Failed to allocated memory for AVCodecContext, url=%s", url);
            return eav_mem_alloc;
        }

        if (avcodec_parameters_to_context(decoder_context->codec_context[i], decoder_context->codec_parameters[i]) < 0) {
            elv_err("Failed to copy codec params to codec context, url=%s", url);
            return eav_codec_param;
        }

        /* Enable multi-threading - if thread_count is 0 the library will determine number of threads as a
         * function of the number of CPUs
         * By observation the default active_thread_type is 0 which disables multi-threading and
         * furher thread_count is 1 which forces 1 thread.
         */
        decoder_context->codec_context[i]->active_thread_type = 1;
        if (decoder_context->is_mpegts || decoder_context->is_rtmp)
            decoder_context->codec_context[i]->thread_count = MPEGTS_THREAD_COUNT;
        else
            decoder_context->codec_context[i]->thread_count = DEFAULT_THREAD_COUNT;

        /* Open the decoder (initialize the decoder codec_context[i] using given codec[i]). */
        if (decoder_context->codec_parameters[i]->codec_type != AVMEDIA_TYPE_DATA &&
             (rc = avcodec_open2(decoder_context->codec_context[i], decoder_context->codec[i], NULL)) < 0) {
            elv_err("Failed to open codec through avcodec_open2, err=%d, param=%s, codec_id=%s, url=%s",
                rc, params->dcodec, avcodec_get_name(decoder_context->codec_parameters[i]->codec_id), url);
            return eav_open_codec;
        }

        elv_log("Input stream=%d pixel_format=%s, timebase=%d, sample_fmt=%s, frame_size=%d, url=%s",
            i,
            av_get_pix_fmt_name(decoder_context->codec_context[i]->pix_fmt),
            decoder_context->stream[i]->time_base.den,
            av_get_sample_fmt_name(decoder_context->codec_context[i]->sample_fmt),
            decoder_context->codec_context[i]->frame_size, url);

        /* Video - set context parameters manually */
        /* Setting the frame_rate here causes slight changes to rates - leaving it unset works perfectly
          decoder_context->codec_context[i]->framerate = av_guess_frame_rate(
            decoder_context->format_context, decoder_context->format_context->streams[i], NULL);
        */

        /*
         * Force codec timebase to be the same as the input stream.  This is not required in principle but
         * downstream logic relies on it.
         *
         * NOTE: Don't change the input stream or input codec_context timebase to 1/sample_rate.
         * This will break transcoding audio if the input timebase doesn't match with output timebase. (-RM)
         */
        decoder_context->codec_context[i]->time_base = decoder_context->stream[i]->time_base;

        dump_stream(decoder_context->stream[i]);
        dump_codec_parameters(decoder_context->codec_parameters[i]);
        dump_codec_context(decoder_context->codec_context[i]);
    }

    /* If it couldn't find identified stream with params->stream_id, then return an error */
    if (params && params->stream_id >= 0 && stream_id_index < 0) {
        elv_err("Invalid stream_id=%d, url=%s", params->stream_id, url);
        return eav_param;
    }

    if (stream_id_index >= 0) {
        if (decoder_context->format_context->streams[stream_id_index]->codecpar->codec_type == AVMEDIA_TYPE_VIDEO) {
            decoder_context->video_stream_index = stream_id_index;
            params->xc_type = xc_video;
        } else if (decoder_context->format_context->streams[stream_id_index]->codecpar->codec_type == AVMEDIA_TYPE_AUDIO) {
            decoder_context->audio_stream_index[decoder_context->n_audio] = stream_id_index;
            decoder_context->n_audio++;
            params->xc_type = xc_audio;

            if (sync_id_index >= 0)
                decoder_context->video_stream_index = sync_id_index;
        }
    } else if (params && (params->n_audio == 1) &&
            (params->audio_index[0] < decoder_context->format_context->nb_streams)) {
        decoder_context->audio_stream_index[0] = params->audio_index[0];
        decoder_context->n_audio = 1;

    }
    elv_dbg("prepare_decoder xc_type=%d, video_stream_index=%d, audio_stream_index=%d, n_audio=%d, nb_streams=%d, url=%s",
        params ? params->xc_type : 0,
        decoder_context->video_stream_index,
        decoder_context->audio_stream_index[decoder_context->n_audio-1],
        decoder_context->n_audio,
        decoder_context->format_context->nb_streams,
        url);

    dump_decoder(inctx->url, decoder_context);

    /*
     * If params->force_equal_fduration is set, then initialize decoder_context->frame_duration.
     * This only applies to transcoding frames with format fmp4-segment (creating mezzanines).
     * If decoder_context->frame_duration is initialized (>0), then all the decoded frames would have
     * a frame duration equal to decoder_context->frame_duration before filtering/encoding.
     * (This actually changes the PTS of a decoded frame so that the frame has a distance equal to
     * decoder_context->frame_duration from previous frame)
     * For video we have to become sure the calculation has no decimal, otherwise the video and audio would drift.
     */
    if (params && params->force_equal_fduration && !strcmp(params->format, "fmp4-segment")) {
        if (params->xc_type & xc_video) {
            if (decoder_context->format_context->streams[decoder_context->video_stream_index]->r_frame_rate.num == 0 ||
            (decoder_context->stream[decoder_context->video_stream_index]->time_base.den *
            decoder_context->format_context->streams[decoder_context->video_stream_index]->r_frame_rate.den %
            decoder_context->format_context->streams[decoder_context->video_stream_index]->r_frame_rate.num != 0)) {
                elv_err("Can not force equal frame duration, timebase=%d, frame_rate=%d/%d, url=%s",
                    decoder_context->stream[decoder_context->video_stream_index]->time_base.den,
                    decoder_context->format_context->streams[decoder_context->video_stream_index]->r_frame_rate.den,
                    decoder_context->format_context->streams[decoder_context->video_stream_index]->r_frame_rate.num,
                    url);
                return eav_timebase;
            }
            decoder_context->frame_duration = decoder_context->stream[decoder_context->video_stream_index]->time_base.den *
                decoder_context->format_context->streams[decoder_context->video_stream_index]->r_frame_rate.den /
                decoder_context->format_context->streams[decoder_context->video_stream_index]->r_frame_rate.num;
            elv_dbg("SET VIDEO FRAME DURATION, timebase=%d, frame_rate.den=%d, frame_rate.num=%d, duration=%d",
                decoder_context->stream[decoder_context->video_stream_index]->time_base.den,
                decoder_context->format_context->streams[decoder_context->video_stream_index]->r_frame_rate.den,
                decoder_context->format_context->streams[decoder_context->video_stream_index]->r_frame_rate.num,
                decoder_context->frame_duration);
        }
        /* PENDING(RM) Do we need this for audio? Because audio is based on resampling, it doesn't work like video. */
    }

    return 0;
}

static int
set_encoder_options(
    coderctx_t *encoder_context,
    coderctx_t *decoder_context,
    xcparams_t *params,
    int stream_index,
    int timebase)
{
    int i;

    if (timebase <= 0) {
        elv_err("Setting encoder options failed, invalid timebase=%d (check encoding params), url=%s",
            timebase, params->url);
        return eav_timebase;
    }

    if (!strcmp(params->format, "fmp4")) {
        if (stream_index == decoder_context->video_stream_index)
            av_opt_set(encoder_context->format_context->priv_data, "movflags", "frag_every_frame", 0);
        if ((i = selected_decoded_audio(decoder_context, stream_index)) >= 0)
            av_opt_set(encoder_context->format_context2[i]->priv_data, "movflags", "frag_every_frame", 0);
    }

    // Segment duration (in ts) - notice it is set on the format context not codec
    if (params->audio_seg_duration_ts > 0 && (!strcmp(params->format, "dash") || !strcmp(params->format, "hls"))) {
        if ((i = selected_decoded_audio(decoder_context, stream_index)) >= 0)
            av_opt_set_int(encoder_context->format_context2[i]->priv_data, "seg_duration_ts", params->audio_seg_duration_ts,
                AV_OPT_FLAG_ENCODING_PARAM | AV_OPT_SEARCH_CHILDREN);
    }

    if (params->video_seg_duration_ts > 0 && (!strcmp(params->format, "dash") || !strcmp(params->format, "hls"))) {
        if (stream_index == decoder_context->video_stream_index)
            av_opt_set_int(encoder_context->format_context->priv_data, "seg_duration_ts", params->video_seg_duration_ts,
                AV_OPT_FLAG_ENCODING_PARAM | AV_OPT_SEARCH_CHILDREN);
    }

    if ((i = selected_decoded_audio(decoder_context, stream_index)) >= 0) {
        if (!(params->xc_type & xc_audio)) {
            elv_err("Failed to set audio encoder options, stream_index=%d, xc_type=%d, url=%s",
                stream_index, params->xc_type, params->url);
            return eav_param;
        }
        av_opt_set_int(encoder_context->format_context2[i]->priv_data, "start_fragment_index", params->start_fragment_index,
            AV_OPT_FLAG_ENCODING_PARAM | AV_OPT_SEARCH_CHILDREN);
        av_opt_set(encoder_context->format_context2[i]->priv_data, "start_segment", params->start_segment_str, 0);
    }

    if (stream_index == decoder_context->video_stream_index) {
        if (!(params->xc_type & xc_video)) {
            elv_err("Failed to set video encoder options, stream_index=%d, xc_type=%d, url=%s",
                stream_index, params->xc_type, params->url);
            return eav_param;
        }
        av_opt_set_int(encoder_context->format_context->priv_data, "start_fragment_index", params->start_fragment_index,
            AV_OPT_FLAG_ENCODING_PARAM | AV_OPT_SEARCH_CHILDREN);
        av_opt_set(encoder_context->format_context->priv_data, "start_segment", params->start_segment_str, 0);
    }

    if (!strcmp(params->format, "fmp4-segment") || !strcmp(params->format, "segment")) {
        int64_t seg_duration_ts = 0;
        float seg_duration = 0;
        /* Precalculate seg_duration_ts based on seg_duration if seg_duration is set */
        if (params->seg_duration) {
            seg_duration = atof(params->seg_duration);
            if (stream_index == decoder_context->video_stream_index)
                timebase = calc_timebase(params, 1, timebase);
            seg_duration_ts = seg_duration * timebase;
        }
        if ((i = selected_decoded_audio(decoder_context, stream_index)) >= 0) {
            if (params->audio_seg_duration_ts > 0)
                seg_duration_ts = params->audio_seg_duration_ts;
            av_opt_set_int(encoder_context->format_context2[i]->priv_data, "segment_duration_ts", seg_duration_ts, 0);
            /* If audio_seg_duration_ts is not set, set it now */
            if (params->audio_seg_duration_ts <= 0)
                params->audio_seg_duration_ts = seg_duration_ts;
            elv_dbg("setting \"fmp4-segment\" audio segment_time to %s, seg_duration_ts=%"PRId64", url=%s",
                params->seg_duration, seg_duration_ts, params->url);
            av_opt_set(encoder_context->format_context2[i]->priv_data, "reset_timestamps", "on", 0);
        } 
        if (stream_index == decoder_context->video_stream_index) {
            if (params->video_seg_duration_ts > 0)
                seg_duration_ts = params->video_seg_duration_ts;
            av_opt_set_int(encoder_context->format_context->priv_data, "segment_duration_ts", seg_duration_ts, 0);
            /* If video_seg_duration_ts is not set, set it now */
            if (params->video_seg_duration_ts <= 0)
                params->video_seg_duration_ts = seg_duration_ts;
            elv_dbg("setting \"fmp4-segment\" video segment_time to %s, seg_duration_ts=%"PRId64", url=%s",
                params->seg_duration, seg_duration_ts, params->url);
            av_opt_set(encoder_context->format_context->priv_data, "reset_timestamps", "on", 0);
        }
        // If I set faststart in the flags then ffmpeg generates some zero size files, which I need to dig into it more (RM).
        // av_opt_set(encoder_context->format_context->priv_data, "segment_format_options", "movflags=faststart", 0);
        // So lets use flag_every_frame option instead.
        if (!strcmp(params->format, "fmp4-segment")) {
            if ((i = selected_decoded_audio(decoder_context, stream_index)) >= 0)
                av_opt_set(encoder_context->format_context2[i]->priv_data, "segment_format_options", "movflags=frag_every_frame", 0);
            if (stream_index == decoder_context->video_stream_index)
                av_opt_set(encoder_context->format_context->priv_data, "segment_format_options", "movflags=frag_every_frame", 0);
        }
    }

    return 0;
}

/*
 * Set H264 specific params profile, and level based on encoding height.
 */
static void
set_h264_params(
    coderctx_t *encoder_context,
    coderctx_t *decoder_context,
    xcparams_t *params)
{
    int index = decoder_context->video_stream_index;
    AVCodecContext *encoder_codec_context = encoder_context->codec_context[index];
    int framerate = 0;

    /* Codec level and profile must be set correctly per H264 spec */
    encoder_codec_context->profile = avpipe_h264_guess_profile(params->bitdepth,
        encoder_codec_context->width, encoder_codec_context->height);

    if (encoder_codec_context->framerate.den != 0)
        framerate = encoder_codec_context->framerate.num/encoder_codec_context->framerate.den;

    encoder_codec_context->level = avpipe_h264_guess_level(
                                                encoder_codec_context->profile,
                                                encoder_codec_context->bit_rate,
                                                framerate,
                                                encoder_codec_context->width,
                                                encoder_codec_context->height);
}

static void
set_h265_params(
    coderctx_t *encoder_context,
    coderctx_t *decoder_context,
    xcparams_t *params)
{
    int index = decoder_context->video_stream_index;
    AVCodecContext *encoder_codec_context = encoder_context->codec_context[index];

    /*
     * The Main profile allows for a bit depth of 8-bits per sample with 4:2:0 chroma sampling,
     * which is the most common type of video used with consumer devices
     * For HDR10 we need MAIN 10 that supports 10 bit profile.
     */
    if (params->bitdepth == 8) {
        av_opt_set(encoder_codec_context->priv_data, "profile", "main", 0);
    } else if (params->bitdepth == 10) {
        av_opt_set(encoder_codec_context->priv_data, "profile", "main10", 0);
        av_opt_set(encoder_codec_context->priv_data, "x265-params",
            "hdr-opt=1:repeat-headers=1:colorprim=bt2020:transfer=smpte2084:colormatrix=bt2020nc", 0);
    } else {
        /* bitdepth == 12 */
        av_opt_set(encoder_codec_context->priv_data, "profile", "main12", 0);
        av_opt_set(encoder_codec_context->priv_data, "x265-params",
            "hdr-opt=1:repeat-headers=1:colorprim=bt2020:transfer=smpte2084:colormatrix=bt2020nc", 0);
    }

    /* Set max_cll and master_display meta data for HDR content */
    if (params->max_cll && params->max_cll[0] != '\0')
        av_opt_set(encoder_codec_context->priv_data, "max-cll", params->max_cll, 0);
    if (params->master_display && params->master_display[0] != '\0')
        av_opt_set(encoder_codec_context->priv_data, "master-display", params->master_display, 0);

    /* Set the number of bframes to 0 and avoid having bframes */
    av_opt_set_int(encoder_codec_context->priv_data, "bframes", 0, 0);

    /*
     * These are set according to
     * https://en.wikipedia.org/wiki/High_Efficiency_Video_Coding
     * Let X265 encoder picks the level automatically. Setting the level based on
     * resolution and framerate might pick higher level than what is needed.
     */
}

static void
set_netint_h264_params(
    coderctx_t *encoder_context,
    coderctx_t *decoder_context,
    xcparams_t *params)
{
    char enc_params[256];
    int index = decoder_context->video_stream_index;
    AVCodecContext *encoder_codec_context = encoder_context->codec_context[index];
    AVStream *s = decoder_context->stream[decoder_context->video_stream_index];

    if (params->force_keyint > 0)
        sprintf(enc_params, "gopPresetIdx=2:lowDelay=1:frameRate=%d:frameRateDenom=%d:intraPeriod=%d",
            s->avg_frame_rate.num, s->avg_frame_rate.den, params->force_keyint);
    else
        sprintf(enc_params, "gopPresetIdx=2:lowDelay=1:frameRate=%d:frameRateDenom=%d",
            s->avg_frame_rate.num, s->avg_frame_rate.den);
    elv_dbg("set_netint_h264_params encoding params=%s, url=%s", enc_params, params->url);
    av_opt_set(encoder_codec_context->priv_data, "xcoder-params", enc_params, 0);
}

static void
set_netint_h265_params(
    coderctx_t *encoder_context,
    coderctx_t *decoder_context,
    xcparams_t *params)
{
    char enc_params[256];
    int profile;
    int index = decoder_context->video_stream_index;
    AVCodecContext *encoder_codec_context = encoder_context->codec_context[index];
    AVStream *s = decoder_context->stream[decoder_context->video_stream_index];

    /*
     * netint only supports bitdepth of 8 and 10 for h265.
     * 1 = profile main, for bitdepth 8
     * 2 = profile main10, for bitdepth 10
     */
    if (params->bitdepth == 8)
        profile = 1;
    else
        profile = 2;
    sprintf(enc_params, "gopPresetIdx=2:lowDelay=1:profile=%d:frameRate=%d:frameRateDenom=%d",
        profile, s->avg_frame_rate.num, s->avg_frame_rate.den);
    elv_dbg("set_netint_h265_params encoding params=%s, url=%s", enc_params, params->url);
    av_opt_set(encoder_codec_context->priv_data, "xcoder-params", enc_params, 0);
}

/* Borrowed from libavcodec/nvenc.h since it is not exposed */
enum {
    NV_ENC_H264_PROFILE_BASELINE,
    NV_ENC_H264_PROFILE_MAIN,
    NV_ENC_H264_PROFILE_HIGH,
    NV_ENC_H264_PROFILE_HIGH_444P,
};

enum {
    PRESET_DEFAULT = 0,
    PRESET_SLOW,
    PRESET_MEDIUM,
    PRESET_FAST,
    PRESET_HP,
    PRESET_HQ,
    PRESET_BD ,
    PRESET_LOW_LATENCY_DEFAULT ,
    PRESET_LOW_LATENCY_HQ ,
    PRESET_LOW_LATENCY_HP,
    PRESET_LOSSLESS_DEFAULT, // lossless presets must be the last ones
    PRESET_LOSSLESS_HP,
};

static void
set_nvidia_params(
    coderctx_t *encoder_context,
    coderctx_t *decoder_context,
    xcparams_t *params)
{
    int index = decoder_context->video_stream_index;
    AVCodecContext *encoder_codec_context = encoder_context->codec_context[index];

    av_opt_set(encoder_codec_context->priv_data, "forced-idr", "on", 0);

    if (params->gpu_index >= 0)
        av_opt_set_int(encoder_codec_context->priv_data, "gpu", params->gpu_index, 0);

    /*
     * The encoder_codec_context->profile is set just for proper log message, otherwise it has no impact
     * when the encoder is nvidia.
     */
    if (encoder_codec_context->height <= 480) {
        av_opt_set_int(encoder_codec_context->priv_data, "profile", NV_ENC_H264_PROFILE_BASELINE, 0);
        encoder_codec_context->profile = FF_PROFILE_H264_BASELINE;
    } else {
        av_opt_set_int(encoder_codec_context->priv_data, "profile", NV_ENC_H264_PROFILE_HIGH, 0);
        encoder_codec_context->profile = FF_PROFILE_H264_HIGH;
    }

/*
    For nvidia let the encoder to pick the level, in some cases level is different from h264 encoder and
    avpipe_h264_guess_level() function would not pick the right level for nvidia.

    if (encoder_codec_context->framerate.den != 0)
        framerate = encoder_codec_context->framerate.num/encoder_codec_context->framerate.den;

    encoder_codec_context->level = avpipe_h264_guess_level(
                                                encoder_codec_context->profile,
                                                encoder_codec_context->bit_rate,
                                                framerate,
                                                encoder_codec_context->width,
                                                encoder_codec_context->height);
    av_opt_set_int(encoder_codec_context->priv_data, "level", encoder_codec_context->level, 0);
*/

    /*
     * According to https://superuser.com/questions/1296374/best-settings-for-ffmpeg-with-nvenc
     * the best setting can be PRESET_LOW_LATENCY_HQ or PRESET_LOW_LATENCY_HP.
     * (in my experiment PRESET_LOW_LATENCY_HQ is better than PRESET_LOW_LATENCY_HP)
     */
    av_opt_set_int(encoder_codec_context->priv_data, "preset", PRESET_LOW_LATENCY_HQ, 0);

    /*
     * We might want to set one of the following options in future:
     *
     * av_opt_set(encoder_codec_context->priv_data, "bluray-compat", "on", 0);
     * av_opt_set(encoder_codec_context->priv_data, "strict_gop", "on", 0);
     * av_opt_set(encoder_codec_context->priv_data, "b_adapt", "off", 0);
     * av_opt_set(encoder_codec_context->priv_data, "nonref_p", "on", 0);
     * av_opt_set(encoder_codec_context->priv_data, "2pass", "on", 0);
     *
     * Constant quantization parameter rate control method
     * av_opt_set_int(encoder_codec_context->priv_data, "qp", 15, 0);
     * av_opt_set_int(encoder_codec_context->priv_data, "init_qpB", 20, 0);
     * av_opt_set_int(encoder_codec_context->priv_data, "init_qpP", 20, 0);
     * av_opt_set_int(encoder_codec_context->priv_data, "init_qpI", 20, 0);

     * char level[10];
     * sprintf(level, "%d.", 15);
     * av_opt_set(encoder_codec_context->priv_data, "cq", level, 0);
     */
}

static int
set_pixel_fmt(
    AVCodecContext *encoder_codec_context,
    xcparams_t *params)
{
    if (encoder_codec_context->codec_id == AV_CODEC_ID_MJPEG) {
        //                               AV_PIX_FMT_YUV420P does not work
        encoder_codec_context->pix_fmt = AV_PIX_FMT_YUVJ420P;
        return 0;
    }

    /* Using the spec in https://en.wikipedia.org/wiki/High_Efficiency_Video_Coding */
    switch (params->bitdepth) {
    case 8:
        encoder_codec_context->pix_fmt = AV_PIX_FMT_YUV420P;
        break;
    case 10:
        /* AV_PIX_FMT_YUV420P10LE: 15bpp, (1 Cr & Cb sample per 2x2 Y samples), little-endian.
         * If encoder is h265 then AV_PIX_FMT_YUV420P10LE matches with MAIN10 profile (V1).
         */
        encoder_codec_context->pix_fmt = AV_PIX_FMT_YUV420P10LE;
        break;
    case 12:
        if (!strcmp(params->ecodec, "libx265")) {
            /* AV_PIX_FMT_YUV422P12LE: 24bpp, (1 Cr & Cb sample per 2x1 Y samples), little-endian */
            //encoder_codec_context->pix_fmt = AV_PIX_FMT_YUV422P12LE;
            encoder_codec_context->pix_fmt = AV_PIX_FMT_YUV420P12LE;
            break;
        }

        /* x264 doesn't support 12 bitdepth pixel format */
    default:
        elv_err("Invalid bitdepth=%d, url=%s", params->bitdepth, params->url);
        return eav_param;
    }

    return 0;
}

static int
prepare_video_encoder(
    coderctx_t *encoder_context,
    coderctx_t *decoder_context,
    xcparams_t *params)
{
    int rc = 0;
    int index = decoder_context->video_stream_index;

    if (index < 0) {
        elv_dbg("No video stream detected by decoder.");
        return eav_stream_index;
    }

    encoder_context->video_stream_index = index;
    encoder_context->video_last_dts = AV_NOPTS_VALUE;
    encoder_context->stream[index] = avformat_new_stream(encoder_context->format_context, NULL);
    encoder_context->codec[index] = avcodec_find_encoder_by_name(params->ecodec);

    /* Custom output buffer */
    encoder_context->format_context->io_open = elv_io_open;
    encoder_context->format_context->io_close = elv_io_close;

    if (!encoder_context->codec[index]) {
        elv_dbg("could not find the proper codec");
        return eav_codec_context;
    }
    elv_log("Found encoder index=%d, %s", index, params->ecodec);

    if (params->bypass_transcoding) {
        AVStream *in_stream = decoder_context->stream[index];
        AVStream *out_stream = encoder_context->stream[index];
        AVCodecParameters *in_codecpar = in_stream->codecpar;

        rc = avcodec_parameters_copy(out_stream->codecpar, in_codecpar);
        if (rc < 0) {
            elv_err("BYPASS failed to copy codec parameters, url=%s", params->url);
            return eav_codec_param;
        }

        /* Set output stream timebase when bypass encoding */
        if (params->video_time_base > 0)
            out_stream->time_base = (AVRational) {1, params->video_time_base};
        else
            out_stream->time_base = in_stream->time_base;

        out_stream->avg_frame_rate = decoder_context->format_context->streams[decoder_context->video_stream_index]->avg_frame_rate;
        out_stream->codecpar->codec_tag = 0;

        rc = set_encoder_options(encoder_context, decoder_context, params, decoder_context->video_stream_index,
            out_stream->time_base.den);
        if (rc < 0) {
            elv_err("Failed to set video encoder options with bypass, url=%s", params->url);
            return rc;
        }
        return 0;
    }

    encoder_context->codec_context[index] = avcodec_alloc_context3(encoder_context->codec[index]);
    if (!encoder_context->codec_context[index]) {
        elv_dbg("could not allocated memory for codec context");
        return eav_codec_context;
    }

    AVCodecContext *encoder_codec_context = encoder_context->codec_context[index];

    /* Set encoder parameters (directly in the coder context priv_data dictionary) */

    /* Added to fix/improve encoding quality of the first frame - PENDING(SSS) research */
    if ( params->crf_str && strlen(params->crf_str) > 0 ) {
        /* The 'crf' option may be overriden by rate control options - 'crf_max' is used as a safety net */
        av_opt_set(encoder_codec_context->priv_data, "crf", params->crf_str, AV_OPT_FLAG_ENCODING_PARAM | AV_OPT_SEARCH_CHILDREN);
        // av_opt_set(encoder_codec_context->priv_data, "crf_max", params->crf_str, AV_OPT_FLAG_ENCODING_PARAM | AV_OPT_SEARCH_CHILDREN);
    }

    if (params->preset && strlen(params->preset) > 0 &&
        (!strcmp(params->format, "fmp4-segment") || !strcmp(params->format, "fmp4"))) {
        av_opt_set(encoder_codec_context->priv_data, "preset", params->preset, AV_OPT_FLAG_ENCODING_PARAM | AV_OPT_SEARCH_CHILDREN);
    }

    if (!strcmp(params->format, "fmp4-segment") || !strcmp(params->format, "fmp4")) {
        encoder_codec_context->max_b_frames = 0;
    }

    if (params->force_keyint > 0) {
        encoder_codec_context->gop_size = params->force_keyint;
    }

    /* Set codec context parameters */
    encoder_codec_context->height = params->enc_height != -1 ? params->enc_height : decoder_context->codec_context[index]->height;
    encoder_codec_context->width = params->enc_width != -1 ? params->enc_width : decoder_context->codec_context[index]->width;

    /* If the rotation param is set to 90 or 270 degree then change width and hight */
    if (params->rotate == 90 || params->rotate == 270) {
        encoder_codec_context->height = params->enc_height != -1 ? params->enc_height : decoder_context->codec_context[index]->width;
        encoder_codec_context->width = params->enc_width != -1 ? params->enc_width : decoder_context->codec_context[index]->height;
    }
    if (params->video_time_base > 0)
        encoder_codec_context->time_base = (AVRational) {1, params->video_time_base};
    else
        encoder_codec_context->time_base = decoder_context->codec_context[index]->time_base;

    // TEST bwdif
    encoder_codec_context->time_base.num = 1;
    encoder_codec_context->time_base.den = 100;

    encoder_codec_context->sample_aspect_ratio = decoder_context->codec_context[index]->sample_aspect_ratio;
    if (params->video_bitrate > 0)
        encoder_codec_context->bit_rate = params->video_bitrate;
    if (params->rc_buffer_size > 0)
        encoder_codec_context->rc_buffer_size = params->rc_buffer_size;
    if (params->rc_max_rate > 0)
        encoder_codec_context->rc_max_rate = params->rc_max_rate;

    encoder_codec_context->framerate = decoder_context->codec_context[index]->framerate;

    // TEST bwdif
    encoder_codec_context->framerate.num = 50;
    encoder_codec_context->framerate.den = 1;

    // This needs to be set before open (ffmpeg samples have it wrong)
    if (encoder_context->format_context->oformat->flags & AVFMT_GLOBALHEADER) {
        encoder_codec_context->flags |= AV_CODEC_FLAG_GLOBAL_HEADER;
    }

    /* Enable hls playlist format if output format is set to "hls" */
    if (!strcmp(params->format, "hls"))
        av_opt_set(encoder_context->format_context->priv_data, "hls_playlist", "1", 0);

#if 0
    /*
     * This part is disabled to prevent having YUV422 as output if we have some videos with pixel format YUV422.
     * YUV422 pixel format has problem in playing on mac.
     */
    int found_pix_fmt = 0;
    int i;
    /* Search for input pixel format in list of encoder pixel formats. */
    if ( encoder_context->codec[index]->pix_fmts ) {
        for (i=0; encoder_context->codec[index]->pix_fmts[i] >= 0; i++) {
            if (encoder_context->codec[index]->pix_fmts[i] == decoder_context->codec_context[index]->pix_fmt)
                found_pix_fmt = 1;
        }
    }

    /* If the codec is nvenc, or format is fmp4-segment set pixel format to AV_PIX_FMT_YUV420P. */
    if (!strcmp(params->format, "fmp4-segment") || !strcmp(params->ecodec, "h264_nvenc"))
        encoder_codec_context->pix_fmt = AV_PIX_FMT_YUV420P;
    else if (found_pix_fmt)
        /* If encoder supports the input pixel format then keep it */
        encoder_codec_context->pix_fmt = decoder_context->codec_context[index]->pix_fmt;
    else
        /* otherwise set encoder pixel format to AV_PIX_FMT_YUV420P. */
        encoder_codec_context->pix_fmt = AV_PIX_FMT_YUV420P;
#endif
    if ((rc = set_pixel_fmt(encoder_codec_context, params)) != eav_success)
        return rc;

    if (!strcmp(params->ecodec, "h264_nvenc"))
        /* Set NVIDIA specific params if the encoder is NVIDIA */
        set_nvidia_params(encoder_context, decoder_context, params);
    else if (!strcmp(params->ecodec, "libx265"))
        /* Set H265 specific params (profile and level) */
        set_h265_params(encoder_context, decoder_context, params);
    else if (!strcmp(params->ecodec, "h264_ni_enc"))
        /* Set netint H264 codensity params */
        set_netint_h264_params(encoder_context, decoder_context, params);
    else if (!strcmp(params->ecodec, "h265_ni_enc"))
        /* Set netint H265 codensity params */
        set_netint_h265_params(encoder_context, decoder_context, params);
    else
        /* Set H264 specific params (profile and level) */
        set_h264_params(encoder_context, decoder_context, params);

    elv_log("Output pixel_format=%s, profile=%d, level=%d",
        av_get_pix_fmt_name(encoder_codec_context->pix_fmt),
        encoder_codec_context->profile,
        encoder_codec_context->level);

    /* Set encoder options after setting all codec context parameters */
    rc = set_encoder_options(encoder_context, decoder_context, params, decoder_context->video_stream_index,
        encoder_codec_context->time_base.den);
    if (rc < 0) {
        elv_err("Failed to set video encoder options, url=%s", params->url);
        return rc;
    }

    /* Open video encoder (initialize the encoder codec_context[i] using given codec[i]). */
    if ((rc = avcodec_open2(encoder_context->codec_context[index], encoder_context->codec[index], NULL)) < 0) {
        elv_dbg("Could not open encoder for video, err=%d", rc);
        return eav_open_codec;
    }

    /* Set stream parameters after avcodec_open2() */
    if (avcodec_parameters_from_context(
            encoder_context->stream[index]->codecpar,
            encoder_context->codec_context[index]) < 0) {
        elv_dbg("could not copy encoder parameters to output stream");
        return eav_codec_param;
    }

    encoder_context->stream[index]->time_base = encoder_codec_context->time_base;
    encoder_context->stream[index]->avg_frame_rate = decoder_context->stream[decoder_context->video_stream_index]->avg_frame_rate;

    return 0;
}

static int
is_valid_aac_sample_rate(
    int sample_rate)
{
    int valid_sample_rates[] = {8000, 12000, 16000, 22050, 24000, 32000, 44100, 48000, 88200, 96000};

    for (int i=0; i<sizeof(valid_sample_rates)/sizeof(int); i++) {
        if (sample_rate == valid_sample_rates[i])
            return 1;
    }

    return 0;
}

static int
prepare_audio_encoder(
    coderctx_t *encoder_context,
    coderctx_t *decoder_context,
    xcparams_t *params)
{
    int n_audio = encoder_context->n_audio_output;
    char *ecodec;
    AVFormatContext *format_context;
    int rc;

    if (params->xc_type == xc_audio_merge ||
        params->xc_type == xc_audio_join ||
        params->xc_type == xc_audio_pan) {
        // Only we have one output audio in these cases
        n_audio = 1;
    }

    for (int i=0; i<n_audio; i++) {
        int stream_index = decoder_context->audio_stream_index[i];
        int output_stream_index = stream_index;

        if (params->xc_type == xc_audio_merge ||
            params->xc_type == xc_audio_join ||
            params->xc_type == xc_audio_pan) {
            // Only we have one output audio in these cases
            output_stream_index = 0;
        }

        if (stream_index < 0) {
            elv_dbg("No audio stream detected by decoder.");
            return eav_stream_index;
        }

        if (!decoder_context->codec_context[stream_index]) {
            elv_err("Decoder codec context is NULL! stream_index=%d, url=%s", stream_index, params->url);
            return eav_codec_context;
        }

        /* If there are more than 1 audio stream do encode, we can't do bypass */
        if (params && params->bypass_transcoding && decoder_context->n_audio > 1) {
            elv_err("Can not bypass multiple audio streams, n_audio=%d, url=%s", decoder_context->n_audio, params->url);
            return eav_num_streams;
        }

        format_context = encoder_context->format_context2[i];
        ecodec = params->ecodec2;
        encoder_context->audio_last_dts[i] = AV_NOPTS_VALUE;

        encoder_context->audio_stream_index[output_stream_index] = output_stream_index;
        encoder_context->n_audio = 1;

        encoder_context->stream[output_stream_index] = avformat_new_stream(format_context, NULL);
        if (params->bypass_transcoding)
            encoder_context->codec[output_stream_index] = avcodec_find_encoder(decoder_context->codec_context[stream_index]->codec_id);
        else
            encoder_context->codec[output_stream_index] = avcodec_find_encoder_by_name(ecodec);
        if (!encoder_context->codec[output_stream_index]) {
            elv_err("Codec not found, codec_id=%s, url=%s",
                avcodec_get_name(decoder_context->codec_context[stream_index]->codec_id), params->url);
            return eav_codec_context;
        }

        format_context->io_open = elv_io_open;
        format_context->io_close = elv_io_close;

        encoder_context->codec_context[output_stream_index] = avcodec_alloc_context3(encoder_context->codec[output_stream_index]);

        /* By default use decoder parameters */
        encoder_context->codec_context[output_stream_index]->sample_rate = decoder_context->codec_context[stream_index]->sample_rate;

        /* Set the default time_base based on input sample_rate */
        encoder_context->codec_context[output_stream_index]->time_base = (AVRational){1, encoder_context->codec_context[output_stream_index]->sample_rate};
        encoder_context->stream[output_stream_index]->time_base = encoder_context->codec_context[output_stream_index]->time_base;

        if (decoder_context->codec[stream_index] && 
            decoder_context->codec[stream_index]->sample_fmts && params->bypass_transcoding)
            encoder_context->codec_context[output_stream_index]->sample_fmt = decoder_context->codec[stream_index]->sample_fmts[0];
        else if (encoder_context->codec[output_stream_index]->sample_fmts && encoder_context->codec[output_stream_index]->sample_fmts[0])
            encoder_context->codec_context[output_stream_index]->sample_fmt = encoder_context->codec[output_stream_index]->sample_fmts[0];
        else
            encoder_context->codec_context[output_stream_index]->sample_fmt = AV_SAMPLE_FMT_FLTP;

        if (params->channel_layout > 0)
            encoder_context->codec_context[output_stream_index]->channel_layout = params->channel_layout;
        else
            /* If the input stream is stereo the decoder_context->codec_context[index]->channel_layout is AV_CH_LAYOUT_STEREO */
            encoder_context->codec_context[output_stream_index]->channel_layout =
                get_channel_layout_for_encoder(decoder_context->codec_context[stream_index]->channel_layout);
        encoder_context->codec_context[output_stream_index]->channels = av_get_channel_layout_nb_channels(encoder_context->codec_context[output_stream_index]->channel_layout);

        const char *channel_name = avpipe_channel_name(
                                av_get_channel_layout_nb_channels(encoder_context->codec_context[output_stream_index]->channel_layout),
                                decoder_context->codec_context[stream_index]->channel_layout);

        /* If decoder channel layout is DOWNMIX and params->ecodec == "aac" and channel_layout is not set
         * then set the channel layout to STEREO. Preserve the channel layout otherwise.
         */
        if (decoder_context->codec_context[stream_index]->channel_layout == AV_CH_LAYOUT_STEREO_DOWNMIX &&
            !strcmp(ecodec, "aac") &&
            !params->channel_layout) {
            /* This encoder is prepared specifically for AAC, therefore set the channel layout to AV_CH_LAYOUT_STEREO */
            encoder_context->codec_context[output_stream_index]->channels = av_get_channel_layout_nb_channels(AV_CH_LAYOUT_STEREO);
            encoder_context->codec_context[output_stream_index]->channel_layout = AV_CH_LAYOUT_STEREO;    // AV_CH_LAYOUT_STEREO is av_get_default_channel_layout(encoder_context->codec_context[index]->channels)
        }

        int sample_rate = params->sample_rate;
        if (!strcmp(ecodec, "aac") &&
            !is_valid_aac_sample_rate(encoder_context->codec_context[output_stream_index]->sample_rate) &&
            sample_rate <= 0)
            sample_rate = DEFAULT_ACC_SAMPLE_RATE;

        /*
         *  If sample_rate is set and
         *      - encoder is not "aac" or
         *      - if encoder is "aac" and encoder sample_rate is not valid and transcoding is pan/merge/join
         *  then
         *      - set encoder sample_rate to the specified sample_rate.
         */
        if (sample_rate > 0 &&
            (strcmp(ecodec, "aac") || !is_valid_aac_sample_rate(encoder_context->codec_context[output_stream_index]->sample_rate))) {
            /*
             * Audio resampling, which is active for aac encoder, needs more work to adjust sampling properly
             * when input sample rate is different from output sample rate. (--RM)
             */
            encoder_context->codec_context[output_stream_index]->sample_rate = sample_rate;
    
            /* Update timebase for the new sample rate */
            encoder_context->codec_context[output_stream_index]->time_base = (AVRational){1, sample_rate};
            encoder_context->stream[output_stream_index]->time_base = (AVRational){1, sample_rate};
        }

        elv_dbg("ENCODER channels=%d, channel_layout=%d (%s), sample_fmt=%s, sample_rate=%d",
            encoder_context->codec_context[output_stream_index]->channels,
            encoder_context->codec_context[output_stream_index]->channel_layout,
            avpipe_channel_layout_name(encoder_context->codec_context[output_stream_index]->channel_layout),
            av_get_sample_fmt_name(encoder_context->codec_context[output_stream_index]->sample_fmt),
            encoder_context->codec_context[output_stream_index]->sample_rate);

        encoder_context->codec_context[output_stream_index]->bit_rate = params->audio_bitrate;

        /* Allow the use of the experimental AAC encoder. */
        encoder_context->codec_context[output_stream_index]->strict_std_compliance = FF_COMPLIANCE_EXPERIMENTAL;

        rc = set_encoder_options(encoder_context, decoder_context, params, decoder_context->audio_stream_index[i],
            encoder_context->stream[output_stream_index]->time_base.den);
        if (rc < 0) {
            elv_err("Failed to set audio encoder options, url=%s", params->url);
            return rc;
        }

        AVCodecContext *encoder_codec_context = encoder_context->codec_context[output_stream_index];
        /* Some container formats (like MP4) require global headers to be present.
         * Mark the encoder so that it behaves accordingly. */
        if (format_context->oformat->flags & AVFMT_GLOBALHEADER)
            encoder_codec_context->flags |= AV_CODEC_FLAG_GLOBAL_HEADER;

        /* Open audio encoder codec */
        if (avcodec_open2(encoder_context->codec_context[output_stream_index], encoder_context->codec[output_stream_index], NULL) < 0) {
            elv_dbg("Could not open encoder for audio, stream_index=%d", stream_index);
            return eav_open_codec;
        }

        elv_dbg("encoder audio stream index=%d, bitrate=%d, sample_fmts=%s, timebase=%d, output frame_size=%d, sample_rate=%d, channel_layout=%s",
            index, encoder_context->codec_context[output_stream_index]->bit_rate,
            av_get_sample_fmt_name(encoder_context->codec_context[output_stream_index]->sample_fmt),
            encoder_context->codec_context[output_stream_index]->time_base.den, encoder_context->codec_context[output_stream_index]->frame_size,
            encoder_context->codec_context[output_stream_index]->sample_rate,
    	channel_name);

        if (avcodec_parameters_from_context(
            encoder_context->stream[output_stream_index]->codecpar,
            encoder_context->codec_context[output_stream_index]) < 0) {
            elv_err("Failed to copy encoder parameters to output stream, url=%s", params->url);
            return eav_codec_param;

        }

#ifdef USE_RESAMPLE_AAC
        if (!strcmp(ecodec, "aac") &&
            params->xc_type & xc_audio &&
            params->xc_type != xc_audio_merge &&
            params->xc_type != xc_audio_join &&
            params->xc_type != xc_audio_pan) {
            init_resampler(decoder_context->codec_context[stream_index], encoder_context->codec_context[output_stream_index],
                       &decoder_context->resampler_context);

            /* Create the FIFO buffer based on the specified output sample format. */
            if (!(decoder_context->fifo = av_audio_fifo_alloc(encoder_context->codec_context[output_stream_index]->sample_fmt,
                    encoder_context->codec_context[index]->channels, 1))) {
                elv_err("Failed to allocate audio FIFO, url=%s", params->url);
                return eav_mem_alloc;
            }
        }
#endif

        //encoder_context->audio_enc_stream_index[i] = stream_index; CLEAN
    }

    return 0;
}

static int
num_audio_output(
    coderctx_t *decoder_context,
    xcparams_t *params)
{
    int n_decoder_auido = decoder_context ? decoder_context->n_audio : 0;
    if (!params)
        return 0;

    if (params->xc_type == xc_audio_merge || params->xc_type == xc_audio_join || params->xc_type == xc_audio_pan)
        return 1;

    return params->n_audio > 0 ? params->n_audio : n_decoder_auido;
}

static int
prepare_encoder(
    coderctx_t *encoder_context,
    coderctx_t *decoder_context,
    avpipe_io_handler_t *out_handlers,
    ioctx_t *inctx,
    xcparams_t *params)
{
    out_tracker_t *out_tracker;
    char *filename = "";
    char *filename2 = "";
    char *format = params->format;
    int rc = 0;

    encoder_context->is_mpegts = decoder_context->is_mpegts;
    encoder_context->is_rtmp = decoder_context->is_rtmp;
    encoder_context->out_handlers = out_handlers;
    /*
     * TODO: passing "hls" format needs some development in FF to produce stream index for audio/video.
     * I will keep hls as before to go to dashenc.c
     */
    if (!strcmp(params->format, "hls"))
        format = "dash";
    else if (!strcmp(params->format, "mp4")) {
        filename = "mp4-stream.mp4";
        if (params->xc_type == xc_all)
            filename2 = "mp4-astream.mp4";
    } else if (!strcmp(params->format, "fmp4")) {
        filename = "fmp4-stream.mp4";
        /* fmp4 is actually mp4 format with a fragmented flag */
        format = "mp4";
        if (params->xc_type == xc_all)
            filename2 = "fmp4-astream.mp4";
    } else if (!strcmp(params->format, "segment")) {
        filename = "segment-%05d.mp4";
        if (params->xc_type == xc_all)
            filename2 = "segment-audio-%05d.mp4";
    } else if (!strcmp(params->format, "fmp4-segment")) {
        /* Fragmented mp4 segment */
        format = "segment";
        if (params->xc_type & xc_video)
            filename = "fsegment-video-%05d.mp4";
        if (params->xc_type & xc_audio)
            filename2 = "fsegment-audio-%05d.mp4";
    } else if (!strcmp(params->format, "image2")) {
        filename = "%d.jpeg";
    }

    /*
     * Allocate an AVFormatContext for output.
     * Setting 3th paramter to "dash" determines the output file format and avoids guessing
     * output file format using filename in ffmpeg library.
     */
    if (params->xc_type & xc_video) {
        avformat_alloc_output_context2(&encoder_context->format_context, NULL, format, filename);
        if (!encoder_context->format_context) {
            elv_dbg("could not allocate memory for output format");
            return eav_codec_context;
        }
    }
    if (params->xc_type & xc_audio) {
        encoder_context->n_audio_output = num_audio_output(decoder_context, params);
        for (int i=0; i<encoder_context->n_audio_output; i++) {
            if (!strcmp(params->format, "hls") || !strcmp(params->format, "dash")) {
                avformat_alloc_output_context2(&encoder_context->format_context2[i], NULL, format, filename2);
            } else {
                snprintf(encoder_context->filename2[i], MAX_AVFILENAME_LEN, "fsegment-audio%d-%s.mp4", i, "%05d");
                avformat_alloc_output_context2(&encoder_context->format_context2[i], NULL, format, encoder_context->filename2[i]);
            }
            if (!encoder_context->format_context2[i]) {
                elv_dbg("could not allocate memory for audio output format stream_index=%d", params->audio_index[i]);
                return eav_codec_context;
            }
        }
    }

    if (params->xc_type == xc_extract_images || params->xc_type == xc_extract_all_images) {
        // Tell the image2 muxer to expand the filename with PTS instead of sequential numbering
        av_opt_set(encoder_context->format_context->priv_data, "frame_pts", "true", 0);
    }

    // Encryption applies to both audio and video
    // PENDING (RM) Set the keys for audio if xc_type == xc_all
    switch (params->crypt_scheme) {
    case crypt_aes128:
        if (params->xc_type & xc_video) {
            av_opt_set(encoder_context->format_context->priv_data, "hls_enc", "1", 0);
            if (params->crypt_iv != NULL)
                av_opt_set(encoder_context->format_context->priv_data, "hls_enc_iv",
                           params->crypt_iv, 0);
            if (params->crypt_key != NULL)
                av_opt_set(encoder_context->format_context->priv_data,
                           "hls_enc_key", params->crypt_key, 0);
            if (params->crypt_key_url != NULL)
                av_opt_set(encoder_context->format_context->priv_data,
                           "hls_enc_key_url", params->crypt_key_url, 0);
        }
        if (params->xc_type & xc_audio) {
            for (int i=0; i<encoder_context->n_audio_output; i++) {
                av_opt_set(encoder_context->format_context2[i]->priv_data, "hls_enc", "1", 0);
                if (params->crypt_iv != NULL)
                    av_opt_set(encoder_context->format_context2[i]->priv_data, "hls_enc_iv",
                        params->crypt_iv, 0);
                if (params->crypt_key != NULL)
                    av_opt_set(encoder_context->format_context2[i]->priv_data,
                       "hls_enc_key", params->crypt_key, 0);
                if (params->crypt_key_url != NULL)
                    av_opt_set(encoder_context->format_context2[i]->priv_data,
                       "hls_enc_key_url", params->crypt_key_url, 0);
            }
        }
        break;
    case crypt_cenc:
        /* PENDING (RM) after debugging cbcs we can remove old encryption scheme names. */
        if (params->xc_type & xc_video) {
            av_opt_set(encoder_context->format_context->priv_data,
                      "encryption_scheme", "cenc", 0);
            av_opt_set(encoder_context->format_context->priv_data,
                       "encryption_scheme", "cenc-aes-ctr", 0);
        }
        if (params->xc_type & xc_audio) {
            for (int i=0; i<encoder_context->n_audio_output; i++) {
                av_opt_set(encoder_context->format_context2[i]->priv_data,
                      "encryption_scheme", "cenc", 0);
                av_opt_set(encoder_context->format_context2[i]->priv_data,
                       "encryption_scheme", "cenc-aes-ctr", 0);
            }
        }
        break;
    case crypt_cbc1:
        if (params->xc_type & xc_video) {
            av_opt_set(encoder_context->format_context->priv_data,
                       "encryption_scheme", "cbc1", 0);
            av_opt_set(encoder_context->format_context->priv_data,
                       "encryption_scheme", "cenc-aes-cbc", 0);
        }
        if (params->xc_type & xc_audio) {
            for (int i=0; i<encoder_context->n_audio_output; i++) {
                av_opt_set(encoder_context->format_context2[i]->priv_data,
                       "encryption_scheme", "cbc1", 0);
                av_opt_set(encoder_context->format_context2[i]->priv_data,
                       "encryption_scheme", "cenc-aes-cbc", 0);
            }
        }
        break;
    case crypt_cens:
        if (params->xc_type & xc_video) {
            av_opt_set(encoder_context->format_context->priv_data,
                       "encryption_scheme", "cens", 0);
            av_opt_set(encoder_context->format_context->priv_data,
                       "encryption_scheme", "cenc-aes-ctr-pattern", 0);
        }
        if (params->xc_type & xc_audio) {
            for (int i=0; i<encoder_context->n_audio_output; i++) {
                av_opt_set(encoder_context->format_context2[i]->priv_data,
                       "encryption_scheme", "cens", 0);
                av_opt_set(encoder_context->format_context2[i]->priv_data,
                       "encryption_scheme", "cenc-aes-ctr-pattern", 0);
            }
        }
        break;
    case crypt_cbcs:
        if (params->xc_type & xc_video) {
            av_opt_set(encoder_context->format_context->priv_data,
                       "encryption_scheme", "cbcs", 0);
            av_opt_set(encoder_context->format_context->priv_data,
                       "encryption_scheme", "cenc-aes-cbc-pattern", 0);
            av_opt_set(encoder_context->format_context->priv_data, "encryption_iv",
                params->crypt_iv, 0);
            av_opt_set(encoder_context->format_context->priv_data, "hls_enc_iv",        /* To remove */
                params->crypt_iv, 0);
        }
        if (params->xc_type & xc_audio) {
            for (int i=0; i<encoder_context->n_audio_output; i++) {
                av_opt_set(encoder_context->format_context2[i]->priv_data,
                       "encryption_scheme", "cbcs", 0);
                av_opt_set(encoder_context->format_context2[i]->priv_data,
                       "encryption_scheme", "cenc-aes-cbc-pattern", 0);
                av_opt_set(encoder_context->format_context2[i]->priv_data, "encryption_iv",
                        params->crypt_iv, 0);
                av_opt_set(encoder_context->format_context2[i]->priv_data, "hls_enc_iv",        /* To remove */
                        params->crypt_iv, 0);
            }
        }
        break;
    case crypt_none:
        break;
    default:
        elv_err("Unimplemented crypt scheme: %d, url=%s", params->crypt_scheme, params->url);
    }

    switch (params->crypt_scheme) {
    case crypt_cenc:
    case crypt_cbc1:
    case crypt_cens:
    case crypt_cbcs:
        if (params->xc_type & xc_video) {
            av_opt_set(encoder_context->format_context->priv_data, "encryption_kid",
                       params->crypt_kid, 0);
            av_opt_set(encoder_context->format_context->priv_data, "encryption_key",
                       params->crypt_key, 0);
        }
        if (params->xc_type & xc_audio) {
            for (int i=0; i<encoder_context->n_audio_output; i++) {
                av_opt_set(encoder_context->format_context2[i]->priv_data, "encryption_kid",
                       params->crypt_kid, 0);
                av_opt_set(encoder_context->format_context2[i]->priv_data, "encryption_key",
                       params->crypt_key, 0);
            }
        }
    default:
        break;
    }

    if (params->xc_type & xc_video) {
        if ((rc = prepare_video_encoder(encoder_context, decoder_context, params)) != eav_success) {
            elv_err("Failure in preparing video encoder, rc=%d, url=%s", rc, params->url);
            return rc;
        }
    }

    if (params->xc_type & xc_audio) {
        //for (int i=0; i<MAX_STREAMS; i++) CLEAN
        //    encoder_context->audio_enc_stream_index[i] = -1;
        if ((rc = prepare_audio_encoder(encoder_context, decoder_context, params)) != eav_success) {
            elv_err("Failure in preparing audio encoder, rc=%d, url=%s", rc, params->url);
            return rc;
        }
    }

    /*
     * Allocate an array of MAX_STREAMS out_handler_t: one for video and one for each audio output stream.
     * Needs to allocate up to number of streams when transcoding multiple streams at the same time.
     */
    if (params->xc_type & xc_video) {
        out_tracker = (out_tracker_t *) calloc(MAX_STREAMS, sizeof(out_tracker_t));
        out_tracker[0].out_handlers = out_handlers;
        out_tracker[0].inctx = inctx;
        out_tracker[0].video_stream_index = decoder_context->video_stream_index;
        out_tracker[0].audio_stream_index = decoder_context->audio_stream_index[0];
        out_tracker[0].seg_index = atoi(params->start_segment_str);
        out_tracker[0].encoder_ctx = encoder_context;
        out_tracker[0].xc_type = xc_video;
        encoder_context->format_context->avpipe_opaque = out_tracker;
    }

    if (params->xc_type & xc_audio) {
        for (int j=0; j<encoder_context->n_audio_output; j++) {
            out_tracker = (out_tracker_t *) calloc(MAX_STREAMS, sizeof(out_tracker_t));
            for (int i=0; i<encoder_context->n_audio_output; i++) {
                out_tracker[i].out_handlers = out_handlers;
                out_tracker[i].inctx = inctx;
                out_tracker[i].video_stream_index = decoder_context->video_stream_index;
                out_tracker[i].audio_stream_index = decoder_context->audio_stream_index[i];
                out_tracker[i].seg_index = atoi(params->start_segment_str);
                out_tracker[i].encoder_ctx = encoder_context;
                out_tracker[i].xc_type = xc_audio;
            }
            encoder_context->format_context2[j]->avpipe_opaque = out_tracker;
        }
    }

    dump_encoder(inctx->url, encoder_context->format_context, params);
    dump_codec_context(encoder_context->codec_context[encoder_context->video_stream_index]);
    for (int i=0; i<encoder_context->n_audio_output; i++) {
        dump_encoder(inctx->url, encoder_context->format_context2[i], params);
    }
    dump_codec_context(encoder_context->codec_context[encoder_context->audio_stream_index[0]]);

    return 0;
}

static void
set_idr_frame_key_flag(
    AVFrame *frame,
    coderctx_t *decoder_context,
    coderctx_t *encoder_context,
    xcparams_t *params,
    int debug_frame_level)
{
    if (!frame)
        return;

    /* No need to set IDR key frame if the xc_type is not xc_video. */
    if ((params->xc_type & xc_video) == 0)
        return;

#if 1
    /*
     * If format is "dash" or "hls" then don't clear the flag, because dash/hls uses pict_type to determine end of segment.
     * The reset of the formats would be good to clear before encoding (see doc/examples/transcoding.c).
     */
    if (strcmp(params->format, "dash") && strcmp(params->format, "hls"))
#else
    /*
     * If decoder is prores or jpeg2000, then clear pict_type key frame flag and let the encoder to decide for that.
     */
    if (decoder_context->codec_parameters[decoder_context->video_stream_index]->codec_id == 147 ||
        decoder_context->codec_parameters[decoder_context->video_stream_index]->codec_id == 88)
#endif
        frame->pict_type = AV_PICTURE_TYPE_NONE;

    /*
     * Set key frame in the beginning of every abr segment.
     */
    if (!strcmp(params->format, "dash") || !strcmp(params->format, "hls")) {
        if (frame->pts >= encoder_context->last_key_frame + params->video_seg_duration_ts) {
            int64_t diff = frame->pts - (encoder_context->last_key_frame + params->video_seg_duration_ts);
            int missing_frames = 0;
            /* We can have some missing_frames only when transcoding UDP MPEG-TS */
            if (encoder_context->is_mpegts && encoder_context->calculated_frame_duration > 0)
                missing_frames = diff / encoder_context->calculated_frame_duration;
            if (debug_frame_level) {
                elv_dbg("FRAME SET KEY flag, seg_duration_ts=%d pts=%"PRId64", missing_frames=%d, last_key_frame_pts=%"PRId64,
                    params->video_seg_duration_ts, frame->pts, missing_frames, encoder_context->last_key_frame);
            }
            frame->pict_type = AV_PICTURE_TYPE_I;
            encoder_context->last_key_frame = frame->pts - missing_frames * encoder_context->calculated_frame_duration;
            encoder_context->forced_keyint_countdown = params->force_keyint - missing_frames;
        }
    }

    if (params->force_keyint > 0) {
        if (encoder_context->forced_keyint_countdown <= 0) {
            if (debug_frame_level) {
                elv_dbg("FRAME SET KEY flag, forced_keyint=%d pts=%"PRId64", forced_keyint_countdown=%d",
                    params->force_keyint, frame->pts, encoder_context->forced_keyint_countdown);
            }
            if (encoder_context->forced_keyint_countdown < 0)
                elv_log("force_keyint_countdown=%d", encoder_context->forced_keyint_countdown);
            frame->pict_type = AV_PICTURE_TYPE_I;
            encoder_context->last_key_frame = frame->pts;
            encoder_context->forced_keyint_countdown += params->force_keyint;
        }
        encoder_context->forced_keyint_countdown --;
    }
}

static int
is_frame_extraction_done(coderctx_t *encoder_context,
    xcparams_t *p)
{
    if (p->xc_type != xc_extract_images && p->xc_type != xc_extract_all_images)
        return 1;

    if (p->extract_images_sz > 0) {
        for (int i = 0; i < p->extract_images_sz; i++) {
            const int64_t wanted = p->extract_images_ts[i];
            if (wanted > encoder_context->video_last_pts_sent_encode) {
                return 0;
            }
        }
    } else {
        // TBD - It's a little harder to check when extracting intervals, and
        // there is no code that uses this right now
        return 0;
    }
    return 1;
}

/*
 * should_extract_frame checks when frames should be encoded when
 * xc_extract_images is set. Either extracts given a list of of exact pts
 * extract_images_ts, or at an interval extract_image_interval_ts.
 */
static int
should_extract_frame(
    coderctx_t *decoder_context,
    coderctx_t *encoder_context,
    xcparams_t *p,
    AVFrame *frame)
{
    if (p->xc_type == xc_extract_all_images)
        return 1;

    if (p->xc_type != xc_extract_images)
        return 0;

    if (p->extract_images_sz > 0) {
        /* Extract specified frames */
        for (int i = 0; i < p->extract_images_sz; i++) {
            const int64_t wanted = p->extract_images_ts[i];
            // Time is right && We didn't already extract for this time
            if (frame->pts >= wanted && wanted > encoder_context->video_last_pts_sent_encode) {
                return 1;
            }
        }
    } else {
        /* Wait for the specified interval between encoding images/frames */
        int64_t interval = p->extract_image_interval_ts;
        if (interval < 0) {
            interval = DEFAULT_FRAME_INTERVAL_S *
                decoder_context->stream[decoder_context->video_stream_index]->time_base.den;
        }
        const int64_t time_past = frame->pts - encoder_context->video_last_pts_sent_encode;
        if (time_past >= interval || encoder_context->first_encoding_video_pts == -1) {
            return 1;
        }
    }
    return 0;
}

static int
should_skip_encoding(
    coderctx_t *decoder_context,
    coderctx_t *encoder_context,
    int stream_index,
    xcparams_t *p,
    AVFrame *frame)
{
    if (!frame ||
        p->xc_type == xc_audio_join ||
        p->xc_type == xc_audio_merge)
        return 0;

    int64_t frame_in_pts_offset;

    /*
     * If the input frame's PTS and DTS are not set, don't encode the frame.
     * This situation seems to happen sometimes with mpeg-ts streams.
     */
    if (frame->pts == AV_NOPTS_VALUE && frame->pkt_dts == AV_NOPTS_VALUE) {
        char *url = "";
        if (decoder_context->inctx && decoder_context->inctx->url)
            url = decoder_context->inctx->url;
        elv_warn("ENCODE SKIP invalid frame, stream_index=%d, url=%s, video_last_pts_read=%"PRId64", audio_last_pts_read=%"PRId64,
            stream_index, url,
            encoder_context->video_last_pts_read, encoder_context->audio_last_pts_read[stream_index]);
        return 1;
    }

    if (selected_decoded_audio(decoder_context, stream_index) >= 0)
        frame_in_pts_offset = frame->pts - decoder_context->audio_input_start_pts[stream_index];
    else
        frame_in_pts_offset = frame->pts - decoder_context->video_input_start_pts;

    /* Drop frames before the desired 'start_time'
     * If the format is dash or hls, we skip the frames in skip_until_start_time_pts()
     * without decoding the frame.
     */
    if (p->skip_decoding) {
        if (p->start_time_ts > 0 &&
            frame_in_pts_offset < p->start_time_ts &&
            strcmp(p->format, "dash") &&
            strcmp(p->format, "hls")) {
            elv_dbg("ENCODE SKIP frame early pts=%" PRId64 ", frame_in_pts_offset=%" PRId64 ", start_time_ts=%" PRId64,
                frame->pts, frame_in_pts_offset, p->start_time_ts);
            return 1;
        }
    } else if (p->start_time_ts > 0 && frame_in_pts_offset < p->start_time_ts) {
        elv_dbg("ENCODE SKIP frame early pts=%" PRId64 ", frame_in_pts_offset=%" PRId64 ", start_time_ts=%" PRId64,
            frame->pts, frame_in_pts_offset, p->start_time_ts);
        return 1;
    }

    /* To allow for packet reordering frames can come with pts past the desired duration */
    if (p->duration_ts > 0) {
        const int64_t max_valid_ts = p->start_time_ts + p->duration_ts;
        if (frame_in_pts_offset >= max_valid_ts) {
            elv_dbg("ENCODE SKIP frame late pts=%" PRId64 ", frame_in_pts_offset=%" PRId64 ", max_valid_ts=%" PRId64,
                frame->pts, frame_in_pts_offset, max_valid_ts);
            return 1;
        }
    }

    if (p->xc_type == xc_extract_images || p->xc_type == xc_extract_all_images) {
        return !should_extract_frame(decoder_context, encoder_context, p, frame);
    }

    return 0;
}

/*
 * encode_frame() encodes the frame and writes it to the output.
 * If the incoming stream is a mpeg-ts or a rtmp stream, encode_frame() adjusts the
 * frame pts and dts before sending the frame to the encoder.
 * It returns eav_success if encoding is successful and returns appropriate error
 * if error happens.
 */
static int
encode_frame(
    coderctx_t *decoder_context,
    coderctx_t *encoder_context,
    AVFrame *frame,
    int stream_index,
    xcparams_t *params,
    int debug_frame_level)
{
    int ret;
    int index = stream_index; 
    int rc = eav_success;
    AVFormatContext *format_context = encoder_context->format_context;
    AVCodecContext *codec_context = encoder_context->codec_context[stream_index];
    out_tracker_t *out_tracker;
    avpipe_io_handler_t *out_handlers;
    ioctx_t *outctx;

    if (params->xc_type == xc_audio_merge ||
        params->xc_type == xc_audio_join ||
        params->xc_type == xc_audio_pan) {
        index = 0;
    }
    codec_context = encoder_context->codec_context[index];

    int i = -1;
    if ((i = selected_decoded_audio(decoder_context, stream_index)) >= 0) {
        if (params->xc_type == xc_audio_merge ||
            params->xc_type == xc_audio_join ||
            params->xc_type == xc_audio_pan) {
            i = 0;
        }
        format_context = encoder_context->format_context2[i];
    }

    int skip = should_skip_encoding(decoder_context, encoder_context, stream_index, params, frame);
    if (skip)
        return eav_success;

    AVPacket *output_packet = av_packet_alloc();
    if (!output_packet) {
        elv_dbg("could not allocate memory for output packet");
        return eav_mem_alloc;
    }

    // Prepare packet before encoding - adjust PTS and IDR frame signaling
    if (frame) {

        const char *st = stream_type_str(decoder_context, stream_index);

        // Adjust PTS if input stream starts at an arbitrary value (i.e mostly for MPEG-TS/RTMP)
        if ( is_protocol(decoder_context) && (!strcmp(params->format, "fmp4-segment"))) {
            if (stream_index == decoder_context->video_stream_index) {
                if (encoder_context->first_encoding_video_pts == -1) {
                    /* Remember the first video PTS to use as an offset later */
                    encoder_context->first_encoding_video_pts = frame->pts;
                    elv_log("PTS first_encoding_video_pts=%"PRId64" dec=%"PRId64" pktdts=%"PRId64" first_read_packet_pts=%"PRId64" stream=%d:%s",
                        encoder_context->first_encoding_video_pts,
                        decoder_context->first_decoding_video_pts,
                        frame->pkt_dts,
                        encoder_context->first_read_packet_pts[stream_index], stream_index, st);
                }

                // Adjust video frame pts such that first frame sent to the encoder has PTS 0
                if (frame->pts != AV_NOPTS_VALUE)
                    frame->pts -= encoder_context->first_encoding_video_pts;
                if (frame->pkt_dts != AV_NOPTS_VALUE)
                    frame->pkt_dts -= encoder_context->first_encoding_video_pts;
                if (frame->best_effort_timestamp != AV_NOPTS_VALUE)
                    frame->best_effort_timestamp -= encoder_context->first_encoding_video_pts;
            }
#ifndef USE_RESAMPLE_AAC
            else if (selected_decoded_audio(decoder_context, stream_index) >= 0) {
                if (encoder_context->first_encoding_audio_pts[stream_index] == AV_NOPTS_VALUE) {
                    /* Remember the first audio PTS to use as an offset later */
                    encoder_context->first_encoding_audio_pts[stream_index] = frame->pts;
                    elv_log("PTS stream_index=%d first_encoding_audio_pts=%"PRId64" dec=%"PRId64" first_read_packet_pts=%"PRId64" stream=%d:%s",
                        stream_index,
                        encoder_context->first_encoding_audio_pts[stream_index],
                        decoder_context->first_decoding_audio_pts[stream_index],
                        encoder_context->first_read_packet_pts[stream_index], stream_index, st);
                }

                // Adjust audio frame pts such that first frame sent to the encoder has PTS 0
                if (frame->pts != AV_NOPTS_VALUE) {
                    frame->pts -= encoder_context->first_encoding_audio_pts[stream_index];
                    frame->pkt_dts = frame->pts;
                }
                if (frame->best_effort_timestamp != AV_NOPTS_VALUE)
                    frame->best_effort_timestamp -= encoder_context->first_encoding_audio_pts[stream_index];
            }
#endif
        }

        // Signal if we need IDR frames
        if (params->xc_type & xc_video &&
            stream_index == decoder_context->video_stream_index) {
            set_idr_frame_key_flag(frame, decoder_context, encoder_context, params, debug_frame_level);
        }

        // Special case to extract the first frame image
        if (params->xc_type == xc_extract_images &&
            params->extract_images_sz == 0 &&
            encoder_context->first_encoding_video_pts == -1) {
            encoder_context->first_encoding_video_pts = frame->pts;
        }

        if (params->xc_type & xc_audio &&
            selected_decoded_audio(decoder_context, stream_index) >= 0)
            frame->pkt_duration = 0;

        dump_frame(selected_decoded_audio(decoder_context, stream_index) >= 0, stream_index,
            "TOENC ", codec_context->frame_number, frame, debug_frame_level);
    }

    // Send the frame to the encoder
    ret = avcodec_send_frame(codec_context, frame);
    if (ret < 0) {
        elv_err("Failed to send frame for encoding err=%d, url=%s", ret, params->url);
    }

    if (frame) {
        if (params->xc_type & xc_audio && selected_decoded_audio(decoder_context, stream_index) >= 0)
            encoder_context->audio_last_pts_sent_encode[stream_index] = frame->pts;
        else if (params->xc_type & xc_video && stream_index == decoder_context->video_stream_index)
            encoder_context->video_last_pts_sent_encode = frame->pts;
    }

    while (ret >= 0) {
        /* The packet must be initialized before receiving */
        av_init_packet(output_packet);
        output_packet->data = NULL;
        output_packet->size = 0;

        // Get the output packet from encoder
        ret = avcodec_receive_packet(codec_context, output_packet);

        if (ret == AVERROR(EAGAIN) || ret == AVERROR_EOF) {
            if (debug_frame_level)
                elv_dbg("encode_frame() EAGAIN in receiving packet, url=%s", params->url);
            break;
        } else if (ret < 0) {
            elv_err("Failure while receiving a packet from the encoder: %s, url=%s", av_err2str(ret), params->url);
            rc = eav_receive_packet;
            goto end_encode_frame;
        }

        /*
         * Sometimes the first audio frame comes out from encoder with a negarive pts (i.e replay rtmp with ffmpeg),
         * and after rescaling it becomes pretty big number which causes audio sync problem.
         * The only solution that I could come up for this was skipping this frame. (-RM)
         */
        if (selected_decoded_audio(decoder_context, stream_index) >= 0 && output_packet->pts < 0) {
            elv_log("Skipping encoded packet with negative pts %"PRId64, output_packet->pts);
            goto end_encode_frame;
        }

        /*
         * Set output_packet->stream_index to zero if output format only has one stream.
         * Preserve the stream index if output_packet->stream_index fits in output format.
         * Otherwise return error.
         */
        if (format_context->nb_streams == 1) {
            output_packet->stream_index = 0;
        } else if (output_packet->stream_index >= format_context->nb_streams) {
            elv_err("Output packet stream_index=%d is more than the number of streams=%d in output format, url=%s",
                output_packet->stream_index, format_context->nb_streams, params->url);
            rc = eav_stream_index;
            goto end_encode_frame;
        }

        /*
         * Set packet duration manually if not set by the encoder.
         * The logic is borrowed from dashenc.c dash_write_packet.
         * The main problem not having a packet duration is the calculation of the track length which
         * always ends up one packet short and then all rate and duration calculcations are slightly skewed.
         * See get_cluster_duration()
         */
        if (params->xc_type == xc_video)
            assert(output_packet->duration == 0); /* Only to notice if this ever gets set */
        if (selected_decoded_audio(decoder_context, stream_index) >= 0 && params->xc_type == xc_all) {
            if (!output_packet->duration && encoder_context->audio_last_dts[stream_index] != AV_NOPTS_VALUE)
                output_packet->duration = output_packet->dts - encoder_context->audio_last_dts[stream_index];
            encoder_context->audio_last_dts[stream_index] = output_packet->dts;
            encoder_context->audio_last_pts_encoded[stream_index] = output_packet->pts;
        } else {
            if (!output_packet->duration && encoder_context->video_last_dts != AV_NOPTS_VALUE)
                output_packet->duration = output_packet->dts - encoder_context->video_last_dts;
            encoder_context->video_last_dts = output_packet->dts;
            encoder_context->video_last_pts_encoded = output_packet->pts;
        }

        output_packet->pts += params->start_pts;
        output_packet->dts += params->start_pts;

        if ((decoder_context->is_mpegts || decoder_context->is_srt) &&
            encoder_context->video_encoder_prev_pts > 0 &&
            stream_index == decoder_context->video_stream_index &&
            encoder_context->calculated_frame_duration > 0 &&
            output_packet->pts != AV_NOPTS_VALUE &&
            output_packet->pts - encoder_context->video_encoder_prev_pts >=
                2*encoder_context->calculated_frame_duration &&
            params->xc_type != xc_extract_images &&
            params->xc_type != xc_extract_all_images) {
            elv_log("GAP detected, packet->pts=%"PRId64", video_encoder_prev_pts=%"PRId64", url=%s",
                output_packet->pts, encoder_context->video_encoder_prev_pts, params->url);
            encoder_context->forced_keyint_countdown -=
                (output_packet->pts - encoder_context->video_encoder_prev_pts)/encoder_context->calculated_frame_duration - 1;
        }

        if (stream_index == decoder_context->video_stream_index &&
            output_packet->pts != AV_NOPTS_VALUE)
            encoder_context->video_encoder_prev_pts = output_packet->pts;

        /*
         * Rescale using the stream time_base (not the codec context):
         *   - if the stream is a video or
         *   - if it is audio then the decoding stream and encoding stream has the same codec id.
         */
        if ((stream_index == decoder_context->video_stream_index ||
            (selected_decoded_audio(decoder_context, stream_index) >= 0 &&
             params->ecodec2 != NULL &&
             !strcmp(avcodec_get_name(decoder_context->codec_parameters[stream_index]->codec_id), params->ecodec2))) &&
            (decoder_context->stream[stream_index]->time_base.den !=
            encoder_context->stream[index]->time_base.den ||
            decoder_context->stream[stream_index]->time_base.num !=
            encoder_context->stream[index]->time_base.num)) {
            av_packet_rescale_ts(output_packet,
                decoder_context->stream[stream_index]->time_base,
                encoder_context->stream[index]->time_base
            );
        }

        if (selected_decoded_audio(decoder_context, stream_index) >= 0) {
            /* Set the packet duration if it is not the first audio packet */
            if (encoder_context->audio_pts[stream_index] != AV_NOPTS_VALUE)
                output_packet->duration = output_packet->pts - encoder_context->audio_pts[stream_index];
            else
                output_packet->duration = 0;
            encoder_context->audio_pts[stream_index] = output_packet->pts;
            encoder_context->audio_frames_written[stream_index]++;
        } else {
            if (encoder_context->video_pts != AV_NOPTS_VALUE)
                output_packet->duration = output_packet->pts - encoder_context->video_pts;
            else
                output_packet->duration = 0;
            encoder_context->video_pts = output_packet->pts;
            encoder_context->video_frames_written++;
        }

        /* If params->video_frame_duration_ts > 0, then set
           output packet duration and pts/dts regardless of previous calculations */
        if (stream_index == decoder_context->video_stream_index &&
            params->video_frame_duration_ts > 0) {
            output_packet->pts = output_packet->dts = params->start_pts + (encoder_context->video_frames_written - 1) * params->video_frame_duration_ts;
            output_packet->duration = params->video_frame_duration_ts;
            if (debug_frame_level)
                elv_dbg("output_packet->pts=%"PRId64", frame_number=%d",
                    output_packet->pts, encoder_context->video_frames_written);
        }

        dump_packet(selected_decoded_audio(decoder_context, stream_index) >= 0,
            "OUT ", output_packet, debug_frame_level);

        if (output_packet->pts == AV_NOPTS_VALUE ||
            output_packet->dts == AV_NOPTS_VALUE ||
            output_packet->data == NULL) {
            char *url = "";
            if (decoder_context->inctx && decoder_context->inctx->url)
                url = decoder_context->inctx->url;
            elv_warn("INVALID %s PACKET url=%s pts=%"PRId64" dts=%"PRId64" duration=%"PRId64" pos=%"PRId64" size=%d stream_index=%d flags=%x data=%p\n",
                selected_decoded_audio(decoder_context, stream_index) >= 0? "AUDIO" : "VIDEO", url,
                output_packet->pts, output_packet->dts, output_packet->duration,
                output_packet->pos, output_packet->size, output_packet->stream_index,
                output_packet->flags, output_packet->data);
        }

        /*
         * Update the stats before writing the packet to avoid a crash.
         * The outctx might be freed in av_interleaved_write_frame()
         */
        out_tracker = (out_tracker_t *) format_context->avpipe_opaque;
        out_handlers = out_tracker->out_handlers;
        outctx = out_tracker->last_outctx;

        if (out_handlers->avpipe_stater && outctx) {
            if (stream_index == decoder_context->video_stream_index)
                outctx->total_frames_written = encoder_context->video_frames_written;
            else
                outctx->total_frames_written = encoder_context->audio_frames_written[stream_index];
            outctx->frames_written++;
            out_handlers->avpipe_stater(outctx, stream_index, out_stat_frame_written);
        }

        /* mux encoded frame */
        ret = av_interleaved_write_frame(format_context, output_packet);
        if (ret != 0) {
            elv_err("Error %d writing output packet index=%d into stream_index=%d: %s, url=%s",
                ret, output_packet->stream_index, stream_index, av_err2str(ret), params->url);
            rc = eav_write_frame;
            break;
        }
    }

end_encode_frame:
    av_packet_unref(output_packet);
    av_packet_free(&output_packet);
    return rc;
}

static int
do_bypass(
    int is_audio,
    coderctx_t *decoder_context,
    coderctx_t *encoder_context,
    AVPacket *packet,
    xcparams_t *p,
    int debug_frame_level)
{
    av_packet_rescale_ts(packet,
        decoder_context->stream[packet->stream_index]->time_base,
        encoder_context->stream[packet->stream_index]->time_base);

    packet->pts += p->start_pts;
    packet->dts += p->start_pts;

    dump_packet(is_audio, "BYPASS ", packet, debug_frame_level);

    AVFormatContext *format_context;

    if (is_audio) {
        int i = selected_decoded_audio(decoder_context, packet->stream_index);
        format_context = encoder_context->format_context2[i];
    } else
        format_context = encoder_context->format_context;

    if (packet->pts == AV_NOPTS_VALUE ||
        packet->dts == AV_NOPTS_VALUE ||
        packet->data == NULL) {
        char *url = "";
        if (decoder_context->inctx && decoder_context->inctx->url)
            url = decoder_context->inctx->url;
        elv_warn("INVALID %s PACKET (BYPASS) url=%s pts=%"PRId64" dts=%"PRId64" duration=%"PRId64" pos=%"PRId64" size=%d stream_index=%d flags=%x data=%p\n",
            is_audio ? "AUDIO" : "VIDEO", url,
            packet->pts, packet->dts, packet->duration,
            packet->pos, packet->size, packet->stream_index,
            packet->flags, packet->data);
    } else {
        if (av_interleaved_write_frame(format_context, packet) < 0) {
            elv_err("Failure in copying bypass packet xc_type=%d, url=%s", p->xc_type, p->url);
            return eav_write_frame;
        }

        out_tracker_t *out_tracker = (out_tracker_t *) format_context->avpipe_opaque;
        avpipe_io_handler_t *out_handlers = out_tracker->out_handlers;
        ioctx_t *outctx = out_tracker->last_outctx;

        if (out_handlers->avpipe_stater && outctx) {
            if (is_audio) {
                if (outctx->type != avpipe_audio_init_stream)
                    encoder_context->audio_frames_written[packet->stream_index]++;
                encoder_context->audio_last_pts_sent_encode[packet->stream_index] = packet->pts;
                outctx->total_frames_written = encoder_context->audio_frames_written[packet->stream_index];
            } else {
                if (outctx->type != avpipe_video_init_stream)
                    encoder_context->video_frames_written++;
                encoder_context->video_last_pts_sent_encode = packet->pts;
                outctx->total_frames_written = encoder_context->video_frames_written;
            }
            outctx->frames_written++;
            out_handlers->avpipe_stater(outctx, packet->stream_index, out_stat_frame_written);
        }
    }

    return eav_success;
}

static avpipe_error_t
check_pts_wrapped(
    int64_t *last_input_pts,
    AVFrame *frame,
    int stream_index)
{
    if (!frame || !last_input_pts)
        return eav_success;

    /* If the stream was wrapped then issue an error */
    if (*last_input_pts && *last_input_pts - frame->pts > MAX_WRAP_PTS) {
        elv_warn("PTS WRAPPED stream_index=%d, last_input_pts=%"PRId64", frame->pts=%"PRId64, stream_index, *last_input_pts, frame->pts);
        return eav_pts_wrapped;
    }

    if (frame->pts > *last_input_pts)
        *last_input_pts = frame->pts;

    return eav_success;
}

static int
transcode_audio(
    coderctx_t *decoder_context,
    coderctx_t *encoder_context,
    AVPacket *packet,
    AVFrame *frame,
    AVFrame *filt_frame,
    int stream_index,
    xcparams_t *params,
    int debug_frame_level)
{
    int ret;
    AVCodecContext *codec_context = decoder_context->codec_context[stream_index];
    int audio_enc_stream_index = stream_index;
    int response;


    if (params->xc_type == xc_audio_merge ||
        params->xc_type == xc_audio_join ||
        params->xc_type == xc_audio_pan)
        audio_enc_stream_index = 0;

    if (debug_frame_level)
        elv_dbg("DECODE stream_index=%d send_packet pts=%"PRId64" dts=%"PRId64
            " duration=%d, input frame_size=%d, output frame_size=%d, audio_output_pts=%"PRId64,
            stream_index, packet->pts, packet->dts, packet->duration, codec_context->frame_size,
            encoder_context->codec_context[audio_enc_stream_index]->frame_size, decoder_context->audio_output_pts);

    if (params->bypass_transcoding) {
        return do_bypass(1, decoder_context, encoder_context, packet, params, debug_frame_level);
    }

    // Send the packet to the decoder
    response = avcodec_send_packet(codec_context, packet);
    if (response < 0) {
        /*
         * AVERROR_INVALIDDATA means the frame is invalid (mostly because of bad header).
         * Ignore the error and continue.
         */
        elv_err("Failure while sending an audio packet to the decoder: err=%d, %s, url=%s",
            response, av_err2str(response), params->url);
        // Ignore the error and continue
        return eav_success;
    }

    while (response >= 0) {
        // Get decoded frame
        response = avcodec_receive_frame(codec_context, frame);
        if (response == AVERROR(EAGAIN) || response == AVERROR_EOF) {
            break;
        } else if (response < 0) {
            elv_err("Failure while receiving a frame from the decoder: %s, url=%s",
                av_err2str(response), params->url);
            return eav_receive_frame;
        }

        if (decoder_context->first_decoding_audio_pts[stream_index] == AV_NOPTS_VALUE) {
            decoder_context->first_decoding_audio_pts[stream_index] = frame->pts;
            avpipe_io_handler_t *in_handlers = decoder_context->in_handlers;
            decoder_context->inctx->decoding_start_pts = decoder_context->first_decoding_audio_pts[stream_index];
            elv_log("stream_index=%d first_decoding_audio_pts=%"PRId64,
                stream_index, decoder_context->first_decoding_audio_pts[stream_index]);
            if (in_handlers->avpipe_stater)
                in_handlers->avpipe_stater(decoder_context->inctx, stream_index, in_stat_decoding_audio_start_pts);
        }

        dump_frame(1, stream_index, "IN ", codec_context->frame_number, frame, debug_frame_level);

        ret = check_pts_wrapped(&decoder_context->audio_last_input_pts[stream_index], frame, stream_index);
        if (ret == eav_pts_wrapped) {
            av_frame_unref(frame);
            return ret;
        }

        decoder_context->audio_pts[stream_index] = packet->pts;

        /* push the decoded frame into the filtergraph */
        int i = selected_decoded_audio(decoder_context, stream_index);
        if (i >= 0) {
            if (av_buffersrc_add_frame_flags(decoder_context->audio_buffersrc_ctx[i], frame, AV_BUFFERSRC_FLAG_KEEP_REF) < 0) {
                elv_err("Failure in feeding into audio filtergraph source %d, url=%s", i, params->url);
                break;
            }
        }

        /* pull filtered frames from the filtergraph */
        while (1) {
            /* For audio join, merge or pan there is only one buffer sink (0) */
            if (params->xc_type == xc_audio_join ||
                params->xc_type == xc_audio_merge ||
                params->xc_type == xc_audio_pan)
                i = 0;
            ret = av_buffersink_get_frame(decoder_context->audio_buffersink_ctx[i], filt_frame);
            if (ret == AVERROR(EAGAIN) || ret == AVERROR_EOF) {
                //elv_dbg("av_buffersink_get_frame() ret=EAGAIN");
                break;
            }

            if (ret < 0) {
                elv_err("Failed to execute audio frame filter ret=%d, url=%s", ret, params->url);
                return eav_receive_filter_frame;
            }

            dump_frame(1, stream_index, "FILT ", codec_context->frame_number, filt_frame, debug_frame_level);
            ret = encode_frame(decoder_context, encoder_context, filt_frame, packet->stream_index, params, debug_frame_level);
            av_frame_unref(filt_frame);
            if (ret == eav_write_frame) {
                av_frame_unref(frame);
                return ret;
            }
        }

        av_frame_unref(frame);
    }
    return eav_success;
}

#ifdef USE_RESAMPLE_AAC
static int
transcode_audio_aac(
    coderctx_t *decoder_context,
    coderctx_t *encoder_context,
    AVPacket *packet,
    AVFrame *frame,
    int stream_index,
    xcparams_t *p,
    int debug_frame_level)
{
    AVCodecContext *codec_context = decoder_context->codec_context[stream_index];
    AVCodecContext *output_codec_context = encoder_context->codec_context[stream_index];
    SwrContext *resampler_context = decoder_context->resampler_context;
    int response;
    AVFrame *filt_frame;
    int ret;

    if (debug_frame_level)
        elv_dbg("DECODE stream_index=%d send_packet pts=%"PRId64" dts=%"PRId64
            " duration=%d, input frame_size=%d, output frame_size=%d, url=%s",
            stream_index, packet->pts, packet->dts,
            packet->duration, codec_context->frame_size,
            encoder_context->codec_context[stream_index]->frame_size, p->url);

    if (p->bypass_transcoding) {
        return do_bypass(1, decoder_context, encoder_context, packet, p, debug_frame_level);
    }

    response = avcodec_send_packet(codec_context, packet);
    if (response < 0) {
        /*
         * AVERROR_INVALIDDATA means the frame is invalid (mostly because of bad header).
         * Ignore the error and continue.
         */
        elv_err("Failure while sending an audio packet to the decoder: err=%d, %s, url=%s",
            response, av_err2str(response), p->url);
        // Ignore the error and continue
        return eav_success;
    }

    while (response >= 0) {
        response = avcodec_receive_frame(codec_context, frame);
        if (response == AVERROR(EAGAIN) || response == AVERROR_EOF) {
            break;
        } else if (response < 0) {
            elv_err("Failure while receiving a frame from the decoder: %s, url=%s",
                av_err2str(response), p->url);
            return eav_receive_frame;
        }

        if (decoder_context->first_decoding_audio_pts[stream_index] == AV_NOPTS_VALUE) {
            decoder_context->first_decoding_audio_pts[stream_index] = frame->pts;
            avpipe_io_handler_t *in_handlers = decoder_context->in_handlers;
            decoder_context->inctx->decoding_start_pts = decoder_context->first_decoding_audio_pts[stream_index];
            elv_log("stream_index=%d first_decoding_audio_pts=%"PRId64,
                stream_index, decoder_context->first_decoding_audio_pts);
            if (in_handlers->avpipe_stater)
                in_handlers->avpipe_stater(decoder_context->inctx, stream_index, in_stat_decoding_audio_start_pts);
        }

        dump_frame(1, stream_index, "IN ", codec_context->frame_number, frame, debug_frame_level);

        ret = check_pts_wrapped(&decoder_context->audio_last_input_pts[stream_index], frame, stream_index);
        if (ret == eav_pts_wrapped) {
            av_frame_unref(frame);
            return ret;
        }

        decoder_context->audio_pts = packet->pts;
        /* Temporary storage for the converted input samples. */
        uint8_t **converted_input_samples = NULL;
        int input_frame_size = codec_context->frame_size > 0 ? codec_context->frame_size : frame->nb_samples;

        if (init_converted_samples(&converted_input_samples, output_codec_context, input_frame_size)) {
            elv_err("Failed to allocate audio samples, url=%s", p->url);
            return eav_audio_sample;
        }

        if (convert_samples((const uint8_t**)frame->extended_data, converted_input_samples,
                            input_frame_size, resampler_context)) {
            elv_err("Failed to convert audio samples, url=%s", p->url);
            return eav_audio_sample;
        }

        /* Store the new samples in the FIFO buffer. */
        if (av_audio_fifo_write(decoder_context->fifo, (void **)converted_input_samples,
                input_frame_size) < input_frame_size) {
            elv_err("Failed to write input frame to fifo frame_size=%d, url=%s",
                input_frame_size, p->url);
            return eav_write_frame;
        }

        if (converted_input_samples) {
            av_freep(&converted_input_samples[0]);
            free(converted_input_samples);
        }

        int output_frame_size = encoder_context->codec_context[stream_index]->frame_size;

        while (av_audio_fifo_size(decoder_context->fifo) >= output_frame_size) {

            /* PENDING(SSS) - reuse filt_frame instead of allocating each time here. Not freed */
            init_output_frame(&filt_frame, encoder_context->codec_context[stream_index], output_frame_size);

            /* Read as many samples from the FIFO buffer as required to fill the frame.
             * The samples are stored in the frame temporarily. */
            if (av_audio_fifo_read(decoder_context->fifo, (void **)filt_frame->data, output_frame_size)
                    < output_frame_size) {
                elv_err("Failed to read input samples from fifo frame_size=%d, url=%s", output_frame_size, p->url);
                av_frame_unref(filt_frame);
                return eav_receive_frame;
            }

            int64_t d;
            d = output_frame_size;

            while (d > 0) {
                /* When using FIFO frames no longer have PTS */
                filt_frame->pkt_dts = filt_frame->pts = decoder_context->audio_output_pts;

                if (decoder_context->audio_duration < filt_frame->pts) {
                    decoder_context->audio_duration = filt_frame->pts;

                    int should_skip = 0;
                    int64_t frame_in_pts_offset = frame->pts - decoder_context->audio_input_start_pts[stream_index];
                    /* If frame PTS < start_time_ts then don't encode audio frame */
                    if (p->start_time_ts > 0 && frame_in_pts_offset < p->start_time_ts) {
                         elv_dbg("ENCODE SKIP audio frame early pts=%" PRId64
                            ", frame_in_pts_offset=%" PRId64 ", start_time_ts=%" PRId64,
                            filt_frame->pts, frame_in_pts_offset, p->start_time_ts);
                        should_skip = 1;
                    }

                    if (!should_skip) {
                        ret = encode_frame(decoder_context, encoder_context, filt_frame, stream_index, p, debug_frame_level);
                        if (ret == eav_write_frame) {
                            av_frame_unref(filt_frame);
                            av_frame_free(&filt_frame);
                            return ret;
                        }
                    }
                }
                else {
                    elv_log("ENCODE SKIP audio frame pts=%"PRId64", duration=%"PRId64,
                        filt_frame->pts, decoder_context->audio_duration);
                }

                decoder_context->audio_output_pts += d;
                d = 0;
            }

            av_frame_unref(filt_frame);
            av_frame_free(&filt_frame);
        }

        av_frame_unref(frame);
    }
    return eav_success;
}
#endif

static int
transcode_video(
    coderctx_t *decoder_context,
    coderctx_t *encoder_context,
    AVPacket *packet,
    AVFrame *frame,
    AVFrame *filt_frame,
    int stream_index,
    xcparams_t *p,
    int do_instrument,
    int debug_frame_level)
{
    int ret;
    struct timeval tv;
    u_int64_t since;
    AVCodecContext *codec_context = decoder_context->codec_context[stream_index];
    int response;

    if (debug_frame_level)
        elv_dbg("DECODE stream_index=%d send_packet pts=%"PRId64" dts=%"PRId64" duration=%d",
            stream_index, packet->pts, packet->dts, packet->duration);

    if (p->bypass_transcoding) {
        /*
         * The following code does an estimation of next pts and dts, but it is not accurate and
         * causes player to hang when avpipe bypasses transcoding:
         *
         *  AVStream *in_stream = decoder_context->stream[packet->stream_index];
         *  AVStream *out_stream = encoder_context->stream[packet->stream_index];
         *  packet->pts = av_rescale_q_rnd(packet->pts, in_stream->time_base, out_stream->time_base, AV_ROUND_NEAR_INF|AV_ROUND_PASS_MINMAX);
         *  packet->dts = av_rescale_q_rnd(packet->dts, in_stream->time_base, out_stream->time_base, AV_ROUND_NEAR_INF|AV_ROUND_PASS_MINMAX);
         *  packet->duration = av_rescale_q(packet->duration, in_stream->time_base, out_stream->time_base);
         *
         * This function returns frame time stamp (but needs frame):
         *  - av_frame_get_best_effort_timestamp()
         *
         * The following fields are interesting (but not initialized yet properly):
         *  - in_stream->start_time
         *  - in_stream->time_base // it always 1
         *  - codec_context->ticks_per_frame
         *
         * The following fields are valid at this point:
         *  - in_stream->avg_frame_rate.num
         *  - in_stream->avg_frame_rate.den
         *  - packet->duration
         *
         */

        return do_bypass(0, decoder_context, encoder_context, packet, p, debug_frame_level);
    }

    /* send packet to decoder */
    response = avcodec_send_packet(codec_context, packet);
    if (response < 0) {
        elv_err("Failure while sending a video packet to the decoder: %s (%d), url=%s",
            av_err2str(response), response, p->url);
        if (response == AVERROR_INVALIDDATA)
            /*
             * AVERROR_INVALIDDATA means the frame is invalid (mostly because of bad header).
             * To avoid premature termination jump over the bad frame and continue decoding.
             */
            return eav_success;
        return eav_send_packet;
    }

    while (response >= 0) {
        elv_get_time(&tv);

        /* read decoded frame from decoder */
        response = avcodec_receive_frame(codec_context, frame);
        if (response == AVERROR(EAGAIN) || response == AVERROR_EOF) {
            break;
        } else if (response < 0) {
            elv_err("Failure while receiving a frame from the decoder: %s, url=%s",
                av_err2str(response), p->url);
            return eav_receive_frame;
        }

        if (decoder_context->first_decoding_video_pts == AV_NOPTS_VALUE) {
            decoder_context->first_decoding_video_pts = frame->pts;
            avpipe_io_handler_t *in_handlers = decoder_context->in_handlers;
            decoder_context->inctx->decoding_start_pts = decoder_context->first_decoding_video_pts;
            elv_log("first_decoding_video_pts=%"PRId64" pktdts=%"PRId64,
                decoder_context->first_decoding_video_pts, frame->pkt_dts);
            if (in_handlers->avpipe_stater)
                in_handlers->avpipe_stater(decoder_context->inctx, stream_index, in_stat_decoding_video_start_pts);
        }

        /* If force_equal_fduration is set then frame_duration > 0 is true */
        if (decoder_context->frame_duration > 0) {
            elv_dbg("SET VIDEO PTS frame_num=%d, old_pts=%"PRId64", new_pts=%"PRId64", diff=%"PRId64", dts=%"PRId64,
                codec_context->frame_number,
                frame->pts,
                decoder_context->first_decoding_video_pts + decoder_context->frame_duration * (codec_context->frame_number - 1),
                decoder_context->first_decoding_video_pts + decoder_context->frame_duration * (codec_context->frame_number - 1) - frame->pts,
                frame->pkt_dts);
            /* Set the PTS and DTS of the frame to equalize frame durations */
            frame->pts = decoder_context->first_decoding_video_pts +
                decoder_context->frame_duration * (codec_context->frame_number - 1);
            frame->pkt_dts = frame->pts;
        }

        dump_frame(0, stream_index, "IN ", codec_context->frame_number, frame, debug_frame_level);

        ret = check_pts_wrapped(&decoder_context->audio_last_input_pts[stream_index], frame, stream_index);
        if (ret == eav_pts_wrapped) {
            av_frame_unref(frame);
            return ret;
        }

        if (do_instrument) {
            elv_since(&tv, &since);
            elv_log("INSTRMNT avcodec_receive_frame time=%"PRId64, since);
        }

        decoder_context->video_pts = packet->pts;

        /* push the decoded frame into the filtergraph */
        elv_get_time(&tv);
        if (av_buffersrc_add_frame_flags(decoder_context->video_buffersrc_ctx, frame, AV_BUFFERSRC_FLAG_KEEP_REF) < 0) {
            elv_err("Failure in feeding the filtergraph, url=%s", p->url);
            break;
        }

        if (do_instrument) {
            elv_since(&tv, &since);
            elv_log("INSTRMNT av_buffersrc_add_frame_flags time=%"PRId64", url=%s", since, p->url);
        }

        /* pull filtered frames from the filtergraph */
        while (1) {
            elv_get_time(&tv);
            ret = av_buffersink_get_frame(decoder_context->video_buffersink_ctx, filt_frame);
            if (ret == AVERROR(EAGAIN) || ret == AVERROR_EOF) {
                //elv_dbg("av_buffersink_get_frame() ret=EAGAIN");
                break;
            }

            if (ret < 0) {
                elv_err("Failed to execute frame filter ret=%d, url=%s", ret, p->url);
                return eav_receive_filter_frame;
            }

            if (do_instrument) {
                elv_since(&tv, &since);
                elv_log("INSTRMNT av_buffersink_get_frame time=%"PRId64, since);
            }

#if 0
            // TEST ONLY - save gray scale frame
            save_gray_frame(filt_frame->data[0], filt_frame->linesize[0], filt_frame->width, filt_frame->height,
            "frame-filt", codec_context->frame_number);
#endif

            dump_frame(0, stream_index, "FILT ", codec_context->frame_number, filt_frame, debug_frame_level);
            filt_frame->pkt_dts = filt_frame->pts;

            elv_get_time(&tv);
            if (decoder_context->video_duration < filt_frame->pts) {
                decoder_context->video_duration = filt_frame->pts;
                ret = encode_frame(decoder_context, encoder_context, filt_frame, stream_index, p, debug_frame_level);
                if (ret == eav_write_frame) {
                    av_frame_unref(filt_frame);
                    av_frame_unref(frame);
                    return ret;
                }
            } else {
                elv_log("ENCODE SKIP video frame pts=%"PRId64", duration=%"PRId64", url=%s",
                    filt_frame->pts, decoder_context->video_duration, p->url);
            }

            if (do_instrument) {
                elv_since(&tv, &since);
                elv_log("INSTRMNT encode_frame time=%"PRId64", url=%s", since, p->url);
            }

            av_frame_unref(filt_frame);
        }
        av_frame_unref(frame);
    }
    return eav_success;
}

void *
transcode_video_func(
    void *p)
{
    xctx_t *xctx = (xctx_t *) p;
    coderctx_t *decoder_context = &xctx->decoder_ctx;
    coderctx_t *encoder_context = &xctx->encoder_ctx;
    xcparams_t *params = xctx->params;
    xc_frame_t *xc_frame;
    int err = 0;

    AVFrame *frame = av_frame_alloc();
    AVFrame *filt_frame = av_frame_alloc();

    while (!xctx->stop || elv_channel_size(xctx->vc) > 0) {

        xc_frame = elv_channel_receive(xctx->vc);
        if (!xc_frame) {
            elv_dbg("trancode_video_func, there is no frame, url=%s", params->url);
            continue;
        }

        AVPacket *packet = xc_frame->packet;
        if (!packet) {
            elv_err("transcode_video_func, packet is NULL, url=%s", params->url);
            free(xc_frame);
            continue;
        }

        // Image extraction optimization is possible here: By skipping the
        // decoder unless the packet, 1) contains a keyframe, and 2) is not
        // within the specified interval after the last frame was extracted.
        // However, this flag might not be set reliably for all input video
        // formats/codecs).
        //
        // else if (!(packet->flags & AV_PKT_FLAG_KEY) ...) {
        //     continue;
        // }
        if (params->xc_type == xc_extract_images || params->xc_type == xc_extract_all_images) {
            if (is_frame_extraction_done(encoder_context, params)) {
                elv_dbg("all frames already extracted, url=%s", params->url);
                av_packet_free(&packet);
                free(xc_frame);
                break;
            }
        }

        dump_packet(0, "IN THREAD", packet, xctx->debug_frame_level);

        err = transcode_video(
                decoder_context,
                encoder_context,
                packet,
                frame,
                filt_frame,
                packet->stream_index,
                params,
                xctx->do_instrument,
                xctx->debug_frame_level
            );

        av_frame_unref(frame);
        av_frame_unref(filt_frame);
        av_packet_unref(packet);
        av_packet_free(&packet);
        free(xc_frame);

        if (err != eav_success) {
            elv_err("Stop video transcoding, err=%d, url=%s", err, params->url);
            break;
        }
    }

    av_frame_free(&frame);
    av_frame_free(&filt_frame);
    if (!xctx->err)
        xctx->err = err;

    elv_channel_close(xctx->vc, 0);
    elv_dbg("transcode_video_func err=%d, stop=%d, url=%s", err, xctx->stop, params->url);

    return NULL;
}

void *
transcode_audio_func(
    void *p)
{
    xctx_t *xctx = (xctx_t *) p;
    coderctx_t *decoder_context = &xctx->decoder_ctx;
    coderctx_t *encoder_context = &xctx->encoder_ctx;
    xcparams_t *params = xctx->params;
    xc_frame_t *xc_frame;
    int err = 0;

    AVFrame *frame = av_frame_alloc();
    AVFrame *filt_frame = av_frame_alloc();

    while (!xctx->stop || elv_channel_size(xctx->ac) > 0) {

        xc_frame = elv_channel_receive(xctx->ac);
        if (!xc_frame) {
            elv_dbg("trancode_audio_func, there is no frame, url=%s", params->url);
            continue;
        }

        AVPacket *packet = xc_frame->packet;
        if (!packet) {
            elv_err("transcode_audio_func, packet is NULL, url=%s", params->url);
            free(xc_frame);
            continue;
        }

        dump_packet(1, "IN THREAD", packet, xctx->debug_frame_level);

#ifdef USE_RESAMPLE_AAC
        /*
         * If decoder frame_size is not set (or it is zero), then using fifo for transcoding would not work,
         * so fallback to use audio filtering for transcoding.
         * Optimal solution would be to make filtering working for both aac and other cases (RM).
         */
        if (!strcmp(params->ecodec2, "aac") &&
            params->xc_type != xc_audio_join &&
            params->xc_type != xc_audio_merge &&
            params->xc_type != xc_audio_pan) {
            err = transcode_audio_aac(
                decoder_context,
                encoder_context,
                packet,
                frame,
                packet->stream_index,
                params,
                xctx->debug_frame_level);
        } else {
            err = transcode_audio(
                decoder_context,
                encoder_context,
                packet,
                frame,
                filt_frame,
                packet->stream_index,
                params,
                xctx->debug_frame_level);
            av_frame_unref(filt_frame);
        }
#else
        err = transcode_audio(
            decoder_context,
            encoder_context,
            packet,
            frame,
            filt_frame,
            packet->stream_index,
            params,
            xctx->debug_frame_level);
        av_frame_unref(filt_frame);
#endif

        av_frame_unref(frame);
        av_packet_free(&packet);
        free(xc_frame);

        if (err != eav_success) {
            elv_err("Stop audio transcoding, err=%d, url=%s", err, params->url);
            break;
        }

    }

    av_frame_free(&frame);
    av_frame_free(&filt_frame);
    if (!xctx->err)
        xctx->err = err;
    
    elv_channel_close(xctx->ac, 0);
    elv_dbg("transcode_audio_func err=%d, xctx->err=%d, stop=%d", err, xctx->err, xctx->stop);

    return NULL;
}

static int
flush_decoder(
    coderctx_t *decoder_context,
    coderctx_t *encoder_context,
    int stream_index,
    xcparams_t *p,
    int debug_frame_level)
{
    int ret;
    int i;
    AVFrame *frame, *filt_frame;
    AVFilterContext *buffersink_ctx = decoder_context->video_buffersink_ctx;
    AVFilterContext *buffersrc_ctx = decoder_context->video_buffersrc_ctx;
    AVCodecContext *codec_context = decoder_context->codec_context[stream_index];
    int response = 0;

    if (codec_context == NULL)
        return eav_success;

    response = avcodec_send_packet(codec_context, NULL);    /* Passing NULL means flush the decoder buffers */
    frame = av_frame_alloc();
    filt_frame = av_frame_alloc();

    if (!p->bypass_transcoding &&
        (i = selected_decoded_audio(decoder_context, stream_index)) >= 0) {
        buffersrc_ctx = decoder_context->audio_buffersrc_ctx[i];
        buffersink_ctx = decoder_context->audio_buffersink_ctx[i];
    }

    while (response >=0) {
        response = avcodec_receive_frame(codec_context, frame);
        if (response == AVERROR(EAGAIN)) {
            break;
        }

        if (response == AVERROR_EOF) {
            elv_log("GOT EOF url=%s, xc_type=%d, format=%s", p->url, p->xc_type, p->format);
            continue; // PENDING(SSS) why continue and not break?
        }

        dump_frame(selected_decoded_audio(decoder_context, stream_index) >= 0, stream_index,
            "IN FLUSH", codec_context->frame_number, frame, debug_frame_level);

        if (codec_context->codec_type == AVMEDIA_TYPE_VIDEO ||
            codec_context->codec_type == AVMEDIA_TYPE_AUDIO) {

            /* push the decoded frame into the filtergraph */
            if (av_buffersrc_add_frame_flags(buffersrc_ctx, frame, AV_BUFFERSRC_FLAG_KEEP_REF) < 0) {
                elv_err("Failure in feeding the filtergraph, url=%s", p->url);
                break;
            }

            /* pull filtered frames from the filtergraph */
            while (1) {
                ret = av_buffersink_get_frame(buffersink_ctx, filt_frame);
                if (ret == AVERROR(EAGAIN)) {
                    break;
                }

                if (ret == AVERROR_EOF) {
                    elv_log("GOT EOF buffersink url=%s, xc_type=%d, format=%s", p->url, p->xc_type, p->format);
                    break;
                }

                dump_frame(selected_decoded_audio(decoder_context, stream_index) >= 0, stream_index,
                    "FILT ", codec_context->frame_number, filt_frame, debug_frame_level);

                ret = encode_frame(decoder_context, encoder_context, filt_frame, stream_index, p, debug_frame_level);
                av_frame_unref(filt_frame);
                if (ret == eav_write_frame)
                    return ret;
            }
        }
        av_frame_unref(frame);
    }

    av_frame_free(&filt_frame);
    av_frame_free(&frame);
    return eav_success;
}

int
should_stop_decoding(
    AVPacket *input_packet,
    coderctx_t *decoder_context,
    coderctx_t *encoder_context,
    xcparams_t *params,
    int64_t audio_frames_read,
    int64_t video_frames_read,
    int *frames_read_past_duration,
    int frames_allowed_past_duration)
{
    int64_t input_packet_rel_pts = 0;
    int stream_index = input_packet->stream_index;

    if (decoder_context->cancelled)
        return 1;

    if (stream_index != decoder_context->video_stream_index &&
        selected_decoded_audio(decoder_context, stream_index) < 0)
        return 0;

    if (stream_index == decoder_context->video_stream_index &&
        (params->xc_type & xc_video)) {
        if (decoder_context->video_input_start_pts == AV_NOPTS_VALUE) {
            decoder_context->video_input_start_pts = input_packet->pts;
            elv_log("video_input_start_pts=%"PRId64" flags=%d dts=%"PRId64,
                decoder_context->video_input_start_pts, input_packet->flags, input_packet->dts);
        }

        input_packet_rel_pts = input_packet->pts - decoder_context->video_input_start_pts;
    } else if (selected_decoded_audio(decoder_context, stream_index) >= 0 &&
        params->xc_type & xc_audio) {
        if (decoder_context->audio_input_start_pts[stream_index] == AV_NOPTS_VALUE) {
            decoder_context->audio_input_start_pts[stream_index] = input_packet->pts;
            elv_log("stream_index=%d audio_input_start_pts=%"PRId64,
                stream_index, decoder_context->audio_input_start_pts[stream_index]);
        }

        input_packet_rel_pts = input_packet->pts - decoder_context->audio_input_start_pts[stream_index];
    }

    /* PENDING (RM) for some of the live feeds (like RTMP) we need to scale input_packet_rel_pts */
    if (params->duration_ts != -1 &&
        input_packet->pts != AV_NOPTS_VALUE &&
        input_packet_rel_pts >= params->start_time_ts + params->duration_ts) {

        (*frames_read_past_duration) ++;
        elv_dbg("DURATION OVER param start_time=%"PRId64" duration=%"PRId64" pkt pts=%"PRId64" rel_pts=%"PRId64" "
                "audio_frames_read=%"PRId64", video_frames_read=%"PRId64", past_duration=%d",
                params->start_time_ts, params->duration_ts, input_packet->pts, input_packet_rel_pts,
                audio_frames_read, video_frames_read, *frames_read_past_duration);

        /* If it is a bypass simply return since there is no decoding/encoding involved */
        if (params->bypass_transcoding)
            return 1;

        /* Allow decoding past specified duration to accommodate reordered packets */
        if (*frames_read_past_duration > frames_allowed_past_duration) {
            elv_dbg("frames_read_past_duration=%d, frames_allowed_past_duration=%d",
                        *frames_read_past_duration, frames_allowed_past_duration);
            return 1;
        }
    }

    if (input_packet->pts != AV_NOPTS_VALUE) {
        if (selected_decoded_audio(decoder_context, stream_index) >= 0 &&
            params->xc_type & xc_audio)
            encoder_context->audio_last_pts_read[stream_index] = input_packet->pts;
        else if (stream_index == decoder_context->video_stream_index &&
            params->xc_type & xc_video)
            encoder_context->video_last_pts_read = input_packet->pts;
    }
    return 0;
}

static int
skip_until_start_time_pts(
    coderctx_t *decoder_context,
    AVPacket *input_packet,
    xcparams_t *params)
{
    /* If start_time_ts > 0 and it is a bypass skip here
     * Also if start_time_ts > 0 and skip_decoding is set then skip here
     */
    if (params->start_time_ts <= 0 || (!params->skip_decoding && !params->bypass_transcoding))
        return 0;

    /* If the format is not dash/hls then return.
     * For dash/hls format, we know the mezzanines are generated by avpipe
     * and there is no BFrames in mezzanines. Therefore, it is safe to skip
     * the frame without decoding the frame.
     */
    if (strcmp(params->format, "dash") && strcmp(params->format, "hls"))
        return 0;

    int64_t input_start_pts;
    if (params->xc_type == xc_video)
        input_start_pts = decoder_context->video_input_start_pts;
    else
        input_start_pts = decoder_context->audio_input_start_pts[input_packet->stream_index];

    const int64_t packet_in_pts_offset = input_packet->pts - input_start_pts;
    /* Drop frames before the desired 'start_time' */
    if (packet_in_pts_offset < params->start_time_ts) {
        elv_dbg("PREDECODE SKIP frame early stream_index=%d, pts=%" PRId64 ", start_time_ts=%" PRId64
            ", input_start_pts=%" PRId64 ", packet_in_pts_offset=%" PRId64,
            input_packet->stream_index,
            input_packet->pts, params->start_time_ts,
            input_start_pts, packet_in_pts_offset);
        return 1;
    }

    return 0;
}

static int
skip_for_sync(
    coderctx_t *decoder_context,
    AVPacket *input_packet,
    xcparams_t *params)
{
    if (params->sync_audio_to_stream_id < 0)
        return 0;

    /* No need to sync if:
     * - it is not mpegts and not rtmp and not srt
     * - or it is already synced
     * - or format is not fmp4-segment.
     */
    if (!is_protocol(decoder_context) ||
        decoder_context->is_av_synced ||
        strcmp(params->format, "fmp4-segment"))
        return 0;

    /* Check if the packet is video and it is a key frame */
    if (input_packet->stream_index == decoder_context->video_stream_index) {
        /* first_key_frame_pts points to first video key frame. */
        if (decoder_context->first_key_frame_pts == AV_NOPTS_VALUE &&
            input_packet->flags == AV_PKT_FLAG_KEY) {
            avpipe_io_handler_t *in_handlers = decoder_context->in_handlers;
            decoder_context->first_key_frame_pts = input_packet->pts;
            decoder_context->inctx->first_key_frame_pts = decoder_context->first_key_frame_pts;
            elv_log("PTS first_key_frame_pts=%"PRId64" sidx=%d flags=%d dts=%"PRId64,
                decoder_context->first_key_frame_pts, input_packet->stream_index, input_packet->flags, input_packet->dts);

            if (in_handlers->avpipe_stater)
                in_handlers->avpipe_stater(decoder_context->inctx, input_packet->stream_index, in_stat_first_keyframe_pts);

            dump_packet(0, "SYNC ", input_packet, 1);
            return 0;
        }
        if (decoder_context->first_key_frame_pts == AV_NOPTS_VALUE) {
            dump_packet(0, "SYNC SKIP ", input_packet, 1);
            return 1;
        }
        return 0;
    }

    /* We are processing the audio packets now.
     * Skip until the audio PTS has reached the first video key frame PTS
     * PENDING(SSS) - this is incorrect if audio PTS is muxed ahead of video
     */
    if (decoder_context->first_key_frame_pts == AV_NOPTS_VALUE ||
        input_packet->pts < decoder_context->first_key_frame_pts) {
        elv_log("PTS SYNC SKIP audio_pts=%"PRId64" first_key_frame_pts=%"PRId64,
            input_packet->pts, decoder_context->first_key_frame_pts);
        dump_packet(1, "SYNC SKIP ", input_packet, 1);
        return 1;
    }

    decoder_context->is_av_synced = 1;
    elv_log("PTS first_audio_frame_pts=%"PRId64, input_packet->pts);
    return 0;
}


/**
 * @brief   formats a base64 encoded data url.
 *
 * @param   filt_buf            buffer to receive the base64 encoded data url, caller has to free the buffer
 * @param   filt_buf_size       size of output buffer
 * @param   img_buf             input buffer containing binary image data
 * @param   img_buf_size        size of input buffer
 * @param   img_type            value from enum image_type
 *
 * @return  Returns length of filt_buf if transcoding is successful, otherwise -1.
 */
static int
get_overlay_filter_string(
    char **filt_buf,
    char *img_buf,
    int img_buf_size,
    int img_type)
{
    const char* data_template = "data\\:%s;base64,%s";
    char* encoded_data = NULL;
    int encoded_data_length = base64encode_len(img_buf_size);
    int ret = 0;
    int n = 0;
    int filt_buf_size;

    encoded_data = malloc(encoded_data_length + 1);
    base64encode(encoded_data, img_buf, img_buf_size);

    ret = filt_buf_size = encoded_data_length + 128;
    *filt_buf = (char *) calloc(filt_buf_size, 1);
    switch(img_type){
        case png_image:
        {
            n = snprintf(*filt_buf, filt_buf_size, data_template, "image/png", encoded_data);
            if (n < 0 || n >= filt_buf_size){
                elv_err("snprintf overflow for png, need %u", n);
                ret = -1;
            }
            goto cleanup;
        }
        case jpg_image:
        {
            n = snprintf(*filt_buf, filt_buf_size, data_template, "image/jpg", encoded_data);
            if (n < 0 || n >= filt_buf_size){
                elv_err("snprintf overflow for jpg, need %u", n);
                ret = -1;
            }
            goto cleanup;
        }
        case gif_image:
        {
            snprintf(*filt_buf, filt_buf_size, data_template, "image/gif", encoded_data);
            if (n < 0 || n >= filt_buf_size){
                elv_err("snprintf overflow for gif, need %u", n);
                ret = -1;
            }
            goto cleanup;
        }
        default:
            elv_log("get_overlay_filter_string passed invalid type %d", img_type);
            ret = -1;
            goto cleanup;
    }
cleanup:
    free(encoded_data);
    return ret;
}

static int
get_filter_str(
    char **filter_str,
    coderctx_t *encoder_context,
    xcparams_t *params)
{
    *filter_str = NULL;

    // PENDING(SS) TEST DEINTERLACE
    // To try:
    //  "bwdif"
    //  "bwdif=mode=send_frame:parity=auto:deint=all"
    //
    // ffprobe field_order tt bt ...
    *filter_str = strdup("bwdif=mode=send_field");
    return eav_success;

    if (params->rotate > 0) {
        switch (params->rotate) {
        case 90:
            *filter_str = strdup("transpose=1");                // 90 degree rotation
            return eav_success;
        case 180:
            *filter_str = strdup("transpose=1,transpose=1");    // 180 degree rotation
            return eav_success;
        case 270:
            *filter_str = strdup("transpose=2");                // 270 degree rotation
            return eav_success;
        default:
            elv_err("Invalid param rotate=%d", params->rotate);
            return eav_param;
        }
    }

    if ((params->watermark_text && *params->watermark_text != '\0') ||
            (params->watermark_timecode && *params->watermark_timecode != '\0')) {
        char local_filter_str[FILTER_STRING_SZ];
        int shadow_x = 0;
        int shadow_y = 0;
        int font_size = 0;
        const char* filterTemplate =
            "scale=%d:%d, drawtext=text='%s':fontcolor=%s:fontsize=%d:x=%s:y=%s:shadowx=%d:shadowy=%d:shadowcolor=%s:alpha=0.65";
        int ret = 0;

        /* Return an error if one of the watermark params is not set properly */
        if ((!params->watermark_font_color || *params->watermark_font_color == '\0') ||
            (!params->watermark_xloc || *params->watermark_xloc == '\0') ||
            (params->watermark_relative_sz > 1 || params->watermark_relative_sz < 0) ||
            (!params->watermark_yloc || *params->watermark_yloc == '\0') ||
            (params->watermark_shadow && (!params->watermark_shadow_color || *params->watermark_shadow_color == '\0'))) {
            elv_err("Watermark params are not set correctly. color=\"%s\", relative_size=\"%f\", xloc=\"%s\", yloc=\"%s\", shadow=%d, shadow_color=\"%s\", url=%s",
                params->watermark_font_color != NULL ? params->watermark_font_color : "",
                params->watermark_relative_sz,
                params->watermark_xloc != NULL ? params->watermark_xloc : "",
                params->watermark_yloc != NULL ? params->watermark_yloc : "",
                params->watermark_shadow,
                params->watermark_shadow_color != NULL ? params->watermark_shadow_color : "", params->url);
            return eav_filter_string_init;
        }

        font_size = (int) (params->watermark_relative_sz * encoder_context->codec_context[encoder_context->video_stream_index]->height);
        if (params->watermark_shadow) {
            /* Calculate shadow x and y */
            shadow_x = shadow_y = font_size*DRAW_TEXT_SHADOW_OFFSET;
        }

        /* If timecode params are set then apply them, otherwise apply text watermark params */
        if (params->watermark_timecode && *params->watermark_timecode != '\0') {
            filterTemplate = "scale=%d:%d, drawtext=timecode='%s':rate=%f:fontcolor=%s:fontsize=%d:x=%s:y=%s:shadowx=%d:shadowy=%d:shadowcolor=%s:alpha=0.65";

            if (params->watermark_timecode_rate <= 0) {
                elv_err("Watermark timecode params are not set correctly, rate=%f, url=%s", params->watermark_timecode_rate, params->url);
                return eav_filter_string_init;
            }

            ret = snprintf(local_filter_str, FILTER_STRING_SZ, filterTemplate,
                encoder_context->codec_context[encoder_context->video_stream_index]->width,
                encoder_context->codec_context[encoder_context->video_stream_index]->height,
                params->watermark_timecode, params->watermark_timecode_rate, params->watermark_font_color, font_size,
                params->watermark_xloc, params->watermark_yloc,
                shadow_x, shadow_y, params->watermark_shadow_color);
        } else {
            ret = snprintf(local_filter_str, FILTER_STRING_SZ, filterTemplate,
                encoder_context->codec_context[encoder_context->video_stream_index]->width,
                encoder_context->codec_context[encoder_context->video_stream_index]->height,
                params->watermark_text, params->watermark_font_color, font_size,
                params->watermark_xloc, params->watermark_yloc,
                shadow_x, shadow_y, params->watermark_shadow_color);
        }

        elv_dbg("filterstr=%s, len=%d, x=%s, y=%s, relative-size=%f, ret=%d",
            local_filter_str, strlen(local_filter_str), params->watermark_xloc,
            params->watermark_yloc, params->watermark_relative_sz, ret);
        if (ret < 0) {
            return eav_filter_string_init;
        } else if (ret >= FILTER_STRING_SZ) {
            elv_dbg("Not enough memory for watermark filter");
            return eav_filter_string_init;
        }
        *filter_str = (char *) calloc(strlen(local_filter_str)+1, 1);
        strcpy(*filter_str, local_filter_str);
    } else if (params->watermark_overlay && params->watermark_overlay[0] != '\0') {
        char *filt_buf = NULL;
        int filt_buf_size;
        int filt_str_len;
        const char* filt_template =
            "[in] scale=%d:%d [in-1]; movie='%s', setpts=PTS [over]; [in-1] setpts=PTS [in-1a]; [in-1a][over]  overlay='%s:%s:alpha=0.1' [out]";

        /* Return an error if one of the watermark params is not set properly */
        if ((!params->watermark_xloc || *params->watermark_xloc == '\0') ||
            (params->watermark_overlay_type == unknown_image) ||
            (!params->watermark_yloc || *params->watermark_yloc == '\0')) {
            elv_err("Watermark overlay params are not set correctly. overlay_type=\"%d\", xloc=\"%s\", yloc=\"%s\", url=%s",
                params->watermark_overlay_type,
                params->watermark_xloc != NULL ? params->watermark_xloc : "",
                params->watermark_yloc != NULL ? params->watermark_yloc : "", params->url);
            return eav_filter_string_init;
        }

        filt_buf_size = get_overlay_filter_string(&filt_buf,
            params->watermark_overlay, params->watermark_overlay_len, params->watermark_overlay_type);
        if (filt_buf_size < 0)
            return eav_filter_string_init;

        filt_str_len = filt_buf_size+FILTER_STRING_SZ;
        *filter_str = (char *) calloc(filt_str_len, 1);
        int ret = snprintf(*filter_str, filt_str_len, filt_template,
                        encoder_context->codec_context[encoder_context->video_stream_index]->width,
                        encoder_context->codec_context[encoder_context->video_stream_index]->height,
                        filt_buf,
                        params->watermark_xloc, params->watermark_yloc);
        free(filt_buf);
        if (ret < 0) {
            free(*filter_str);
            return eav_filter_string_init;
        } else if (ret >= filt_str_len) {
            free(*filter_str);
            elv_dbg("Not enough memory for overlay watermark filter");
            return eav_filter_string_init;
        }
    } else {
        if (!encoder_context->codec_context[encoder_context->video_stream_index]) {
            elv_err("Failed to make filter string, invalid codec context (check params), url=%s", params->url);
            return eav_filter_string_init;
        }
        *filter_str = (char *) calloc(FILTER_STRING_SZ, 1);
        sprintf(*filter_str, "scale=%d:%d",
            encoder_context->codec_context[encoder_context->video_stream_index]->width,
            encoder_context->codec_context[encoder_context->video_stream_index]->height);
            elv_dbg("FILTER scale=%s", *filter_str);
    }

    return 0;
}


int
avpipe_xc(
    xctx_t *xctx,
    int do_instrument)
{
    /* Set scale filter */
    char *filter_str = NULL;
    coderctx_t *decoder_context = &xctx->decoder_ctx;
    coderctx_t *encoder_context = &xctx->encoder_ctx;
    xcparams_t *params = xctx->params;
    int debug_frame_level = params->debug_frame_level;
    avpipe_io_handler_t *in_handlers = xctx->in_handlers;
    avpipe_io_handler_t *out_handlers = xctx->out_handlers;
    ioctx_t *inctx = xctx->inctx;
    int rc = 0;
    int av_read_frame_rc = 0;
    AVPacket *input_packet = NULL;

<<<<<<< HEAD
    // TEST bwdif
    params->video_time_base = 100;
    params->video_frame_duration_ts = 256; // Equivalent to 50 fps
=======
    if (!params->url || params->url[0] == '\0' ||
        in_handlers->avpipe_opener(params->url, inctx) < 0) {
        elv_err("Failed to open avpipe input \"%s\"", params->url != NULL ? params->url : "");
        rc = eav_open_input;
        return rc;
    }

    if ((rc = prepare_decoder(&xctx->decoder_ctx,
            in_handlers, inctx, params, params->seekable)) != eav_success) {
        elv_err("Failure in preparing decoder, url=%s, rc=%d", params->url, rc);
        return rc;
    }

    if ((rc = prepare_encoder(&xctx->encoder_ctx,
        &xctx->decoder_ctx, out_handlers, inctx, params)) != eav_success) {
        elv_err("Failure in preparing encoder, url=%s, rc=%d", params->url, rc);
        return rc;
    }

    elv_channel_init(&xctx->vc, 10000, NULL);
    elv_channel_init(&xctx->ac, 10000, NULL);

    /* Create threads for decoder and encoder */
    pthread_create(&xctx->vthread_id, NULL, transcode_video_func, xctx);
    pthread_create(&xctx->athread_id, NULL, transcode_audio_func, xctx);
>>>>>>> 13af2f87

    if (!params->bypass_transcoding &&
        (params->xc_type & xc_video)) {
        if ((rc = get_filter_str(&filter_str, encoder_context, params)) != eav_success) {
            goto xc_done;
        }

        if ((rc = init_video_filters(filter_str, decoder_context, encoder_context, xctx->params)) != eav_success) {
            free(filter_str);
            elv_err("Failed to initialize video filter, url=%s", params->url);
            goto xc_done;
        }
        free(filter_str);
    }

    if (!params->bypass_transcoding &&
        (params->xc_type & xc_audio) &&
        params->xc_type != xc_audio_join &&
        params->xc_type != xc_audio_pan &&
        params->xc_type != xc_audio_merge &&
        (rc = init_audio_filters(decoder_context, encoder_context, xctx->params)) != eav_success) {
        elv_err("Failed to initialize audio filter, url=%s", params->url);
        goto xc_done;
    }

    if (!params->bypass_transcoding &&
        params->xc_type == xc_audio_pan &&
        (rc = init_audio_pan_filters(xctx->params->filter_descriptor, decoder_context, encoder_context)) != eav_success) {
        elv_err("Failed to initialize audio pan filter, url=%s", params->url);
        goto xc_done;
    }

    if (!params->bypass_transcoding &&
        params->xc_type == xc_audio_join &&
        (rc = init_audio_join_filters(decoder_context, encoder_context, xctx->params)) != eav_success) {
        elv_err("Failed to initialize audio join filter, url=%s", params->url);
        goto xc_done;
    }

    if (!params->bypass_transcoding &&
        params->xc_type == xc_audio_merge &&
        (rc = init_audio_merge_pan_filters(xctx->params->filter_descriptor, decoder_context, encoder_context)) != eav_success) {
        elv_err("Failed to initialize audio merge pan filter, url=%s", params->url);
        goto xc_done;
    }

    if ((params->xc_type & xc_video) &&
        avformat_write_header(encoder_context->format_context, NULL) != eav_success) {
        elv_err("Failed to write video output file header, url=%s", params->url);
        rc = eav_write_header;
        goto xc_done;
    }

    if (params->xc_type & xc_audio) {
        for (int i=0; i<encoder_context->n_audio_output; i++) {
            if (avformat_write_header(encoder_context->format_context2[i], NULL) != eav_success) {
                elv_err("Failed to write audio output file header, url=%s", params->url);
                rc = eav_write_header;
                goto xc_done;
            }
        }
    }

    int video_stream_index = decoder_context->video_stream_index;
    if (params->xc_type & xc_video) {
        if (encoder_context->format_context->streams[0]->avg_frame_rate.num != 0 &&
            decoder_context->stream[video_stream_index]->time_base.num != 0) {
            encoder_context->calculated_frame_duration =
                /* In very rare cases this might overflow, so type cast to 64bit int to avoid overflow */
                ((int64_t)decoder_context->stream[video_stream_index]->time_base.den * (int64_t)encoder_context->format_context->streams[0]->avg_frame_rate.den) /
                    ((int64_t)encoder_context->format_context->streams[0]->avg_frame_rate.num * (int64_t) decoder_context->stream[video_stream_index]->time_base.num);
        }
        elv_log("calculated_frame_duration=%d", encoder_context->calculated_frame_duration);
    }

    xctx->do_instrument = do_instrument;
    xctx->debug_frame_level = debug_frame_level;

#if INPUT_IS_SEEKABLE
    /* Seek to start position */
    if (params->start_time_ts > 0) {
        if (av_seek_frame(decoder_context->format_context,
                decoder_context->video_stream_index, params->start_time_ts, SEEK_SET) < 0) {
            elv_err("Failed seeking to desired start frame, url=%s", params->url);
            rc = eav_seek;
            goto xc_done;
        }
    }
#endif

    if (params->start_time_ts != -1) {
        if (params->xc_type == xc_video)
            encoder_context->format_context->start_time = params->start_time_ts;
        if (params->xc_type & xc_audio) {
            for (int i=0; i<encoder_context->n_audio_output; i++)
               encoder_context->format_context2[i]->start_time = params->start_time_ts;
        }
        /* PENDING (RM) add new start_time_ts for audio */
    }

    decoder_context->video_input_start_pts = AV_NOPTS_VALUE;
    decoder_context->video_duration = -1;
    encoder_context->audio_duration = -1;
    encoder_context->video_encoder_prev_pts = -1;
    decoder_context->first_decoding_video_pts = AV_NOPTS_VALUE;
    encoder_context->first_encoding_video_pts = -1;
    encoder_context->video_pts = AV_NOPTS_VALUE;

    for (int j=0; j<MAX_STREAMS; j++) {
        decoder_context->first_decoding_audio_pts[j] = AV_NOPTS_VALUE;
        encoder_context->first_encoding_audio_pts[j] = AV_NOPTS_VALUE;
        decoder_context->audio_input_start_pts[j] = AV_NOPTS_VALUE;
        encoder_context->audio_pts[j] = AV_NOPTS_VALUE;
        encoder_context->first_read_packet_pts[j] = AV_NOPTS_VALUE;
        encoder_context->audio_last_pts_sent_encode[j] = AV_NOPTS_VALUE;
    }
    decoder_context->first_key_frame_pts = AV_NOPTS_VALUE;
    decoder_context->is_av_synced = 0;
    encoder_context->video_last_pts_sent_encode = -1;

    int64_t video_last_dts = 0;
    int frames_read_past_duration = 0;
    const int frames_allowed_past_duration = 5;

    /* If there is a transcoding error, break the main loop */
    while (!xctx->err) {
        input_packet = av_packet_alloc();
        if (!input_packet) {
            elv_err("Failed to allocated memory for AVPacket, url=%s", params->url);
            return eav_mem_alloc;
        }

        rc = av_read_frame(decoder_context->format_context, input_packet);
        if (rc < 0) {
            av_packet_free(&input_packet);
            av_read_frame_rc = rc;
            if (rc == AVERROR_EOF || rc == -1)
                rc = eav_success;
            else {
                elv_err("av_read_frame() rc=%d, url=%s", rc, params->url);
                rc = eav_read_input;
            }
            break;
        }

        if (input_packet->flags & AV_PKT_FLAG_CORRUPT) {
            elv_warn("packet corrupt pts=%"PRId64, input_packet->pts);
            av_packet_free(&input_packet);
            continue;
        }

        const char *st = stream_type_str(encoder_context, input_packet->stream_index);
        int stream_index = input_packet->stream_index;

        // Record PTS of first frame read - excute only for the desired stream
        if ((stream_index == decoder_context->video_stream_index && (params->xc_type & xc_video)) ||
            (selected_decoded_audio(decoder_context, stream_index) >= 0 && (params->xc_type & xc_audio))) {

            if (encoder_context->first_read_packet_pts[stream_index] == AV_NOPTS_VALUE && input_packet->pts != AV_NOPTS_VALUE) {
                encoder_context->first_read_packet_pts[stream_index] = input_packet->pts;
                elv_log("PTS first_read_packet_pts=%"PRId64" stream=%d:%d:%s sidx=%d, url=%s",
                    encoder_context->first_read_packet_pts[stream_index], params->xc_type, params->stream_id,
                    st, stream_index, params->url);
            } else if (input_packet->pts != AV_NOPTS_VALUE && input_packet->pts < encoder_context->first_read_packet_pts[stream_index]) {
                /* Due to b-frame reordering */
                encoder_context->first_read_packet_pts[stream_index] = input_packet->pts;
                elv_log("PTS first_read_packet reorder new=%"PRId64" stream=%d:%d:%s, url=%s",
                    encoder_context->first_read_packet_pts, params->xc_type, params->stream_id, st, params->url);
            }
        }

        /* This is a very special case, sometimes pts is not set but dts has a value. */
        if (input_packet->pts == AV_NOPTS_VALUE &&
            input_packet->dts != AV_NOPTS_VALUE)
            input_packet->pts = input_packet->dts;

        /* Execute for both audio and video streams:
         * - used for syncing audio to first video key frame
         */
        if (input_packet->stream_index == decoder_context->video_stream_index ||
            selected_decoded_audio(decoder_context, input_packet->stream_index) >= 0) {
            if (skip_for_sync(decoder_context, input_packet, params)) {
                av_packet_unref(input_packet);
                av_packet_free(&input_packet);
                continue;
            }
        }

        // Excute only for the desired stream
        if ((input_packet->stream_index == decoder_context->video_stream_index && (params->xc_type & xc_video)) ||
            (selected_decoded_audio(decoder_context, input_packet->stream_index) >= 0 && (params->xc_type & xc_audio))) {
            // Stop when we reached the desired duration (duration -1 means 'entire input stream')
            // PENDING(SSS) - this logic can be done after decoding where we know concretely that we decoded all frames
            // we need to encode.
            if (should_stop_decoding(input_packet, decoder_context, encoder_context,
                    params, inctx->audio_frames_read, inctx->video_frames_read,
                    &frames_read_past_duration, frames_allowed_past_duration)) {
                av_packet_free(&input_packet);
                if (decoder_context->cancelled)
                    rc = eav_cancelled;
                break;
            }

            /*
             * Skip the input packet if the packet timestamp is smaller than start_time_ts.
             * The fact that avpipe mezzanine generated files don't have B-frames let us to skip before decoding.
             * The assumption here is that the input stream does not have any B-frames, otherwise we can not skip
             * the input packets without decoding.
             * Having this logic (here) before decoding increases the performance and saves CPU.
             * PENDING(RM) - add a validation to check input stream doesn't have any B-frames.
             */
            if (input_packet &&
                params->start_time_ts > 0 &&
                (params->xc_type == xc_video || params->xc_type == xc_audio) &&
                skip_until_start_time_pts(decoder_context, input_packet, params)) {
                    av_packet_unref(input_packet);
                    av_packet_free(&input_packet);
                    continue;
            }
        }

        if (input_packet->stream_index == decoder_context->video_stream_index &&
            (params->xc_type & xc_video)) {
            // Video packet
            dump_packet(0, "IN ", input_packet, debug_frame_level);

            inctx->video_frames_read++;
            if (in_handlers->avpipe_stater)
                in_handlers->avpipe_stater(inctx, input_packet->stream_index, in_stat_video_frame_read);

            if (decoder_context->first_key_frame_pts == AV_NOPTS_VALUE &&
                    input_packet->flags == AV_PKT_FLAG_KEY) {
                decoder_context->first_key_frame_pts = input_packet->pts;
                decoder_context->inctx->first_key_frame_pts = decoder_context->first_key_frame_pts;
                elv_log("PTS first_key_frame_pts=%"PRId64" sidx=%d flags=%d dts=%"PRId64,
                    decoder_context->first_key_frame_pts, input_packet->stream_index, input_packet->flags, input_packet->dts);
                if (in_handlers->avpipe_stater)
                    in_handlers->avpipe_stater(decoder_context->inctx, input_packet->stream_index, in_stat_first_keyframe_pts);
            }

            // Assert DTS is growing as expected (accommodate non integer and irregular frame duration)
            if (video_last_dts + input_packet->duration * 1.5 < input_packet->dts &&
                video_last_dts != 0 && input_packet->duration > 0) {
                elv_log("Expected dts == last_dts + duration - video_last_dts=%" PRId64 " duration=%" PRId64 " dts=%" PRId64 " url=%s",
                    video_last_dts, input_packet->duration, input_packet->dts, params->url);
            }
            video_last_dts = input_packet->dts;

            xc_frame_t *xc_frame = (xc_frame_t *) calloc(1, sizeof(xc_frame_t));
            xc_frame->packet = input_packet;
            xc_frame->stream_index = input_packet->stream_index;
            elv_channel_send(xctx->vc, xc_frame);

        } else if (selected_decoded_audio(decoder_context, input_packet->stream_index) >= 0 &&
            params->xc_type & xc_audio) {

            encoder_context->audio_last_dts[input_packet->stream_index] = input_packet->dts;

            dump_packet(1, "IN ", input_packet, debug_frame_level);

            inctx->audio_frames_read++;
            if (in_handlers->avpipe_stater)
                in_handlers->avpipe_stater(inctx, input_packet->stream_index, in_stat_audio_frame_read);

            xc_frame_t *xc_frame = (xc_frame_t *) calloc(1, sizeof(xc_frame_t));
            xc_frame->packet = input_packet;
            xc_frame->stream_index = input_packet->stream_index;
            elv_channel_send(xctx->ac, xc_frame);

        } else {
            if (stream_index == decoder_context->data_scte35_stream_index) {
                uint8_t scte35_command_type;
                int res = parse_scte35_pkt(&scte35_command_type, input_packet);
                if (res < 0) {
                    elv_warn("SCTE [%d] fail to parse pts=%"PRId64" size=%d",
                        input_packet->stream_index, input_packet->pts, input_packet->size);
                } else {
                    char hex_str[2 * input_packet->size + 1];
                    switch (scte35_command_type) {
                    case 4:
                    case 5:
                    case 6:
                        hex_encode(input_packet->data, input_packet->size, hex_str);
                        elv_dbg("SCTE [%d] pts=%"PRId64" duration=%"PRId64" flag=%d size=%d "
                            "data=%s command=%d",
                            input_packet->stream_index, input_packet->pts, input_packet->duration,
                            input_packet->flags, input_packet->size,
                            hex_str, scte35_command_type);

                        if (in_handlers->avpipe_stater) {
                            inctx->data = (uint8_t *)hex_str;
                            in_handlers->avpipe_stater(inctx, input_packet->stream_index, in_stat_data_scte35);
                        }
                        break;
                    }
                }
            } else {
                if (debug_frame_level)
                    elv_dbg("Skip stream - packet index=%d, pts=%"PRId64", url=%s",
                        input_packet->stream_index, input_packet->pts, params->url);
            }
            av_packet_free(&input_packet);
        }
    }

xc_done:
    elv_dbg("av_read_frame() av_read_frame_rc=%d, rc=%d, url=%s", av_read_frame_rc, rc, params->url);

    xctx->stop = 1;
    /* Don't purge the channels, let the receiver to drain it */
    elv_channel_close(xctx->vc, 0);
    elv_channel_close(xctx->ac, 0);
    pthread_join(xctx->vthread_id, NULL);
    pthread_join(xctx->athread_id, NULL);

    /*
     * Flush all frames, first flush decoder buffers, then encoder buffers by passing NULL frame.
     */
    if (params->xc_type & xc_video && xctx->err != eav_write_frame)
        flush_decoder(decoder_context, encoder_context, encoder_context->video_stream_index, params, debug_frame_level);
    if (params->xc_type & xc_audio && xctx->err != eav_write_frame) {
        for (int i=0; i<decoder_context->n_audio; i++)
            flush_decoder(decoder_context, encoder_context, encoder_context->audio_stream_index[i], params, debug_frame_level);
    }
    if (params->xc_type & xc_audio_join || params->xc_type & xc_audio_merge) {
        for (int i=0; i<decoder_context->n_audio; i++)
            flush_decoder(decoder_context, encoder_context, decoder_context->audio_stream_index[i], params, debug_frame_level);
    }

    if (!params->bypass_transcoding && (params->xc_type & xc_video) && xctx->err != eav_write_frame)
        encode_frame(decoder_context, encoder_context, NULL, decoder_context->video_stream_index, params, debug_frame_level);
    /* Loop through and flush all audio frames */
    if (!params->bypass_transcoding && params->xc_type & xc_audio && xctx->err != eav_write_frame) {
        for (int i=0; i<decoder_context->n_audio; i++)
            encode_frame(decoder_context, encoder_context, NULL, decoder_context->audio_stream_index[i], params, debug_frame_level);
    }

    dump_trackers(decoder_context->format_context, encoder_context->format_context);

    if ((params->xc_type & xc_video) && rc == eav_success)
        av_write_trailer(encoder_context->format_context);
    if ((params->xc_type & xc_audio) && rc == eav_success) {
        for (int i=0; i<encoder_context->n_audio_output; i++)
            av_write_trailer(encoder_context->format_context2[i]);
    }

    char audio_last_dts_buf[(MAX_STREAMS + 1) * 20];
    char audio_input_start_pts_buf[(MAX_STREAMS + 1) * 20];
    char audio_last_pts_read_buf[(MAX_STREAMS + 1) * 20];
    char audio_last_pts_sent_encode_buf[(MAX_STREAMS + 1) * 20];
    char audio_last_pts_encoded_buf[(MAX_STREAMS + 1) * 20];
    audio_last_dts_buf[0] = '\0';
    audio_input_start_pts_buf[0] = '\0';
    audio_last_pts_read_buf[0] = '\0';
    audio_last_pts_sent_encode_buf[0] = '\0';
    audio_last_pts_encoded_buf[0] = '\0';
    for (int i=0; i<params->n_audio; i++) {
        char buf[32];
        int audio_index = params->audio_index[i];
        if (i > 0) {
            strncat(audio_last_dts_buf, ",", (MAX_STREAMS + 1) * 20 - strlen(audio_last_dts_buf));
            strncat(audio_input_start_pts_buf, ",", (MAX_STREAMS + 1) * 20 - strlen(audio_input_start_pts_buf));
            strncat(audio_last_pts_read_buf, ",", (MAX_STREAMS + 1) * 20 - strlen(audio_last_pts_read_buf));
            strncat(audio_last_pts_sent_encode_buf, ",", (MAX_STREAMS + 1) * 20 - strlen(audio_last_pts_sent_encode_buf));
            strncat(audio_last_pts_encoded_buf, ",", (MAX_STREAMS + 1) * 20 - strlen(audio_last_pts_encoded_buf));
        }
        sprintf(buf, "%"PRId64, encoder_context->audio_last_dts[audio_index]);
        strncat(audio_last_dts_buf, buf, (MAX_STREAMS + 1) * 20 - strlen(audio_last_dts_buf));
        sprintf(buf, "%"PRId64, encoder_context->audio_input_start_pts[audio_index]);
        strncat(audio_input_start_pts_buf, buf, (MAX_STREAMS + 1) * 20 - strlen(audio_input_start_pts_buf));
        sprintf(buf, "%"PRId64, encoder_context->audio_last_pts_read[audio_index]);
        strncat(audio_last_pts_read_buf, buf, (MAX_STREAMS + 1) * 20 - strlen(audio_last_pts_read_buf));
        sprintf(buf, "%"PRId64, encoder_context->audio_last_pts_sent_encode[audio_index]);
        strncat(audio_last_pts_sent_encode_buf, buf, (MAX_STREAMS + 1) * 20 - strlen(audio_last_pts_sent_encode_buf));
        sprintf(buf, "%"PRId64, encoder_context->audio_last_pts_encoded[audio_index]);
        strncat(audio_last_pts_encoded_buf, buf, (MAX_STREAMS + 1) * 20 - strlen(audio_last_pts_encoded_buf));
    } 

    elv_log("avpipe_xc done url=%s, rc=%d, xctx->err=%d, xc-type=%d, "
        "last video_pts=%"PRId64" audio_pts=%"PRId64
        " video_input_start_pts=%"PRId64" audio_input_start_pts=[%s]"
        " video_last_dts=%"PRId64" audio_last_dts=[%s]"
        " video_last_pts_read=%"PRId64" audio_last_pts_read=[%s]"
        " video_pts_sent_encode=%"PRId64" audio_last_pts_sent_encode=[%s]"
        " last_pts_encoded=%"PRId64" audio_last_pts_encoded=[%s]",
        params->url,
        rc, xctx->err, params->xc_type,
        encoder_context->video_pts,
        encoder_context->audio_pts,
        encoder_context->video_input_start_pts,
        audio_input_start_pts_buf,
        encoder_context->video_last_dts,
        audio_last_dts_buf,
        encoder_context->video_last_pts_read,
        audio_last_pts_read_buf,
        encoder_context->video_last_pts_sent_encode,
        audio_last_pts_sent_encode_buf,
        encoder_context->video_last_pts_encoded,
        audio_last_pts_encoded_buf);

    decoder_context->stopped = 1;
    encoder_context->stopped = 1;

    if (decoder_context->cancelled) {
        elv_warn("transcoding session cancelled, handle=%d, url=%s", xctx->handle, params->url);
        return eav_cancelled;
    }

    /* If there was an error in reading frames, return that error */
    if (rc != eav_success)
        return rc;

    /* Return transcoding error code */
    return xctx->err;
}

typedef struct channel_layout_info_t {
    const char *name;
    int         nb_channels;
    uint64_t    layout;
} channel_layout_info_t;

typedef struct channel_name_t {
    const char *name;
    const char *description;
} channel_name_t;

const channel_layout_info_t channel_layout_map[] = {
    { "mono",        1,  AV_CH_LAYOUT_MONO },
    { "stereo",      2,  AV_CH_LAYOUT_STEREO },
    { "2.1",         3,  AV_CH_LAYOUT_2POINT1 },
    { "3.0",         3,  AV_CH_LAYOUT_SURROUND },
    { "3.0(back)",   3,  AV_CH_LAYOUT_2_1 },
    { "4.0",         4,  AV_CH_LAYOUT_4POINT0 },
    { "quad",        4,  AV_CH_LAYOUT_QUAD },
    { "quad(side)",  4,  AV_CH_LAYOUT_2_2 },
    { "3.1",         4,  AV_CH_LAYOUT_3POINT1 },
    { "5.0",         5,  AV_CH_LAYOUT_5POINT0_BACK },
    { "5.0(side)",   5,  AV_CH_LAYOUT_5POINT0 },
    { "4.1",         5,  AV_CH_LAYOUT_4POINT1 },
    { "5.1",         6,  AV_CH_LAYOUT_5POINT1_BACK },
    { "5.1(side)",   6,  AV_CH_LAYOUT_5POINT1 },
    { "6.0",         6,  AV_CH_LAYOUT_6POINT0 },
    { "6.0(front)",  6,  AV_CH_LAYOUT_6POINT0_FRONT },
    { "hexagonal",   6,  AV_CH_LAYOUT_HEXAGONAL },
    { "6.1",         7,  AV_CH_LAYOUT_6POINT1 },
    { "6.1(back)",   7,  AV_CH_LAYOUT_6POINT1_BACK },
    { "6.1(front)",  7,  AV_CH_LAYOUT_6POINT1_FRONT },
    { "7.0",         7,  AV_CH_LAYOUT_7POINT0 },
    { "7.0(front)",  7,  AV_CH_LAYOUT_7POINT0_FRONT },
    { "7.1",         8,  AV_CH_LAYOUT_7POINT1 },
    { "7.1(wide)",   8,  AV_CH_LAYOUT_7POINT1_WIDE_BACK },
    { "7.1(wide-side)",   8,  AV_CH_LAYOUT_7POINT1_WIDE },
    { "octagonal",   8,  AV_CH_LAYOUT_OCTAGONAL },
    { "hexadecagonal", 16, AV_CH_LAYOUT_HEXADECAGONAL },
    { "downmix",     2,  AV_CH_LAYOUT_STEREO_DOWNMIX, },
};

static const struct channel_name_t channel_names[] = {
     [0] = { "FL",        "front left"            },
     [1] = { "FR",        "front right"           },
     [2] = { "FC",        "front center"          },
     [3] = { "LFE",       "low frequency"         },
     [4] = { "BL",        "back left"             },
     [5] = { "BR",        "back right"            },
     [6] = { "FLC",       "front left-of-center"  },
     [7] = { "FRC",       "front right-of-center" },
     [8] = { "BC",        "back center"           },
     [9] = { "SL",        "side left"             },
    [10] = { "SR",        "side right"            },
    [11] = { "TC",        "top center"            },
    [12] = { "TFL",       "top front left"        },
    [13] = { "TFC",       "top front center"      },
    [14] = { "TFR",       "top front right"       },
    [15] = { "TBL",       "top back left"         },
    [16] = { "TBC",       "top back center"       },
    [17] = { "TBR",       "top back right"        },
    [29] = { "DL",        "downmix left"          },
    [30] = { "DR",        "downmix right"         },
    [31] = { "WL",        "wide left"             },
    [32] = { "WR",        "wide right"            },
    [33] = { "SDL",       "surround direct left"  },
    [34] = { "SDR",       "surround direct right" },
    [35] = { "LFE2",      "low frequency 2"       },
};

static const channel_layout_info_t*
get_channel_layout_info(
    int nb_channels,
    int channel_layout)
{
    for (int i = 0; i < sizeof(channel_layout_map)/sizeof(channel_layout_map[0]); i++) {
        if (nb_channels == channel_layout_map[i].nb_channels &&
            channel_layout_map[i].layout == channel_layout)
            return &channel_layout_map[i];
    }

    return NULL;
}

static const char*
get_channel_name(
    int channel_layout)
{
    if (channel_layout < 0 || channel_layout >= sizeof(channel_names)/sizeof(channel_names[0]))
        return "";
    return channel_names[channel_layout].name;
}

const char*
avpipe_channel_layout_name(
    int channel_layout)
{
    for (int i = 0; i < sizeof(channel_layout_map)/sizeof(channel_layout_map[0]); i++) {
        if (channel_layout_map[i].layout == channel_layout)
            return channel_layout_map[i].name;
    }

    return "";
}

static int
get_channel_layout_for_encoder(int channel_layout)
{
    switch (channel_layout) {
    case AV_CH_LAYOUT_2_1:
        channel_layout = AV_CH_LAYOUT_SURROUND;
        break;
    case AV_CH_LAYOUT_2_2:
        channel_layout = AV_CH_LAYOUT_QUAD;
        break;
    case AV_CH_LAYOUT_5POINT0:
        channel_layout = AV_CH_LAYOUT_5POINT0_BACK;
        break;
    case AV_CH_LAYOUT_5POINT1:
        channel_layout = AV_CH_LAYOUT_5POINT1_BACK;
        break;
    case AV_CH_LAYOUT_6POINT0_FRONT:
        channel_layout = AV_CH_LAYOUT_6POINT0;
        break;
    case AV_CH_LAYOUT_6POINT1_BACK:
    case AV_CH_LAYOUT_6POINT1_FRONT:
        channel_layout = AV_CH_LAYOUT_6POINT1;
        break;
    case AV_CH_LAYOUT_7POINT0_FRONT:
        channel_layout = AV_CH_LAYOUT_7POINT0;
        break;
    case AV_CH_LAYOUT_7POINT1_WIDE_BACK:
    case AV_CH_LAYOUT_7POINT1_WIDE:
        channel_layout = AV_CH_LAYOUT_7POINT1;
        break;
    }

    /* If there is no input channel layout, set the default encoder channel layout to stereo */
    if (channel_layout == 0)
        channel_layout = AV_CH_LAYOUT_STEREO;

    return channel_layout;
}

const char*
avpipe_channel_name(
    int nb_channels,
    int channel_layout)
{
    const channel_layout_info_t *info = get_channel_layout_info(nb_channels, channel_layout);
    if (info != NULL) {
        return info->name;
    }

    for (int i = 0; i < 64; i++) {
        if ((channel_layout & (UINT64_C(1) << i))) {
            const char *name = get_channel_name(i);
            if (name)
                return name;
        }
    }

    return "";
}

static const char*
get_xc_type_name(
    xc_type_t xc_type)
{
    switch (xc_type) {
    case xc_video:
        return "xc_video";
    case xc_audio:
        return "xc_audio";
    case xc_all:
        return "xc_all";
    case xc_audio_join:
        return "xc_audio_join";
    case xc_audio_pan:
        return "xc_audio_pan";
    case xc_audio_merge:
        return "xc_audio_merge";
    case xc_extract_images:
        return "xc_extract_images";
    case xc_extract_all_images:
        return "xc_extract_all_images";
    default:
        return "none";
    }

    return "none";
}

int
avpipe_probe(
    avpipe_io_handler_t *in_handlers,
    xcparams_t *params,
    xcprobe_t **xcprobe,
    int *n_streams)
{
    ioctx_t inctx;
    coderctx_t decoder_ctx;
    stream_info_t *stream_probes, *stream_probes_ptr;
    xcprobe_t *probe;
    int rc = 0;
    char *url;

    memset(&inctx, 0, sizeof(ioctx_t));
    memset(&decoder_ctx, 0, sizeof(coderctx_t));

    if (!params) {
        elv_err("avpipe_probe parameters are not set");
        rc = eav_param;
        goto avpipe_probe_end;
    }

    url = params->url;
    // Disable sync audio to stream id when probing
    params->sync_audio_to_stream_id = -1;
    params->stream_id = -1;

    if (!in_handlers) {
        elv_err("avpipe_probe NULL handlers, url=%s", url);
        rc = eav_param;
        goto avpipe_probe_end;
    }

    inctx.params = params;
    if (in_handlers->avpipe_opener(url, &inctx) < 0) {
        rc = eav_open_input;
        goto avpipe_probe_end;
    }

    if ((rc = prepare_decoder(&decoder_ctx, in_handlers, &inctx, params, params->seekable)) != eav_success) {
        elv_err("avpipe_probe failed to prepare decoder, url=%s", url);
        goto avpipe_probe_end;
    }

    int nb_streams = decoder_ctx.format_context->nb_streams;
    if (nb_streams <= 0) {
        rc = eav_num_streams;
        goto avpipe_probe_end;
    }

    int nb_skipped_streams = 0;
    probe = (xcprobe_t *)calloc(1, sizeof(xcprobe_t));
    stream_probes = (stream_info_t *)calloc(1, sizeof(stream_info_t)*nb_streams);
    for (int i=0; i<nb_streams; i++) {
        AVStream *s = decoder_ctx.format_context->streams[i];
        AVCodecContext *codec_context = decoder_ctx.codec_context[i];
        AVCodec *codec = decoder_ctx.codec[i];
        AVRational sar, dar;

        if (!codec_context) {
            nb_skipped_streams++;
            continue;
        }
        stream_probes_ptr = &stream_probes[i-nb_skipped_streams];
        stream_probes_ptr->stream_index = i;
        stream_probes_ptr->stream_id = s->id;
        if (codec) {
            stream_probes_ptr->codec_type = codec->type;
            stream_probes_ptr->codec_id = codec->id;
            strncpy(stream_probes_ptr->codec_name, codec->name, MAX_CODEC_NAME);
        } else {
            stream_probes_ptr->codec_type = decoder_ctx.format_context->streams[i]->codecpar->codec_type;
        }
        stream_probes_ptr->codec_name[MAX_CODEC_NAME] = '\0';
        stream_probes_ptr->duration_ts = s->duration;
        stream_probes_ptr->time_base = s->time_base;
        stream_probes_ptr->nb_frames = s->nb_frames;
        stream_probes_ptr->start_time = s->start_time;
        stream_probes_ptr->avg_frame_rate = s->avg_frame_rate;

        // Find sample asperct ratio and diplay aspect ratio
        sar = av_guess_sample_aspect_ratio(decoder_ctx.format_context, s, NULL);
        if (sar.num) {
            stream_probes_ptr->sample_aspect_ratio = sar;
            av_reduce(&dar.num, &dar.den,
                      codec_context->width  * sar.num,
                      codec_context->height * sar.den,
                      1024*1024);
            stream_probes_ptr->display_aspect_ratio = dar;
        } else {
            stream_probes_ptr->sample_aspect_ratio = codec_context->sample_aspect_ratio;
        }

        stream_probes_ptr->frame_rate = s->r_frame_rate;
        stream_probes_ptr->ticks_per_frame = codec_context->ticks_per_frame;
        stream_probes_ptr->bit_rate = codec_context->bit_rate;
        stream_probes_ptr->has_b_frames = codec_context->has_b_frames;
        stream_probes_ptr->sample_rate = codec_context->sample_rate;
        stream_probes_ptr->channels = codec_context->channels;
        if (codec && codec->type == AVMEDIA_TYPE_AUDIO)
            stream_probes_ptr->channel_layout = codec_context->channel_layout;
        else
            stream_probes_ptr->channel_layout = -1;
        stream_probes_ptr->width = codec_context->width;
        stream_probes_ptr->height = codec_context->height;
        stream_probes_ptr->pix_fmt = codec_context->pix_fmt;
        stream_probes_ptr->field_order = codec_context->field_order;
        stream_probes_ptr->profile = codec_context->profile;
        stream_probes_ptr->level = codec_context->level;

        if (probe->container_info.duration <
            ((float)stream_probes_ptr->duration_ts)/stream_probes_ptr->time_base.den)
            probe->container_info.duration =
                ((float)stream_probes_ptr->duration_ts)/stream_probes_ptr->time_base.den;

        av_dict_copy(&stream_probes_ptr->tags, s->metadata, 0);

        for (int i = 0; i < s->nb_side_data; i++) {
            const AVPacketSideData *sd = &s->side_data[i];
            switch (sd->type) {
                case AV_PKT_DATA_DISPLAYMATRIX:
                    stream_probes_ptr->side_data.display_matrix.rotation = av_display_rotation_get((int32_t *)sd->data);
                    double rot = stream_probes_ptr->side_data.display_matrix.rotation;
                    // Convert from CCW [-180:180] value to straight CW
                    rot = rot >= 0 ? rot : 360.0 + rot;
                    rot = rot > 0 ? 360 - rot : 0;
                    stream_probes_ptr->side_data.display_matrix.rotation_cw = rot;
                    break;
                default:
                    // Not handled
                    break;
            }
        }
    }

    inctx.closed = 1;
    probe->stream_info = stream_probes;
    probe->container_info.format_name = strdup(decoder_ctx.format_context->iformat->name);
    *xcprobe = probe;
    *n_streams = nb_streams - nb_skipped_streams;

avpipe_probe_end:
    if (decoder_ctx.format_context) {
        if (decoder_ctx.format_context->flags & AVFMT_FLAG_CUSTOM_IO) {
            AVIOContext *avioctx = decoder_ctx.format_context->pb;
            if (avioctx) {
                av_freep(&avioctx->buffer);
                av_freep(&avioctx);
            }
        }
        avformat_close_input(&decoder_ctx.format_context);
    }

    for (int i=0; i<MAX_STREAMS; i++) {
        if (decoder_ctx.codec_context[i]) {
            /* Corresponds to avcodec_open2() */
            avcodec_close(decoder_ctx.codec_context[i]);
            avcodec_free_context(&decoder_ctx.codec_context[i]);
        }
    }

    /* Close input handler resources */
    in_handlers->avpipe_closer(&inctx);

    return rc;
}

int avpipe_probe_free(xcprobe_t *probe, int n_streams) {
    if (probe == NULL)
        return 0;

    for (int i=0; i<n_streams; i++) {
        av_dict_free(&probe->stream_info[i].tags);
    }
    free(probe->stream_info);

    free(probe);
    return 0;
}

static int
check_params(
    xcparams_t *params)
{
    if (!params->format ||
        (strcmp(params->format, "dash") &&
         strcmp(params->format, "hls") &&
         strcmp(params->format, "image2") &&
         strcmp(params->format, "mp4") &&
         strcmp(params->format, "fmp4") &&
         strcmp(params->format, "segment") &&
         strcmp(params->format, "fmp4-segment"))) {
        elv_err("Output format can be only \"dash\", \"hls\", \"image2\", \"mp4\", \"fmp4\", \"segment\", or \"fmp4-segment\", url=%s", params->url);
        return eav_param;
    }

    if (!params->url) {
        elv_err("Invalid params, url is null");
        return eav_param;
    }

    if (params->stream_id >= 0 && (params->xc_type != xc_none || params->n_audio > 0)) {
        elv_err("Incompatible params, stream_id=%d, xc_type=%d, n_audio=%d, url=%s",
            params->stream_id, params->xc_type, params->n_audio, params->url);
        return eav_param;
    }

    // By default transcode 'everything' if streamId < 0
    if (params->xc_type == xc_none && params->stream_id < 0) {
        params->xc_type = xc_all;
    }

    if (params->start_pts < 0) {
        elv_err("Start PTS can not be negative, url=%s", params->url);
        return eav_param;
    }

    if (params->watermark_text != NULL && (strlen(params->watermark_text) > (WATERMARK_STRING_SZ-1))){
        elv_err("Watermark too large, url=%s, wm_text size=%d", params->url, (int) strlen(params->watermark_text));
        return eav_param;
    }

    /*
     * Automatically set encoder rate control parameters: Currently constrains
     * bit rate over a 1 second interval (bufsize == maxrate) to the average bit
     * rate (video_bitrate). For CRF/VBV (crf_str instead of video_bitrate),
     * the RC paramters limit bitrate spikes.
     *
     * Increasing the bufsize may improve image quality at the cost of increased
     * bitrate variation.
     *
     * References:
     *   - https://trac.ffmpeg.org/wiki/Limiting%20the%20output%20bitrate
     *   - https://trac.ffmpeg.org/wiki/Encode/H.264
     */
    if (params->video_bitrate > 0) {
        if (params->video_bitrate > params->rc_max_rate) {
            elv_log("Replacing rc_max_rate %d with video_bitrate %d, url=%s",
                params->rc_max_rate, params->video_bitrate, params->url);
            params->rc_max_rate = params->video_bitrate;
        }
        if (params->video_bitrate > params->rc_buffer_size) {
            elv_log("Replacing rc_buffer_size %d with video_bitrate %d, url=%s",
                params->rc_buffer_size, params->video_bitrate, params->url);
            params->rc_buffer_size = params->video_bitrate;
        }
    }

    /*
     * PENDING (RM), this is just a short cut to convert joining the same MONO audio index
     * into a normal audio transcoding and produce stereo (this will prevent a crash).
     */
    if (params->xc_type == xc_audio_join &&
        params->n_audio == 2 &&
        params->audio_index[0] == params->audio_index[1]) {
        params->xc_type = xc_audio;
        params->channel_layout = AV_CH_LAYOUT_STEREO;
        params->n_audio = 1;
    }

    if (params->bitdepth == 0) {
        params->bitdepth = 8;
        elv_log("Set bitdepth=%d, url=%s", params->bitdepth, params->url);
    }

    if (params->xc_type & xc_audio &&
        params->sample_rate > 0 &&
        !strcmp(params->ecodec2, "aac") &&
        !is_valid_aac_sample_rate(params->sample_rate)) {
        elv_err("Invalid sample_rate for aac encoder, url=%s", params->url);
        return eav_param;
    }

    if (params->xc_type & xc_audio &&
        params->seg_duration <= 0 &&
        params->audio_seg_duration_ts <= 0 &&
        strcmp(params->format, "mp4")) {
        elv_err("Segment duration is not set for audio (invalid seg_duration and audio_seg_duration_ts), url=%s", params->url);
        return eav_param;
    }

    if (params->xc_type & xc_video &&
        params->xc_type != xc_extract_images &&
        params->xc_type != xc_extract_all_images &&
        params->seg_duration <= 0 &&
        params->video_seg_duration_ts <= 0 &&
        strcmp(params->format, "mp4")) {
        elv_err("Segment duration is not set for video (invalid seg_duration and video_seg_duration_ts), url=%s", params->url);
        return eav_param;
    }

    if (params->stream_id >=0 &&
        params->seg_duration <= 0) {
        elv_err("Segment duration is not set for stream id=%d, url=%s", params->stream_id, params->url);
        return eav_param;
    }

    if (params->n_audio > MAX_STREAMS) {
        elv_err("Too many audio indexes, n_audio=%d, url=%s", params->n_audio, params->url);
        return eav_param;
    }

    /* Set n_audio to zero if n_audio < 0 or xc_type == xc_video */
    if (params->n_audio < 0 ||
        params->xc_type == xc_video)
        params->n_audio = 0;

    if ((params->xc_type == xc_audio_join ||
        params->xc_type == xc_audio_merge) &&
        params->n_audio < 2) {
        elv_err("Insufficient audio indexes, n_audio=%d, xc_type=%d, url=%s",
            params->n_audio, params->xc_type, params->url);
        return eav_param;
    }

    if (params->extract_images_sz > 0) {
        if (params->extract_image_interval_ts > 0) {
            elv_err("Extract images either by interval or by frame list, url=%s", params->url);
            return eav_param;
        } else if (params->extract_images_ts == NULL) {
            elv_err("Frame list not set, url=%s", params->url);
            return eav_param;
        }
    }

    return eav_success;
}

void
log_params(
    xcparams_t *params)
{
    char buf[4096];
    char audio_index_str[256];
    char index_str[10];

    audio_index_str[0] = '\0';
    for (int i=0; i<params->n_audio && i<MAX_STREAMS; i++) {
        snprintf(index_str, 10, "%d", params->audio_index[i]);
        strcat(audio_index_str, index_str);
        if (i < params->n_audio-1)
            strcat(audio_index_str, ",");
    }

    /* Note, when adding new params here, become sure buf is big enough to keep params */
    snprintf(buf, sizeof(buf),
        "stream_id=%d "
        "url=%s "
        "version=%s "
        "bypass=%d "
        "skip_decoding=%d "
        "xc_type=%s "
        "format=%s "
        "seekable=%d "
        "start_time_ts=%"PRId64" "
        "start_pts=%"PRId64" "
        "duration_ts=%"PRId64" "
        "start_segment_str=%s "
        "video_bitrate=%d "
        "audio_bitrate=%d "
        "sample_rate=%d "
        "crf_str=%s "
        "preset=%s "
        "rc_max_rate=%d "
        "rc_buffer_size=%d "
        "video_seg_duration_ts=%"PRId64" "
        "audio_seg_duration_ts=%"PRId64" "
        "seg_duration=%s "
        "start_fragment_index=%d "
        "force_keyint=%d "
        "force_equal_fduration=%d "
        "ecodec=%s "
        "ecodec2=%s "
        "dcodec=%s "
        "dcodec2=%s "
        "gpu_index=%d "
        "enc_height=%d "
        "enc_width=%d "
        "crypt_iv=%s "
        "crypt_key=%s "
        "crypt_kid=%s "
        "crypt_key_url=%s "
        "crypt_scheme=%d "
        "n_audio=%d "
        "audio_index=%s "
        "channel_layout=%d (%s) "
        "sync_audio_to_stream_id=%d "
        "wm_overlay_type=%d "
        "wm_overlay_len=%d "
        "bitdepth=%d "
        "listen=%d "
        "max_cll=\"%s\" "
        "master_display=\"%s\" "
        "filter_descriptor=\"%s\" "
        "extract_image_interval_ts=%"PRId64" "
        "extract_images_sz=%d "
        "video_time_base=%d/%d "
        "video_frame_duration_ts=%d "
        "rotate=%d",
        params->stream_id, params->url,
        avpipe_version(),
        params->bypass_transcoding, params->skip_decoding,
        get_xc_type_name(params->xc_type),
        params->format, params->seekable, params->start_time_ts,
        params->start_pts, params->duration_ts, params->start_segment_str,
        params->video_bitrate, params->audio_bitrate, params->sample_rate,
        params->crf_str, params->preset, params->rc_max_rate, params->rc_buffer_size,
        params->video_seg_duration_ts, params->audio_seg_duration_ts, params->seg_duration,
        params->start_fragment_index, params->force_keyint, params->force_equal_fduration,
        params->ecodec, params->ecodec2, params->dcodec, params->dcodec2,
        params->gpu_index, params->enc_height, params->enc_width,
        params->crypt_iv, params->crypt_key, params->crypt_kid, params->crypt_key_url,
        params->crypt_scheme, params->n_audio, audio_index_str,
        params->channel_layout, avpipe_channel_layout_name(params->channel_layout),
        params->sync_audio_to_stream_id,
        params->watermark_overlay_type, params->watermark_overlay_len,
        params->bitdepth, params->listen,
        params->max_cll ? params->max_cll : "",
        params->master_display ? params->master_display : "",
        params->filter_descriptor,
        params->extract_image_interval_ts, params->extract_images_sz,
        1, params->video_time_base, params->video_frame_duration_ts, params->rotate);
    elv_log("AVPIPE XCPARAMS %s", buf);
}

static char *
safe_strdup(
    char *s)
{
    if (s)
        return strdup(s);

    return NULL;
}

xcparams_t *
avpipe_copy_xcparams(
    xcparams_t *p)
{
    xcparams_t *p2 = (xcparams_t *) calloc(1, sizeof(xcparams_t));

    *p2 = *p;
    p2->url = safe_strdup(p->url);
    p2->crf_str = safe_strdup(p->crf_str);
    p2->crypt_iv = safe_strdup(p->crypt_iv);
    p2->crypt_key = safe_strdup(p->crypt_key);
    p2->crypt_key_url = safe_strdup(p->crypt_key_url);
    p2->crypt_kid = safe_strdup(p->crypt_kid);
    p2->dcodec = safe_strdup(p->dcodec);
    p2->dcodec2 = safe_strdup(p->dcodec2);
    p2->ecodec = safe_strdup(p->ecodec);
    p2->ecodec2 = safe_strdup(p->ecodec2);
    p2->filter_descriptor = safe_strdup(p->filter_descriptor);
    p2->format = safe_strdup(p->format);
    p2->max_cll = safe_strdup(p->max_cll);
    p2->master_display = safe_strdup(p->master_display);
    p2->preset = safe_strdup(p->preset);
    p2->start_segment_str = safe_strdup(p->start_segment_str);
    p2->watermark_text = safe_strdup(p->watermark_text);
    p2->watermark_timecode = safe_strdup(p->watermark_timecode);
    p2->overlay_filename = safe_strdup(p->overlay_filename);
    if (p->watermark_overlay_len > 0) {
        p2->watermark_overlay = (char *) calloc(1, p->watermark_overlay_len);
        memcpy(p2->watermark_overlay, p->watermark_overlay, p->watermark_overlay_len);
    }
    p2->watermark_shadow_color = safe_strdup(p->watermark_shadow_color);
    if (p2->extract_images_sz != 0) {
        p2->extract_images_ts = calloc(p2->extract_images_sz, sizeof(int64_t));
        int size = p2->extract_images_sz * sizeof(int64_t);
        memcpy(p2->extract_images_ts, p->extract_images_ts, size);
    }
    p2->seg_duration = safe_strdup(p->seg_duration);

    return p2;
}

int
avpipe_init(
    xctx_t **xctx,
    avpipe_io_handler_t *in_handlers,
    avpipe_io_handler_t *out_handlers,
    xcparams_t *p)
{
    xctx_t *p_xctx = NULL;
    xcparams_t *params = NULL;
    int rc = 0;
    ioctx_t *inctx = (ioctx_t *)calloc(1, sizeof(ioctx_t));

    if (!p) {
        elv_err("Parameters are not set");
        free(inctx);
        rc = eav_param;
        goto avpipe_init_failed;
    }

    if (!xctx) {
        elv_err("Trancoding context is NULL, url=%s", p->url);
        free(inctx);
        rc = eav_param;
        goto avpipe_init_failed;
    }

    params = avpipe_copy_xcparams(p);
    inctx->params = params;

    p_xctx = (xctx_t *) calloc(1, sizeof(xctx_t));
    p_xctx->params = params;
    p_xctx->inctx = inctx;
    p_xctx->in_handlers = in_handlers;
    p_xctx->out_handlers = out_handlers;
    p_xctx->debug_frame_level = p->debug_frame_level;

    log_params(params);

    if ((rc = check_params(params)) != eav_success) {
        p_xctx->in_handlers = NULL;
        p_xctx->out_handlers = NULL;
        goto avpipe_init_failed;
    }

    *xctx = p_xctx;

    return eav_success;

avpipe_init_failed:
    if (xctx)
        *xctx = NULL;
    if (p_xctx)
        avpipe_fini(&p_xctx);
    return rc;
}

static void
avpipe_free_params(
    xctx_t *xctx)
{
    xcparams_t *params = xctx->params;

    if (!params)
        return;

    free(params->format);
    free(params->start_segment_str);
    free(params->crf_str);
    free(params->preset);
    free(params->seg_duration);
    free(params->ecodec);
    free(params->ecodec2);
    free(params->dcodec);
    free(params->dcodec2);
    free(params->crypt_iv);
    free(params->crypt_key);
    free(params->crypt_kid);
    free(params->crypt_key_url);
    free(params->watermark_text);
    free(params->watermark_xloc);
    free(params->watermark_yloc);
    free(params->watermark_font_color);
    free(params->overlay_filename);
    free(params->watermark_overlay);
    free(params->watermark_shadow_color);
    free(params->watermark_timecode);
    free(params->max_cll);
    free(params->master_display);
    free(params->filter_descriptor);
    free(params->mux_spec);
    free(params->extract_images_ts);
    free(params);
    xctx->params = NULL;
}

int
avpipe_fini(
    xctx_t **xctx)
{
    coderctx_t *decoder_context;
    coderctx_t *encoder_context;

    if (!xctx || !(*xctx))
        return 0;

    if ((*xctx)->inctx && (*xctx)->inctx->url)
        elv_dbg("Releasing all the resources, url=%s", (*xctx)->inctx->url);

    /* Close input handler resources if it is not a muxing command */
    if (!(*xctx)->in_mux_ctx)
        (*xctx)->in_handlers->avpipe_closer((*xctx)->inctx);

    decoder_context = &(*xctx)->decoder_ctx;
    encoder_context = &(*xctx)->encoder_ctx;

    /* note: the internal buffer could have changed, and be != avio_ctx_buffer */
    if (decoder_context && decoder_context->format_context) {
        if (decoder_context->format_context->flags & AVFMT_FLAG_CUSTOM_IO) {
            AVIOContext *avioctx = decoder_context->format_context->pb;
            if (avioctx) {
                av_freep(&avioctx->buffer);
                av_freep(&avioctx);
            }
        }
    }

    /* Corresponds to avformat_open_input */
    if (decoder_context && decoder_context->format_context)
        avformat_close_input(&decoder_context->format_context);

    /* Free filter graph resources */
    if (decoder_context && decoder_context->video_filter_graph)
        avfilter_graph_free(&decoder_context->video_filter_graph);
    if (decoder_context && decoder_context->n_audio > 0) {
        for (int i=0; i<decoder_context->n_audio; i++)
            avfilter_graph_free(&decoder_context->audio_filter_graph[i]);
    }

    if (encoder_context && encoder_context->format_context) {
        void *avpipe_opaque = encoder_context->format_context->avpipe_opaque;
        avformat_free_context(encoder_context->format_context);
        free(avpipe_opaque);
    }
    if (encoder_context) {
        for (int i=0; i<encoder_context->n_audio_output; i++) { 
            void *avpipe_opaque = encoder_context->format_context2[i]->avpipe_opaque;
            avformat_free_context(encoder_context->format_context2[i]);
            free(avpipe_opaque);
        }
    }

    for (int i=0; i<MAX_STREAMS; i++) {
        if (decoder_context->codec_context[i]) {
            /* Corresponds to avcodec_open2() */
            avcodec_close(decoder_context->codec_context[i]);
            avcodec_free_context(&decoder_context->codec_context[i]);
        }

        if (encoder_context->codec_context[i]) {
            /* Corresponds to avcodec_open2() */
            avcodec_close(encoder_context->codec_context[i]);
            avcodec_free_context(&encoder_context->codec_context[i]);
        }
    }

    if ((*xctx)->params && !strcmp((*xctx)->params->ecodec2, "aac")) {
        av_audio_fifo_free(decoder_context->fifo);
        swr_free(&decoder_context->resampler_context);
    }

    free((*xctx)->in_handlers);
    free((*xctx)->out_handlers);

    if ((*xctx)->inctx && (*xctx)->inctx->udp_channel)
        elv_channel_fini(&((*xctx)->inctx->udp_channel));
    free((*xctx)->inctx);
    elv_channel_fini(&((*xctx)->vc));
    elv_channel_fini(&((*xctx)->ac));

    avpipe_free_params(*xctx);
    free(*xctx);
    *xctx = NULL;

    return 0;
}

char *
avpipe_version()
{
    static char version_str[128];

    if (version_str[0] != '\0')
        return version_str;

#ifndef VERSION
#define VERSION "0.0.0-develop"
#endif

    snprintf(version_str, sizeof(version_str), "%d.%d@%s", AVPIPE_MAJOR_VERSION, AVPIPE_MINOR_VERSION, VERSION);
    return version_str;
}

void
init_extract_images(
    xcparams_t *params,
    int size)
{
    params->extract_images_ts = calloc(size, sizeof(int64_t));
    params->extract_images_sz = size;
}

void
set_extract_images(
    xcparams_t *params,
    int index,
    int64_t value)
{
    if (index >= params->extract_images_sz) {
        elv_err("set_extract_images - index out of bounds: %d, url=%s", index, params->url);
        return;
    }
    params->extract_images_ts[index] = value;
}<|MERGE_RESOLUTION|>--- conflicted
+++ resolved
@@ -3520,11 +3520,10 @@
     int av_read_frame_rc = 0;
     AVPacket *input_packet = NULL;
 
-<<<<<<< HEAD
     // TEST bwdif
     params->video_time_base = 100;
     params->video_frame_duration_ts = 256; // Equivalent to 50 fps
-=======
+
     if (!params->url || params->url[0] == '\0' ||
         in_handlers->avpipe_opener(params->url, inctx) < 0) {
         elv_err("Failed to open avpipe input \"%s\"", params->url != NULL ? params->url : "");
@@ -3550,7 +3549,6 @@
     /* Create threads for decoder and encoder */
     pthread_create(&xctx->vthread_id, NULL, transcode_video_func, xctx);
     pthread_create(&xctx->athread_id, NULL, transcode_audio_func, xctx);
->>>>>>> 13af2f87
 
     if (!params->bypass_transcoding &&
         (params->xc_type & xc_video)) {
