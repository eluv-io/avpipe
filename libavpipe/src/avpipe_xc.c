--- conflicted
+++ resolved
@@ -110,17 +110,13 @@
 
     dump_decoder(decoder_context);
 
-<<<<<<< HEAD
-    for (int i = 0; i < decoder_context->format_context->nb_streams; i++) {
-
-        if (i > 1) {
-            elv_err("STREAM support limited to 2");
-            break;
-        }
-
-=======
     for (int i = 0; i < decoder_context->format_context->nb_streams && i < MAX_STREAMS; i++) {
->>>>>>> 0b714186
+
+        //if (i > 1) {
+        //    elv_err("STREAM support limited to 2");
+        //    break;
+        //}
+      
         /* Copy codec params from stream format context */
         decoder_context->codec_parameters[i] = decoder_context->format_context->streams[i]->codecpar;
         decoder_context->stream[i] = decoder_context->format_context->streams[i];
