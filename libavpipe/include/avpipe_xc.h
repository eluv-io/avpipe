/*
 * avpipe_xc.h
 */

#ifndef AVPIPE_XC_H
#define AVPIPE_XC_H
#pragma once

#include <libavcodec/avcodec.h>
#include <libavformat/avformat.h>
#include <libavfilter/buffersink.h>
#include <libavfilter/buffersrc.h>
#include <libswresample/swresample.h>
#include <libavutil/audio_fifo.h>
#include <libavutil/opt.h>

#include <pthread.h>
#include "elv_channel.h"

#define MAX_STREAMS	        64
#define MAX_MUX_IN_STREAM   (4*4096)        // Up to 4*4096 ABR segments

#define AVIO_OUT_BUF_SIZE   (1*1024*1024)   // avio output buffer size
#define AVIO_IN_BUF_SIZE    (1*1024*1024)   // avio input buffer size

//#define DEBUG_UDP_PACKET  // Uncomment for development, debugging and testing

/* Borrowed from libavcodec/nvenc.h since it is not exposed */
enum {
    NV_ENC_H264_PROFILE_BASELINE,
    NV_ENC_H264_PROFILE_MAIN,
    NV_ENC_H264_PROFILE_HIGH,
    NV_ENC_H264_PROFILE_HIGH_444P,
};

/*
 * Adding/deleting an error code needs adding/deleting corresponding GO
 * error in avpipe_errors.go
 */
typedef enum avpipe_error_t {
    eav_success                 = 0,    // No error
    eav_filter_string_init      = 1,    // Error in initializing filter string
    eav_mem_alloc               = 2,    // Error in allocating memory or an ffmpeg context
    eav_filter_init             = 3,    // Error in initializing filter
    eav_num_streams             = 4,    // Bad number of audio/video inputs
    eav_write_header            = 5,    // Error in writing headers
    eav_timebase                = 6,    // Timebase mismatch
    eav_seek                    = 7,    // Error in seeking input
    eav_cancelled               = 8,    // The transcoding cancelled
    eav_open_input              = 9,    // Error in opening input stream
    eav_stream_info             = 10,   // Error in obtaining stream info
    eav_codec_context           = 11,   // Error in allocating decoder/encoder context
    eav_codec_param             = 12,   // Bad codec parameter
    eav_open_codec              = 13,   // Error in opening decoder/encoder
    eav_param                   = 14,   // Bad avpipe parameter
    eav_stream_index            = 15,   // Bad stream index in input/output packet
    eav_read_input              = 16,   // Error in reading input frames
    eav_send_packet             = 17,   // Error in sending packet to the decoder
    eav_receive_frame           = 18,   // Error in receiving frame from decoder or audio fifo
    eav_receive_filter_frame    = 19,   // Error in receiving frame from filter buffer sink
    eav_receive_packet          = 20,   // Error in receiving packet from encoder
    eav_write_frame             = 21,   // Error in writing frame to output stream or audio fifo
    eav_audio_sample            = 22,   // Error in converting audio samples
    eav_xc_table                = 23,   // Error in trancoding table
    eav_pts_wrapped             = 24,   // PTS wrapped error
    eav_io_timeout              = 25,   // IO timeout
    eav_bad_handle              = 26    // Bad handle
} avpipe_error_t;

typedef enum avpipe_buftype_t {
    avpipe_input_stream = 0,
    avpipe_manifest = 1,                // dash.mpd
    avpipe_video_init_stream = 2,       // video init_stream
    avpipe_audio_init_stream = 3,       // audio init_stream
    avpipe_video_segment = 4,           // video ABR segment
    avpipe_audio_segment = 5,           // audio ABR segment
    avpipe_master_m3u = 6,              // hls master m3u
    avpipe_video_m3u = 7,               // video m3u
    avpipe_audio_m3u = 8,               // audio m3u
    avpipe_aes_128_key = 9,             // AES key
    avpipe_mp4_stream = 10,             // mp4 stream
    avpipe_fmp4_stream = 11,            // fragmented mp4 stream
    avpipe_mp4_segment = 12,            // segmented mp4 stream
    avpipe_video_fmp4_segment = 13,     // segmented fmp4 video stream
    avpipe_audio_fmp4_segment = 14,     // segmented fmp4 audio stream
    avpipe_mux_segment = 15,            // Muxed audio/video segment
    avpipe_image = 16                   // extracted images
} avpipe_buftype_t;

#define BYTES_READ_REPORT               (10*1024*1024)
#define VIDEO_BYTES_WRITE_REPORT        (1024*1024)
#define AUDIO_BYTES_WRITE_REPORT        (64*1024)

typedef enum avp_stat_t {
    in_stat_bytes_read = 1,                 // # of bytes read from input stream
    in_stat_audio_frame_read = 2,           // # of audio frames read from the input stream
    in_stat_video_frame_read = 4,           // # of video frames read from the input stream
    in_stat_decoding_audio_start_pts = 8,   // PTS of first audio packet went to the decoder
    in_stat_decoding_video_start_pts = 16,  // PTS of first video packet went to the decoder
    out_stat_bytes_written = 32,            // # of bytes written to the output stream
    out_stat_frame_written = 64,            // # of frames written to the output stream
    in_stat_first_keyframe_pts = 128,       // First keyframe in the input stream
    out_stat_encoding_end_pts = 256,        // 
    in_stat_data_scte35 = 512               // SCTE data arrived
} avp_stat_t;

struct coderctx_t;

#define MAX_UDP_PKT_LEN         2048            /* Max UDP length */
#define UDP_PIPE_TIMEOUT        5               /* sec */
#define UDP_PIPE_BUFSIZE        (128*1024*1024) /* 128MB recv buf size */
#define MAX_UDP_CHANNEL         100000          /* Max # of entries in UDP channel */

typedef struct udp_packet_t {
    char buf[MAX_UDP_PKT_LEN];
    int len;
    int pkt_num;
} udp_packet_t;

typedef struct mux_input_ctx_t {
    int     n_parts;                    /* Number of input parts */
    int     index;                      /* Index of current input part that should be processed */
    char    **parts;                    /* All the input parts */
    int     header_size;
} mux_input_ctx_t;

typedef struct io_mux_ctx_t {
    char            *out_filename;              /* Output filename/url for this muxing */
    char            *mux_type;                  /* "mux-mez" or "mux-abr" */
    mux_input_ctx_t video;
    int64_t         last_video_pts;
    int             last_audio_index;
    mux_input_ctx_t audios[MAX_STREAMS];
    int64_t         last_audio_pts;
    int             last_caption_index;
    mux_input_ctx_t captions[MAX_STREAMS];
} io_mux_ctx_t;

typedef struct xcparams_t xcparams_t;

typedef struct ioctx_t {
    /* Application specific IO context */
    void                *opaque;
    struct coderctx_t   *encoder_ctx;   /* Needed to get access for stats */
    elv_channel_t       *udp_channel;   /* This is set if input is a UDP url */
    udp_packet_t        *cur_packet;    /* Current UDP packet not consumed fully */
    int                 is_udp_started; /* Is the first UDP read started? */
    int                 cur_pread;      /* Current packet read */
    pthread_t           utid;           /* UDP thread id */

    /* Input filename or url */
    char                *url;

    avpipe_buftype_t    type;
    unsigned char*      buf;
    int                 bufsz;		/* Buffer size for IO */

    /* Size of input, should be set in in_handler-> avpipe_opener_f() */
    int64_t sz;

    /* Read/write counters, used by input/output handlers */
    int64_t read_bytes;
    int64_t read_pos;
    int64_t read_reported;
    int64_t written_bytes;
    int64_t write_pos;
    int64_t write_reported;
    int64_t frames_written;         /* Frames written in current segment */
    int64_t total_frames_written;   /* Total frames written */
    int64_t audio_frames_read;      /* Total audio frames read from input */
    int64_t video_frames_read;      /* Total video frames read from input */

    /* Audio/video decoding start pts for stat reporting */
    int64_t decoding_start_pts;
    int64_t first_key_frame_pts;

    /* Output handlers specific data */
    int64_t pts;                /* frame pts */
    int     stream_index;       /* usually (but not always) video=0 and audio=1 */
    int     seg_index;          /* segment index if this ioctx is a segment */

    uint8_t *data;  /* Data stream buffer (e.g. SCTE-35) */

    io_mux_ctx_t    *in_mux_ctx;   /* Input muxer context */
    int             in_mux_index;

    /* Pointer to input context of a transcoding session.
     * A transcoding session has one input (i.e one mp4 file) and
     * multiple output (i.e multiple segment files, dash and init_stream files).
     */
    struct ioctx_t  *inctx;

    xcparams_t      *params;

    volatile int    closed; /* If it is set that means inctx is closed */
} ioctx_t;

typedef struct h264_level_descriptor {
    const char *name;
    uint8_t     level_idc;
    uint8_t     constraint_set3_flag;
    uint32_t    max_mbps;
    uint32_t    max_fs;
    uint32_t    max_dpb_mbs;
    uint32_t    max_br;
    uint32_t    max_cpb;
    uint16_t    max_v_mv_r;
    uint8_t     min_cr;
    uint8_t     max_mvs_per_2mb;
} h264_level_descriptor;

typedef int
(*avpipe_opener_f)(
    const char *url,
    ioctx_t *ioctx);

typedef int
(*avpipe_closer_f)(
    ioctx_t *ioctx);

typedef int
(*avpipe_reader_f)(
    void *opaque,
    uint8_t *buf,
    int buf_size);

typedef int
(*avpipe_writer_f)(
    void *opaque,
    uint8_t *buf,
    int buf_size);

typedef int64_t
(*avpipe_seeker_f)(
    void *opaque,
    int64_t offset,
    int whence);

typedef int
(*avpipe_stater_f)(
    void *opaque,
    int stream_index,           /* The stream_index is not valid for input stat in_stat_bytes_read. */
    avp_stat_t stat_type);

typedef struct avpipe_io_handler_t {
    avpipe_opener_f avpipe_opener;
    avpipe_closer_f avpipe_closer;
    avpipe_reader_f avpipe_reader;
    avpipe_writer_f avpipe_writer;
    avpipe_seeker_f avpipe_seeker;
    avpipe_stater_f avpipe_stater;
} avpipe_io_handler_t;

#define MAX_WRAP_PTS        ((int64_t)8589000000)
#define MAX_AVFILENAME_LEN  128

/* Decoder/encoder context, keeps both video and audio stream ffmpeg contexts */
typedef struct coderctx_t {
    AVFormatContext     *format_context;                                /* Input format context or video output format context */
    AVFormatContext     *format_context2[MAX_STREAMS];                  /* Audio output format context, indexed by audio index */
    char                filename2[MAX_STREAMS][MAX_AVFILENAME_LEN];     /* Audio filename formats */
    int                 n_audio_output;                                 /* Number of audio output streams, it is set for encoder */

    AVCodec             *codec[MAX_STREAMS];
    AVStream            *stream[MAX_STREAMS];
    AVCodecParameters   *codec_parameters[MAX_STREAMS];
    AVCodecContext      *codec_context[MAX_STREAMS];    /* Audio/video AVCodecContext, indexed by stream_index */
    SwrContext          *resampler_context;             /* resample context for audio */
    AVAudioFifo         *fifo;                          /* audio sampling fifo */

    avpipe_io_handler_t *in_handlers;
    avpipe_io_handler_t *out_handlers;
    ioctx_t             *inctx;                         /* Input context needed for stat callbacks */

    int video_stream_index;
    int audio_stream_index[MAX_STREAMS];                /* Audio input stream indexes */
    int n_audio;                                        /* Number of audio streams that will be decoded */

    int data_scte35_stream_index;                       /* Index of SCTE-35 data stream */
    int data_stream_index;                              /* Index of an unrecognized data stream */

    int64_t video_last_wrapped_pts;                     /* Video last wrapped pts */
    int64_t video_last_input_pts;                       /* Video last input pts */
    int64_t audio_last_wrapped_pts[MAX_STREAMS];        /* Audio last wrapped pts */
    int64_t audio_last_input_pts[MAX_STREAMS];          /* Audio last input pts */
    int64_t video_last_dts;
    int64_t audio_last_dts[MAX_STREAMS];
    int64_t last_key_frame;                             /* pts of last key frame */
    int64_t forced_keyint_countdown;                    /* frames until next forced key frame */
    int64_t video_last_pts_read;                        /* Video input last pts read */
    int64_t audio_last_pts_read[MAX_STREAMS];           /* Audio input last pts read */
    int64_t video_last_pts_sent_encode;                 /* Video last pts to encode if tx_type & tx_video */
    int64_t audio_last_pts_sent_encode[MAX_STREAMS];    /* Audio last pts to encode if tx_type & tx_audio */
    int64_t video_last_pts_encoded;                     /* Video last input pts encoded if tx_type & tx_video */
    int64_t audio_last_pts_encoded[MAX_STREAMS];        /* Audio last input pts encoded if tx_type & tx_audio */

    int64_t audio_output_pts;                           /* Used to set PTS directly when using audio FIFO */

    /* Video filter */
    AVFilterContext *video_buffersink_ctx;
    AVFilterContext *video_buffersrc_ctx;
    AVFilterGraph   *video_filter_graph;

    /* Audio filter */
    AVFilterContext *audio_buffersink_ctx[MAX_STREAMS];
    AVFilterContext *audio_buffersrc_ctx[MAX_STREAMS];
    AVFilterGraph   *audio_filter_graph[MAX_STREAMS];
    int     n_audio_filters;                            /* Number of initialized audio filters */

    int64_t video_frames_written;                       /* Total video frames written so far */
    int64_t audio_frames_written[MAX_STREAMS];          /* Total audio frames written so far */
    int64_t video_pts;                                  /* Video decoder/encoder pts */
    int64_t audio_pts[MAX_STREAMS];                     /* Audio decoder/encoder pts for each track/stream */
    int64_t video_input_start_pts;                      /* In case video input stream starts at PTS > 0 */
    int     video_input_start_pts_notified;             /* Will be set as soon as out_stat_decoding_video_start_pts is fired */
    int64_t audio_input_start_pts[MAX_STREAMS];         /* In case audio input stream starts at PTS > 0 */
    int     audio_input_start_pts_notified;             /* Will be set as soon as out_stat_decoding_audio_start_pts is fired */
    int64_t first_decoding_video_pts;                   /* PTS of first video frame read from the decoder */
    int64_t first_decoding_audio_pts[MAX_STREAMS];      /* PTS of first audio frame read from the decoder */
    int64_t first_encoding_video_pts;                   /* PTS of first video frame sent to the encoder */
    int64_t first_encoding_audio_pts[MAX_STREAMS];      /* PTS of first audio frame sent to the encoder */
    int64_t first_read_packet_pts[MAX_STREAMS];         /* PTS of first packet read - which might not be decodable */

    int64_t video_encoder_prev_pts;     /* Previous pts for video output (encoder) */
    int64_t video_duration;             /* Duration/pts of original frame */
    int64_t audio_duration;             /* Audio duration/pts of original frame when tx_type == tx_all */
    int64_t first_key_frame_pts;        /* First video key frame pts, used to synchronize audio and video in UDP live streams */
    int     pts_residue;                /* Residue of pts lost in output */

    int     is_rtmp;
    int     is_srt;
    int     is_mpegts;                  /* Set to 1 if input format name is "mpegts" */
    int     is_av_synced;               /* will be set to 1 if audio and video are synced */
    int     frame_duration;             /* Will be > 0 if parameter set_equal_fduration is set and doing mez making */
    int     calculated_frame_duration;  /* Approximate/real frame duration of video stream, will be used to fill video frames */

    volatile int    cancelled;
    volatile int    stopped;
} coderctx_t;

typedef enum crypt_scheme_t {
    crypt_none,
    crypt_aes128,
    crypt_cenc,
    crypt_cbc1,
    crypt_cens,
    crypt_cbcs
} crypt_scheme_t;

typedef enum xc_type_t {
    xc_none                 = 0,
    xc_video                = 1,
    xc_audio                = 2,
    xc_all                  = 3,    // xc_video | xc_audio
    xc_audio_merge          = 6,    // 0x04 | xc_audio
    xc_audio_join           = 10,   // 0x08 | xc_audio
    xc_audio_pan            = 18,   // 0x10 | xc_audio
    xc_mux                  = 32,
    xc_extract_images       = 65,   // 0x40 | xc_video
    xc_extract_all_images   = 129,  // 0x80 | xc_video
    xc_probe                = 256
} xc_type_t;

/* handled image types in get_overlay_filter_string*/
typedef enum image_type {
    unknown_image,
    png_image,
    jpg_image,
    gif_image
} image_type;

// deinterlacing filter types
typedef enum dif_type {
    dif_none        = 0, // No deinterlacing
    dif_bwdif       = 1, // Use filter bwdif mode 'send_field' (two frames per input frame)
    dif_bwdif_frame = 2  // Use filter bwdif mode 'send_frame' (one frame per input frame)
} dif_type;

#define DRAW_TEXT_SHADOW_OFFSET     0.075
#define MAX_EXTRACT_IMAGES_SZ       100

// Notes:
//   * rc_max_rate and rc_buffer_size must be set together or not at all; they correspond to ffmpeg's bufsize and maxrate
//   * setting video_bitrate clobbers rc_max_rate and rc_buffer_size
typedef struct xcparams_t {
    char    *url;                   // URL of the input for transcoding
    int     bypass_transcoding;     // if 0 means do transcoding, otherwise bypass transcoding (only copy)
    char    *format;                // Output format [Required, Values: dash, hls, mp4, fmp4]
    int64_t start_time_ts;          // Transcode the source starting from this time
    int64_t start_pts;              // Starting PTS for output
    int64_t duration_ts;            // Transcode time period [-1 for entire source length from start_time_ts]
    char    *start_segment_str;     // Specify index of the first segment  TODO: change type to int
    int     video_bitrate;
    int     audio_bitrate;
    int     sample_rate;            // Audio sampling rate
    int     channel_layout;         // Audio channel layout for output
    char    *crf_str;
    char    *preset;                // Sets encoding speed to compression ratio
    int     rc_max_rate;            // Maximum encoding bit rate, used in conjuction with rc_buffer_size [Default: 0]
    int     rc_buffer_size;         // Determines the interval used to limit bit rate [Default: 0]
    int64_t audio_seg_duration_ts;  // In ts units. It is used for transcoding and producing audio ABR/mez segments
    int64_t video_seg_duration_ts;  // In ts units. It is used for transcoding and producing video ABR/mez segments 
    char    *seg_duration;          // In sec units. It is used for transcoding and producing mp4 segments
    int     seg_duration_fr;
    int     start_fragment_index;
    int     force_keyint;           // Force a key (IDR) frame at this interval
    int     force_equal_fduration;  // Force all frames to have equal frame duration 
    char    *ecodec;                // Video encoder
    char    *ecodec2;               // Audio encoder when xc_type & xc_audio
    char    *dcodec;                // Video decoder
    char    *dcodec2;               // Audio decoder when xc_type & xc_audio
    int     gpu_index;              // GPU index for transcoding, must be >= 0
    int     enc_height;
    int     enc_width;
    char    *crypt_iv;              // 16-byte AES IV in hex [Optional, Default: Generated]
    char    *crypt_key;             // 16-byte AES key in hex [Optional, Default: Generated]
    char    *crypt_kid;             // 16-byte UUID in hex [Optional, required for CENC]
    char    *crypt_key_url;         // Specify a key URL in the manifest [Optional, Default: key.bin]
    int     skip_decoding;          // If set, then skip the packets until start_time_ts without decoding

    crypt_scheme_t  crypt_scheme;   // Content protection / DRM / encryption [Optional, Default: crypt_none]
    xc_type_t       xc_type;        // Default: 0 means transcode 'everything'

    int         seekable;                   // Default: 0 means not seekable. A non seekable stream with moov box in
                                            //          the end causes a lot of reads up to moov atom.
    int         listen;                     // Default is 1, listen mode for RTMP
    char        *watermark_text;            // Default: NULL or empty text means no watermark
    char        *watermark_xloc;            // Default 0
    char        *watermark_yloc;            // Default 0
    float       watermark_relative_sz;      // Default 0
    char        *watermark_font_color;      // black
    int         watermark_shadow;           // Default 1, means shadow exist 
    char        *overlay_filename;          // Overlay file name
    char        *watermark_overlay;         // Overlay image buffer, default is NULL
    image_type  watermark_overlay_type;     // Overlay image type, default is png
    int         watermark_overlay_len;      // Length of watermark_overlay if there is any
    char        *watermark_shadow_color;    // Watermark shadow color
    char        *watermark_timecode;        // Watermark timecode string (i.e 00\:00\:00\:00)
    float       watermark_timecode_rate;    // Watermark timecode frame rate

    int         audio_index[MAX_STREAMS]; // Audio index(s) for mez making, may need to become an array of indexes
    int         n_audio;                    // Number of entries in audio_index
    int         sync_audio_to_stream_id;    // mpegts only, default is 0
    int         bitdepth;                   // Can be 8, 10, 12
    char        *max_cll;                   // Maximum Content Light Level (HDR only)
    char        *master_display;            // Master display (HDR only)
    int         stream_id;                  // Stream id to trasncode, should be >= 0
    char        *filter_descriptor;         // Filter descriptor if tx-type == audio-merge
    char        *mux_spec;
    int64_t     extract_image_interval_ts;  // Write frames at this interval. Default: -1 (will use DEFAULT_FRAME_INTERVAL_S)
    int64_t     *extract_images_ts;         // Write frames at these timestamps. Mutually exclusive with extract_image_interval_ts
    int         extract_images_sz;          // Size of the array extract_images_ts

    int         video_time_base;            // New video encoder time_base (1/video_time_base)
    int         video_frame_duration_ts;    // Frame duration of the output video in time base

    int         debug_frame_level;
    int         connection_timeout;         // Connection timeout in sec for RTMP or MPEGTS protocols
    int         rotate;                     // For video transpose or rotation
<<<<<<< HEAD
    dif_type    deinterlace;                // Deinterlacing filter
=======
    char        *profile;
    int         level;
>>>>>>> 3da2e43f
} xcparams_t;

#define MAX_CODEC_NAME  256

typedef struct side_data_display_matrix_t {
    double rotation;    // Original rotation is CCW with values from -180 to 180
    double rotation_cw; // Computed CW rotation with values 0 to 360
} side_data_display_matrix_t;

typedef struct side_data_t {
    side_data_display_matrix_t display_matrix;
} side_data_t;

typedef struct stream_info_t {
    int         stream_index;       // Stream index in AVFormatContext
    int         stream_id;          // Format-specific stream ID, set by libavformat during decoding
    int         codec_type;         // Audio or Video
    int         codec_id;
    char        codec_name[MAX_CODEC_NAME+1];
    int64_t     duration_ts;
    AVRational  time_base;
    int64_t     nb_frames;
    int64_t     start_time;
    AVRational  avg_frame_rate;
    AVRational  frame_rate;         // Same as r_frame_rate
    int         sample_rate;        // Audio only, samples per second
    int         channels;           // Audio only, number of audio channels
    int         channel_layout;     // Audio channel layout
    int         ticks_per_frame;
    int64_t     bit_rate;
    int         has_b_frames;
    int         width, height;       // Video only

    enum AVPixelFormat  pix_fmt;     // Video only

    AVRational          sample_aspect_ratio;
    AVRational          display_aspect_ratio;
    enum AVFieldOrder   field_order;
    int                 profile;
    int                 level;
    side_data_t         side_data;
    AVDictionary        *tags;
} stream_info_t;

typedef struct container_info_t {
    float duration;
    char *format_name;
} container_info_t;

/* The data structure that is filled by avpipe_probe */
typedef struct xcprobe_t {
    container_info_t container_info;
    stream_info_t *stream_info;    // An array of stream_info_t (usually 2)
} xcprobe_t;

typedef struct xctx_t {
    coderctx_t          decoder_ctx;
    coderctx_t          encoder_ctx;
    xcparams_t          *params;
    int32_t             index;  // index in xc table
    int32_t             handle; // handle for V2 API
    ioctx_t             *inctx;
    avpipe_io_handler_t *in_handlers;
    avpipe_io_handler_t *out_handlers;
    int                 debug_frame_level;
    int                 do_instrument;

    /*
     * Data structures that are needed for muxing multiple inputs to generate one output.
     * Each video/audio/caption input stream can have multiple input files/parts.
     * Each video/audio/caption input stream has its own coderctx_t and ioctx_t.
     */
    io_mux_ctx_t        *in_mux_ctx;                    // Input muxer context
    coderctx_t          in_muxer_ctx[MAX_STREAMS];      // Video, audio, captions coder input muxer context (one video, multiple audio/caption)
    ioctx_t             *inctx_muxer[MAX_STREAMS];      // Video, audio, captions io muxer context (one video, multiple audio/caption)
    coderctx_t          out_muxer_ctx;                  // Output muxer

    AVPacket            pkt_array[MAX_STREAMS];
    int                 is_pkt_valid[MAX_STREAMS];

    elv_channel_t       *vc;        // Video frame channel
    elv_channel_t       *ac;        // Audio frame channel
    pthread_t           vthread_id;
    pthread_t           athread_id;
    volatile int        stop;
    volatile int        err;        // Return code of transcoding
} xctx_t;

/* Params that are needed to decode/encode a frame in a thread */
typedef struct xc_frame_t {
    AVPacket    *packet;
    AVFrame     *frame;
    AVFrame     *filt_frame;
    int         stream_index;
} xc_frame_t;

typedef struct out_tracker_t {
    struct avpipe_io_handler_t  *out_handlers;
    coderctx_t                  *encoder_ctx;   /* Needed to get access for stats */
    ioctx_t                     *last_outctx;
    int                         seg_index;
    ioctx_t                     *inctx;         /* Points to input context */
    xc_type_t                   xc_type;

    /** Needed to detect type of encoding frame */
    int video_stream_index;
    int audio_stream_index;
} out_tracker_t;

typedef struct encoding_frame_stats_t {
    int64_t total_frames_written;   /* Total frames encoded in the xc session */
    int64_t frames_written;         /* Frames encoded in the current segment */
} encoding_frame_stats_t;

/**
 * @brief   Allocates and initializes a xctx_t (transcoder context) for pipelining the input stream.
 *          in_handlers, out_handlers, and params ownership is always on the caller, and will never
 *          be freed or modified by this function. In case of failure xctx is NULL.
 *
 * @param   xctx            Pointer that will be filled with a partially initialized transcoding context.
 * @param   in_handlers     A pointer to input handlers. Must be properly set up by the application.
 * @param   out_handlers    A pointer to output handlers. Must be properly set up by the application.
 * @param   params          A pointer to the parameters for transcoding.
 *
 * @return  Returns 0 if the initialization of an avpipe xctx_t is successful, otherwise returns corresponding eav error.
 */
int
avpipe_init(
    xctx_t **xctx,
    avpipe_io_handler_t *in_handlers,
    avpipe_io_handler_t *out_handlers,
    xcparams_t *params);

/**
 * @brief   Frees the memory and other resources allocated by ffmpeg.
 *
 * @param   xctx       A pointer to the trascoding context that would be destructed.
 * @return  Returns 0.
 */
int
avpipe_fini(
    xctx_t **xctx);

/*
 * @brief   Returns channel layout name.
 *
 * @param   nb_channels     Number of channels.
 * @param   channel_layout  Channel layout id.
 *
 * @return  Returns channel layout name if it can find channel layout with corresponding layout id, otherwise empty string.
 */
const char*
avpipe_channel_name(
    int nb_channels,
    int channel_layout);


/**
 * @brief   Probes object stream specified by input handler.
 *
 * @param   in_handlers     A pointer to input handlers that direct the probe
 * @param   params          A pointer to the parameters for transcoding/probing.
 * @param   xcprobe         A pointer to the xcprobe_t that could contain probing info.
 * @param   n_streams       Will contail number of streams that are probed if successful.
 * @return  Returns 0 if successful, otherwise corresponding eav error.
 */
int
avpipe_probe(
    avpipe_io_handler_t *in_handlers,
    xcparams_t *params,
    xcprobe_t **xcprobe,
    int *n_streams);

/**
 * @brief   Free all memory allocated by avpipe_probe
 *
 * @param   xcprobe         A pointer to the xcprobe_t containing probing info.
 * @param   n_streams       Number of streams in xcprobe.
 * @return  Returns 0 if successful, otherwise corresponding eav error.
 */
int
avpipe_probe_free(
    xcprobe_t *xcprobe,
    int n_streams);

/**
 * @brief   Starts transcoding. Multiple transcoding operations on the same transcoding context is UB.
 *          In case of failure avpipe_fini() should be called to avoid resource leak.
 *
 * @param   xctx                A pointer to transcoding context.
 * @param   do_intrument        If 0 there will be no instrumentation, otherwise it does some instrumentation
 *                              for some ffmpeg functions.
 * @return  Returns 0 if transcoding is successful, otherwise -1.
 */
int
avpipe_xc(
    xctx_t *xctx,
    int do_instrument);

/**
 * @brief   Initializes the avpipe muxer.
 *
 * @param   xctx            A pointer to a transcoding context.
 * @param   in_handlers     A pointer to input handlers. Must be properly set up by the application.
 * @param   out_handlers    A pointer to output handlers. Must be properly set up by the application.
 * @param   params          A pointer to the parameters for transcoding/muxing.
 * @return  Returns 0 if initializing the muxer is successful, otherwise -1.
 */
int
avpipe_init_muxer(
    xctx_t **xctx,
    avpipe_io_handler_t *in_handlers,
    io_mux_ctx_t *in_mux_ctx,
    avpipe_io_handler_t *out_handlers,
    xcparams_t *params);

/**
 * @brief   Frees the memory and other resources allocated by avpipe muxer/ffmpeg.
 *
 * @param   xctx        A pointer to the trascoding context that would be destructed.
 * @return  Returns 0.
 */
int
avpipe_mux_fini(
    xctx_t **xctx);

/**
 * @brief   Starts avpipe muxer.
 *
 * @param   xctx            A pointer to a transcoding context.
 * @return  Returns 0 if muxing is successful, otherwise -1.
 */
int
avpipe_mux(
    xctx_t *xctx);

/**
 * @brief   Returns avpipe GIT version
 */
char *
avpipe_version();

/**
 * @brief   Allocate memory for extract_images_ts
 * 
 * @param   params  Transcoding parameters
 * @param   size    Array size
 */
void
init_extract_images(
    xcparams_t *params,
    int size);

/**
 * @brief   Helper function avoid dealing with array pointers in Go to set
 *          extract_images_ts
 * 
 * @param   params  Transcoding parameters.
 * @param   index   Array index to set.
 * @param   value   Array value (frame PTS).
 */
void
set_extract_images(
    xcparams_t *params,
    int index,
    int64_t value);

/**
 * @brief   Returns the level based on the input values
 *
 * @param   profile_idc     Profile of the video.
 * @param   bitrate         Bit rate of the video.
 * @param   framerate       Frame rate of the video.
 * @param   width           Width of the video.
 * @param   height          Height of the video.
 *
 * @return  Returns the level.
 */
int
avpipe_h264_guess_level(
    int profile_idc,
    int64_t bitrate,
    int framerate,
    int width,
    int height);

/**
 * @brief   Returns the profile based on the input values
 *
 * @param   bitdepth    Bitdepth of the video.
 * @param   width       Width of the video.
 * @param   height      Height of the video.
 *
 * @return  Returns the profile.
 */
int
avpipe_h264_guess_profile(
    int bitdepth,
    int width,
    int height);

/**
 * @brief   Helper function to obtain FFmpeg constant for an h264 profile name. 
 * 
 * @param   profile_name  A pointer to the profile name.
 * @return  Returns the FFmpeg constant if profile name is valid.
 *          Returns 0 if profile name is NULL. For invalid profile name return -1.
 */
int
avpipe_h264_profile(
    char *profile_name);


/**
 * @brief   Helper function to obtain FFmpeg constant for an h265 profile name. 
 * 
 * @param   profile_name  A pointer to the profile name.
 * @return  Returns the FFmpeg constant if profile name is valid.
 *          Returns 0 if profile name is NULL. For invalid profile name return -1.
 */
int
avpipe_h265_profile(
    char *profile_name);

/**
 * @brief   Helper function to obtain FFmpeg constant for an nvidia h264 profile name. 
 * 
 * @param   profile_name  A pointer to the profile name.
 * @return  Returns the FFmpeg constant if profile name is valid.
 *          Returns 0 if profile name is NULL. For invalid profile name return -1.
 */
int
avpipe_nvh264_profile(
    char *profile_name);

/**
 * @brief   Helper function to check level. 
 * 
 * @param   level
 * @return  Returns 1 if the level is valid, otherwise return -1 for an invalid level.
 */
int
avpipe_check_level(
    int level);

/**
 * @brief   Helper function to deep copy an xc_params. In the case of OOM, may fail to initialize
 *          all fields.
 * 
 * @param   p  A pointer to the transcoding parameters to copy.
 */
xcparams_t *
avpipe_copy_xcparams(
    xcparams_t *p);

#endif<|MERGE_RESOLUTION|>--- conflicted
+++ resolved
@@ -457,12 +457,9 @@
     int         debug_frame_level;
     int         connection_timeout;         // Connection timeout in sec for RTMP or MPEGTS protocols
     int         rotate;                     // For video transpose or rotation
-<<<<<<< HEAD
-    dif_type    deinterlace;                // Deinterlacing filter
-=======
     char        *profile;
     int         level;
->>>>>>> 3da2e43f
+    dif_type    deinterlace;                // Deinterlacing filter
 } xcparams_t;
 
 #define MAX_CODEC_NAME  256
