/*
 * avpipe_xc.h
 */

#ifndef AVPIPE_XC_H
#define AVPIPE_XC_H
#pragma once

#include <libavcodec/avcodec.h>
#include <libavformat/avformat.h>
#include <libavfilter/buffersink.h>
#include <libavfilter/buffersrc.h>
#include <libswresample/swresample.h>
#include <libavutil/audio_fifo.h>
#include <libavutil/opt.h>

#include <pthread.h>
#include "elv_channel.h"

#define MAX_STREAMS	        64
#define MAX_MUX_IN_STREAM   (4*4096)        // Up to 4*4096 ABR segments

#define AVIO_OUT_BUF_SIZE   (1*1024*1024)   // avio output buffer size
#define AVIO_IN_BUF_SIZE    (1*1024*1024)   // avio input buffer size

//#define DEBUG_UDP_PACKET  // Uncomment for development, debugging and testing

/* Borrowed from libavcodec/nvenc.h since it is not exposed */
enum {
    NV_ENC_H264_PROFILE_BASELINE,
    NV_ENC_H264_PROFILE_MAIN,
    NV_ENC_H264_PROFILE_HIGH,
    NV_ENC_H264_PROFILE_HIGH_444P,
};

/*
 * Adding/deleting an error code needs adding/deleting corresponding GO
 * error in avpipe_errors.go
 */
typedef enum avpipe_error_t {
    eav_success                 = 0,    // No error
    eav_filter_string_init      = 1,    // Error in initializing filter string
    eav_mem_alloc               = 2,    // Error in allocating memory or an ffmpeg context
    eav_filter_init             = 3,    // Error in initializing filter
    eav_num_streams             = 4,    // Bad number of audio/video inputs
    eav_write_header            = 5,    // Error in writing headers
    eav_timebase                = 6,    // Timebase mismatch
    eav_seek                    = 7,    // Error in seeking input
    eav_cancelled               = 8,    // The transcoding cancelled
    eav_open_input              = 9,    // Error in opening input stream
    eav_stream_info             = 10,   // Error in obtaining stream info
    eav_codec_context           = 11,   // Error in allocating decoder/encoder context
    eav_codec_param             = 12,   // Bad codec parameter
    eav_open_codec              = 13,   // Error in opening decoder/encoder
    eav_param                   = 14,   // Bad avpipe parameter
    eav_stream_index            = 15,   // Bad stream index in input/output packet
    eav_read_input              = 16,   // Error in reading input frames
    eav_send_packet             = 17,   // Error in sending packet to the decoder
    eav_receive_frame           = 18,   // Error in receiving frame from decoder or audio fifo
    eav_receive_filter_frame    = 19,   // Error in receiving frame from filter buffer sink
    eav_receive_packet          = 20,   // Error in receiving packet from encoder
    eav_write_frame             = 21,   // Error in writing frame to output stream or audio fifo
    eav_audio_sample            = 22,   // Error in converting audio samples
    eav_xc_table                = 23,   // Error in trancoding table
    eav_pts_wrapped             = 24,   // PTS wrapped error
    eav_io_timeout              = 25,   // IO timeout
    eav_bad_handle              = 26    // Bad handle
} avpipe_error_t;

typedef enum avpipe_buftype_t {
    avpipe_input_stream = 0,
    avpipe_manifest = 1,                // dash.mpd
    avpipe_video_init_stream = 2,       // video init_stream
    avpipe_audio_init_stream = 3,       // audio init_stream
    avpipe_video_segment = 4,           // video ABR segment
    avpipe_audio_segment = 5,           // audio ABR segment
    avpipe_master_m3u = 6,              // hls master m3u
    avpipe_video_m3u = 7,               // video m3u
    avpipe_audio_m3u = 8,               // audio m3u
    avpipe_aes_128_key = 9,             // AES key
    avpipe_mp4_stream = 10,             // mp4 stream
    avpipe_fmp4_stream = 11,            // fragmented mp4 stream
    avpipe_mp4_segment = 12,            // segmented mp4 stream
    avpipe_video_fmp4_segment = 13,     // segmented fmp4 video stream
    avpipe_audio_fmp4_segment = 14,     // segmented fmp4 audio stream
    avpipe_mux_segment = 15,            // Muxed audio/video segment
    avpipe_image = 16,                  // extracted images
    avpipe_mpegts_segment = 17          // MPEGTS (muxed audio and video)
} avpipe_buftype_t;

#define BYTES_READ_REPORT               (10*1024*1024)
#define VIDEO_BYTES_WRITE_REPORT        (1024*1024)
#define AUDIO_BYTES_WRITE_REPORT        (64*1024)

typedef enum avp_stat_t {
    in_stat_bytes_read = 1,                 // # of bytes read from input stream
    in_stat_audio_frame_read = 2,           // # of audio frames read from the input stream
    in_stat_video_frame_read = 3,           // # of video frames read from the input stream
    in_stat_decoding_audio_start_pts = 4,   // PTS of first audio packet went to the decoder
    in_stat_decoding_video_start_pts = 5,   // PTS of first video packet went to the decoder
    out_stat_bytes_written = 6,             // # of bytes written to the output stream
    out_stat_frame_written = 7,             // # of frames written to the output stream
    in_stat_first_keyframe_pts = 8,         // First keyframe in the input stream
    out_stat_encoding_end_pts = 9,          // The last PTS encoded. This stat is recorded when a file is closed
    out_stat_start_file = 10,               // Sent when a new file is opened and reports the segment index
    out_stat_end_file = 11,                 // Sent when a file is closed and reports the segment index
    in_stat_data_scte35 = 12               // SCTE data arrived
} avp_stat_t;

struct coderctx_t;

#define MAX_UDP_PKT_LEN         2048            /* Max UDP length */
#define UDP_PIPE_TIMEOUT        5               /* sec */
#define UDP_PIPE_BUFSIZE        (128*1024*1024) /* 128MB recv buf size */
#define MAX_UDP_CHANNEL         100000          /* Max # of entries in UDP channel */

typedef struct udp_packet_t {
    char buf[MAX_UDP_PKT_LEN];
    int len;
    int pkt_num;
} udp_packet_t;

typedef struct mux_input_ctx_t {
    int     n_parts;                    /* Number of input parts */
    int     index;                      /* Index of current input part that should be processed */
    char    **parts;                    /* All the input parts */
    int     header_size;
} mux_input_ctx_t;

typedef struct io_mux_ctx_t {
    char            *out_filename;              /* Output filename/url for this muxing */
    char            *mux_type;                  /* "mux-mez" or "mux-abr" */
    mux_input_ctx_t video;
    int64_t         last_video_pts;
    int             last_audio_index;
    mux_input_ctx_t audios[MAX_STREAMS];
    int64_t         last_audio_pts;
    int             last_caption_index;
    mux_input_ctx_t captions[MAX_STREAMS];
} io_mux_ctx_t;

typedef struct xcparams_t xcparams_t;

typedef struct ioctx_t {
    /* Application specific IO context */
    void                *opaque;
    struct coderctx_t   *encoder_ctx;   /* Needed to get access for stats */
    elv_channel_t       *udp_channel;   /* This is set if input is a UDP url */
    udp_packet_t        *cur_packet;    /* Current UDP packet not consumed fully */
    int                 is_udp_started; /* Is the first UDP read started? */
    int                 cur_pread;      /* Current packet read */
    pthread_t           utid;           /* UDP thread id */

    /* Input filename or url */
    char                *url;

    avpipe_buftype_t    type;
    unsigned char*      buf;
    int                 bufsz;		/* Buffer size for IO */

    /* Size of input, should be set in in_handler-> avpipe_opener_f() */
    int64_t sz;

    /* Read/write counters, used by input/output handlers */
    int64_t read_bytes;
    int64_t read_pos;
    int64_t read_reported;
    int64_t written_bytes;
    int64_t write_pos;
    int64_t write_reported;
    int64_t frames_written;         /* Frames written in current segment */
    int64_t total_frames_written;   /* Total frames written */
    int64_t audio_frames_read;      /* Total audio frames read from input */
    int64_t video_frames_read;      /* Total video frames read from input */

    /* Audio/video decoding start pts for stat reporting */
    int64_t decoding_start_pts;
    int64_t first_key_frame_pts;

    /* Output handlers specific data */
    int64_t pts;                /* frame pts */
    int     stream_index;       /* usually (but not always) video=0 and audio=1 */
    int     seg_index;          /* segment index if this ioctx is a segment */

    uint8_t *data;  /* Data stream buffer (e.g. SCTE-35) */

    io_mux_ctx_t    *in_mux_ctx;   /* Input muxer context */
    int             in_mux_index;

    /* Pointer to input context of a transcoding session.
     * A transcoding session has one input (i.e one mp4 file) and
     * multiple output (i.e multiple segment files, dash and init_stream files).
     */
    struct ioctx_t  *inctx;

    xcparams_t      *params;

    volatile int    closed; /* If it is set that means inctx is closed */
} ioctx_t;

typedef struct h264_level_descriptor {
    const char *name;
    uint8_t     level_idc;
    uint8_t     constraint_set3_flag;
    uint32_t    max_mbps;
    uint32_t    max_fs;
    uint32_t    max_dpb_mbs;
    uint32_t    max_br;
    uint32_t    max_cpb;
    uint16_t    max_v_mv_r;
    uint8_t     min_cr;
    uint8_t     max_mvs_per_2mb;
} h264_level_descriptor;

typedef int
(*avpipe_opener_f)(
    const char *url,
    ioctx_t *ioctx);

typedef int
(*avpipe_closer_f)(
    ioctx_t *ioctx);

typedef int
(*avpipe_reader_f)(
    void *opaque,
    uint8_t *buf,
    int buf_size);

typedef int
(*avpipe_writer_f)(
    void *opaque,
    uint8_t *buf,
    int buf_size);

typedef int64_t
(*avpipe_seeker_f)(
    void *opaque,
    int64_t offset,
    int whence);

typedef int
(*avpipe_stater_f)(
    void *opaque,
    int stream_index,           /* The stream_index is not valid for input stat in_stat_bytes_read. */
    avp_stat_t stat_type);

typedef struct avpipe_io_handler_t {
    avpipe_opener_f avpipe_opener;
    avpipe_closer_f avpipe_closer;
    avpipe_reader_f avpipe_reader;
    avpipe_writer_f avpipe_writer;
    avpipe_seeker_f avpipe_seeker;
    avpipe_stater_f avpipe_stater;
} avpipe_io_handler_t;

#define MAX_WRAP_PTS        ((int64_t)8589000000)
#define MAX_AVFILENAME_LEN  128

/* Decoder/encoder context, keeps both video and audio stream ffmpeg contexts */
typedef struct coderctx_t {
    AVFormatContext     *format_context;                                /* Input format context or video output format context */
    AVFormatContext     *format_context2[MAX_STREAMS];                  /* Audio output format context, indexed by audio index */
    char                filename2[MAX_STREAMS][MAX_AVFILENAME_LEN];     /* Audio filename formats */
    int                 n_audio_output;                                 /* Number of audio output streams, it is set for encoder */

    AVCodec             *codec[MAX_STREAMS];
    AVStream            *stream[MAX_STREAMS];
    AVCodecParameters   *codec_parameters[MAX_STREAMS];
    AVCodecContext      *codec_context[MAX_STREAMS];    /* Audio/video AVCodecContext, indexed by stream_index */
    SwrContext          *resampler_context;             /* resample context for audio */
    AVAudioFifo         *fifo;                          /* audio sampling fifo */

    avpipe_io_handler_t *in_handlers;
    avpipe_io_handler_t *out_handlers;
    ioctx_t             *inctx;                         /* Input context needed for stat callbacks */

    int video_stream_index;
    int audio_stream_index[MAX_STREAMS];                /* Audio input stream indexes */
    int n_audio;                                        /* Number of audio streams that will be decoded */

    int data_scte35_stream_index;                       /* Index of SCTE-35 data stream */
    int data_stream_index;                              /* Index of an unrecognized data stream */

    int64_t video_last_wrapped_pts;                     /* Video last wrapped pts */
    int64_t video_last_input_pts;                       /* Video last input pts */
    int64_t audio_last_wrapped_pts[MAX_STREAMS];        /* Audio last wrapped pts */
    int64_t audio_last_input_pts[MAX_STREAMS];          /* Audio last input pts */
    int64_t video_last_dts;
    int64_t audio_last_dts[MAX_STREAMS];
    int64_t last_key_frame;                             /* pts of last key frame */
    int64_t forced_keyint_countdown;                    /* frames until next forced key frame */
    int64_t video_last_pts_read;                        /* Video input last pts read */
    int64_t audio_last_pts_read[MAX_STREAMS];           /* Audio input last pts read */
    int64_t video_last_pts_sent_encode;                 /* Video last pts to encode if tx_type & tx_video */
    int64_t audio_last_pts_sent_encode[MAX_STREAMS];    /* Audio last pts to encode if tx_type & tx_audio */
    int64_t video_last_pts_encoded;                     /* Video last input pts encoded if tx_type & tx_video */
    int64_t audio_last_pts_encoded[MAX_STREAMS];        /* Audio last input pts encoded if tx_type & tx_audio */

    int64_t audio_output_pts;                           /* Used to set PTS directly when using audio FIFO */

    /* Video filter */
    AVFilterContext *video_buffersink_ctx;
    AVFilterContext *video_buffersrc_ctx;
    AVFilterGraph   *video_filter_graph;

    /* Audio filter */
    AVFilterContext *audio_buffersink_ctx[MAX_STREAMS];
    AVFilterContext *audio_buffersrc_ctx[MAX_STREAMS];
    AVFilterGraph   *audio_filter_graph[MAX_STREAMS];
    int     n_audio_filters;                            /* Number of initialized audio filters */

    int64_t video_frames_written;                       /* Total video frames written so far */
    int64_t audio_frames_written[MAX_STREAMS];          /* Total audio frames written so far */
    int64_t video_pts;                                  /* Video decoder/encoder pts */
    int64_t audio_pts[MAX_STREAMS];                     /* Audio decoder/encoder pts for each track/stream */
    int64_t video_input_start_pts;                      /* In case video input stream starts at PTS > 0 */
    int     video_input_start_pts_notified;             /* Will be set as soon as out_stat_decoding_video_start_pts is fired */
    int64_t audio_input_start_pts[MAX_STREAMS];         /* In case audio input stream starts at PTS > 0 */
    int     audio_input_start_pts_notified;             /* Will be set as soon as out_stat_decoding_audio_start_pts is fired */
    int64_t first_decoding_video_pts;                   /* PTS of first video frame read from the decoder */
    int64_t first_decoding_audio_pts[MAX_STREAMS];      /* PTS of first audio frame read from the decoder */
    int64_t first_encoding_video_pts;                   /* PTS of first video frame sent to the encoder */
    int64_t first_encoding_audio_pts[MAX_STREAMS];      /* PTS of first audio frame sent to the encoder */
    int64_t first_read_packet_pts[MAX_STREAMS];         /* PTS of first packet read - which might not be decodable */

    int64_t video_encoder_prev_pts;     /* Previous pts for video output (encoder) */
    int64_t video_duration;             /* Duration/pts of original frame */
    int64_t audio_duration;             /* Audio duration/pts of original frame when tx_type == tx_all */
    int64_t first_key_frame_pts;        /* First video key frame pts, used to synchronize audio and video in UDP live streams */
    int     pts_residue;                /* Residue of pts lost in output */

    int     is_rtmp;
    int     is_srt;
    int     is_mpegts;                  /* Set to 1 if input format name is "mpegts" */
    int     is_av_synced;               /* will be set to 1 if audio and video are synced */
    int     frame_duration;             /* Will be > 0 if parameter set_equal_fduration is set and doing mez making */
    int     calculated_frame_duration;  /* Approximate/real frame duration of video stream, will be used to fill video frames */

    volatile int    cancelled;
    volatile int    stopped;
} coderctx_t;

typedef enum crypt_scheme_t {
    crypt_none,
    crypt_aes128,
    crypt_cenc,
    crypt_cbc1,
    crypt_cens,
    crypt_cbcs
} crypt_scheme_t;

typedef enum xc_type_t {
    xc_none                 = 0,
    xc_video                = 1,
    xc_audio                = 2,
    xc_all                  = 3,    // xc_video | xc_audio
    xc_audio_merge          = 6,    // 0x04 | xc_audio
    xc_audio_join           = 10,   // 0x08 | xc_audio
    xc_audio_pan            = 18,   // 0x10 | xc_audio
    xc_mux                  = 32,
    xc_extract_images       = 65,   // 0x40 | xc_video
    xc_extract_all_images   = 129,  // 0x80 | xc_video
    xc_probe                = 256
} xc_type_t;

/* handled image types in get_overlay_filter_string*/
typedef enum image_type {
    unknown_image,
    png_image,
    jpg_image,
    gif_image
} image_type;

// deinterlacing filter types
typedef enum dif_type {
    dif_none        = 0, // No deinterlacing
    dif_bwdif       = 1, // Use filter bwdif mode 'send_field' (two frames per input frame)
    dif_bwdif_frame = 2  // Use filter bwdif mode 'send_frame' (one frame per input frame)
} dif_type;

#define DRAW_TEXT_SHADOW_OFFSET     0.075
#define MAX_EXTRACT_IMAGES_SZ       100

// Notes:
//   * rc_max_rate and rc_buffer_size must be set together or not at all; they correspond to ffmpeg's bufsize and maxrate
//   * setting video_bitrate clobbers rc_max_rate and rc_buffer_size
typedef struct xcparams_t {
    char    *url;                   // URL of the input for transcoding
    int     bypass_transcoding;     // if 0 means do transcoding, otherwise bypass transcoding (only copy)
    char    *format;                // Output format [Required, Values: dash, hls, mp4, fmp4]
    int64_t start_time_ts;          // Transcode the source starting from this time
    int64_t start_pts;              // Starting PTS for output
    int64_t duration_ts;            // Transcode time period [-1 for entire source length from start_time_ts]
    char    *start_segment_str;     // Specify index of the first segment  TODO: change type to int
    int     video_bitrate;
    int     audio_bitrate;
    int     sample_rate;            // Audio sampling rate
    int     channel_layout;         // Audio channel layout for output
    char    *crf_str;
    char    *preset;                // Sets encoding speed to compression ratio
    int     rc_max_rate;            // Maximum encoding bit rate, used in conjuction with rc_buffer_size [Default: 0]
    int     rc_buffer_size;         // Determines the interval used to limit bit rate [Default: 0]
    int64_t audio_seg_duration_ts;  // In ts units. It is used for transcoding and producing audio ABR/mez segments
    int64_t video_seg_duration_ts;  // In ts units. It is used for transcoding and producing video ABR/mez segments 
    char    *seg_duration;          // In sec units. It is used for transcoding and producing mp4 segments
    int     seg_duration_fr;
    int     start_fragment_index;
    int     force_keyint;           // Force a key (IDR) frame at this interval
    int     force_equal_fduration;  // Force all frames to have equal frame duration 
    char    *ecodec;                // Video encoder
    char    *ecodec2;               // Audio encoder when xc_type & xc_audio
    char    *dcodec;                // Video decoder
    char    *dcodec2;               // Audio decoder when xc_type & xc_audio
    int     gpu_index;              // GPU index for transcoding, must be >= 0
    int     enc_height;
    int     enc_width;
    char    *crypt_iv;              // 16-byte AES IV in hex [Optional, Default: Generated]
    char    *crypt_key;             // 16-byte AES key in hex [Optional, Default: Generated]
    char    *crypt_kid;             // 16-byte UUID in hex [Optional, required for CENC]
    char    *crypt_key_url;         // Specify a key URL in the manifest [Optional, Default: key.bin]
    int     skip_decoding;          // If set, then skip the packets until start_time_ts without decoding

    crypt_scheme_t  crypt_scheme;   // Content protection / DRM / encryption [Optional, Default: crypt_none]
    xc_type_t       xc_type;        // Default: 0 means transcode 'everything'

    int         seekable;                   // Default: 0 means not seekable. A non seekable stream with moov box in
                                            //          the end causes a lot of reads up to moov atom.
    int         listen;                     // Default is 1, listen mode for RTMP
    char        *watermark_text;            // Default: NULL or empty text means no watermark
    char        *watermark_xloc;            // Default 0
    char        *watermark_yloc;            // Default 0
    float       watermark_relative_sz;      // Default 0
    char        *watermark_font_color;      // black
    int         watermark_shadow;           // Default 1, means shadow exist 
    char        *overlay_filename;          // Overlay file name
    char        *watermark_overlay;         // Overlay image buffer, default is NULL
    image_type  watermark_overlay_type;     // Overlay image type, default is png
    int         watermark_overlay_len;      // Length of watermark_overlay if there is any
    char        *watermark_shadow_color;    // Watermark shadow color
    char        *watermark_timecode;        // Watermark timecode string (i.e 00\:00\:00\:00)
    float       watermark_timecode_rate;    // Watermark timecode frame rate

    int         audio_index[MAX_STREAMS]; // Audio index(s) for mez making, may need to become an array of indexes
    int         n_audio;                    // Number of entries in audio_index
    int         sync_audio_to_stream_id;    // mpegts only, default is 0
    int         bitdepth;                   // Can be 8, 10, 12
    char        *max_cll;                   // Maximum Content Light Level (HDR only)
    char        *master_display;            // Master display (HDR only)
    int         stream_id;                  // Stream id to trasncode, should be >= 0
    char        *filter_descriptor;         // Filter descriptor if tx-type == audio-merge
    char        *mux_spec;
    int64_t     extract_image_interval_ts;  // Write frames at this interval. Default: -1 (will use DEFAULT_FRAME_INTERVAL_S)
    int64_t     *extract_images_ts;         // Write frames at these timestamps. Mutually exclusive with extract_image_interval_ts
    int         extract_images_sz;          // Size of the array extract_images_ts

    int         video_time_base;            // New video encoder time_base (1/video_time_base)
    int         video_frame_duration_ts;    // Frame duration of the output video in time base

    int         debug_frame_level;
    int         connection_timeout;         // Connection timeout in sec for RTMP or MPEGTS protocols
    int         rotate;                     // For video transpose or rotation
    char        *profile;
    int         level;
    dif_type    deinterlace;                // Deinterlacing filter
} xcparams_t;

#define MAX_CODEC_NAME  256

typedef struct side_data_display_matrix_t {
    double rotation;    // Original rotation is CCW with values from -180 to 180
    double rotation_cw; // Computed CW rotation with values 0 to 360
} side_data_display_matrix_t;

typedef struct side_data_t {
    side_data_display_matrix_t display_matrix;
} side_data_t;

typedef struct stream_info_t {
    int         stream_index;       // Stream index in AVFormatContext
    int         stream_id;          // Format-specific stream ID, set by libavformat during decoding
    int         codec_type;         // Audio or Video
    int         codec_id;
    char        codec_name[MAX_CODEC_NAME+1];
    int64_t     duration_ts;
    AVRational  time_base;
    int64_t     nb_frames;
    int64_t     start_time;
    AVRational  avg_frame_rate;
    AVRational  frame_rate;         // Same as r_frame_rate
    int         sample_rate;        // Audio only, samples per second
    int         channels;           // Audio only, number of audio channels
    int         channel_layout;     // Audio channel layout
    int         ticks_per_frame;
    int64_t     bit_rate;
    int         has_b_frames;
    int         width, height;       // Video only

    enum AVPixelFormat  pix_fmt;     // Video only

    AVRational          sample_aspect_ratio;
    AVRational          display_aspect_ratio;
    enum AVFieldOrder   field_order;
    int                 profile;
    int                 level;
    side_data_t         side_data;
    AVDictionary        *tags;
} stream_info_t;

typedef struct container_info_t {
    float duration;
    char *format_name;
} container_info_t;

/* The data structure that is filled by avpipe_probe */
typedef struct xcprobe_t {
    container_info_t container_info;
    stream_info_t *stream_info;    // An array of stream_info_t (usually 2)
} xcprobe_t;

<<<<<<< HEAD
/* Context for the source copy operations
 * - specific to MPEGTS copy curretly
*/
typedef struct cp_ctx_t {
    coderctx_t          encoder_ctx;
    pthread_t           thread_id;
    elv_channel_t       *ch;

} cp_ctx_t;
=======
typedef int (*associate_thread_f)(int32_t handle);
>>>>>>> 48956053

typedef struct xctx_t {
    coderctx_t          decoder_ctx;
    coderctx_t          encoder_ctx;
    xcparams_t          *params;
    int32_t             index;  // index in xc table
    int32_t             handle; // handle for V2 API
    associate_thread_f  associate_thread;
    ioctx_t             *inctx;
    avpipe_io_handler_t *in_handlers;
    avpipe_io_handler_t *out_handlers;
    int                 debug_frame_level;
    int                 do_instrument;

    /*
     * Data structures that are needed for muxing multiple inputs to generate one output.
     * Each video/audio/caption input stream can have multiple input files/parts.
     * Each video/audio/caption input stream has its own coderctx_t and ioctx_t.
     */
    io_mux_ctx_t        *in_mux_ctx;                    // Input muxer context
    coderctx_t          in_muxer_ctx[MAX_STREAMS];      // Video, audio, captions coder input muxer context (one video, multiple audio/caption)
    ioctx_t             *inctx_muxer[MAX_STREAMS];      // Video, audio, captions io muxer context (one video, multiple audio/caption)
    coderctx_t          out_muxer_ctx;                  // Output muxer

    cp_ctx_t            cp_ctx; // Context for source copy operation

    AVPacket            pkt_array[MAX_STREAMS];
    int                 is_pkt_valid[MAX_STREAMS];

    elv_channel_t       *vc;        // Video frame channel
    elv_channel_t       *ac;        // Audio frame channel
    pthread_t           vthread_id;
    pthread_t           athread_id;
    volatile int        stop;
    volatile int        err;        // Return code of transcoding

} xctx_t;

/* Params that are needed to decode/encode a frame in a thread */
typedef struct xc_frame_t {
    AVPacket    *packet;
    AVFrame     *frame;
    AVFrame     *filt_frame;
    int         stream_index;
} xc_frame_t;

/**
 * out_tracker_t is used to keep information useful for providing stat
 * information about a stream.
 *
 * It is kept within the `avpipe_opaque` field of the AVFormatContext. One
 * out_tracker_t is created for each output stream. The `out_tracker_t`'s
 * lifecycle is associated with the format context, and it will be freed in
 * `avpipe_fini`.
 */
typedef struct out_tracker_t {
    struct avpipe_io_handler_t  *out_handlers;
    coderctx_t                  *encoder_ctx;   /* Needed to get access for stats */
    ioctx_t                     *last_outctx;
    int                         seg_index;
    ioctx_t                     *inctx;         /* Points to input context */
    xc_type_t                   xc_type;

    /** Needed to detect type of encoding frame */
    int video_stream_index;
    int audio_stream_index;

    int output_stream_index;
} out_tracker_t;

typedef struct encoding_frame_stats_t {
    int64_t total_frames_written;   /* Total frames encoded in the xc session */
    int64_t frames_written;         /* Frames encoded in the current segment */
} encoding_frame_stats_t;

/**
 * @brief   Allocates and initializes a xctx_t (transcoder context) for pipelining the input stream.
 *          in_handlers, out_handlers, and params ownership is always on the caller, and will never
 *          be freed or modified by this function. In case of failure xctx is NULL.
 *
 * @param   xctx            Pointer that will be filled with a partially initialized transcoding context.
 * @param   in_handlers     A pointer to input handlers. Must be properly set up by the application.
 * @param   out_handlers    A pointer to output handlers. Must be properly set up by the application.
 * @param   params          A pointer to the parameters for transcoding.
 *
 * @return  Returns 0 if the initialization of an avpipe xctx_t is successful, otherwise returns corresponding eav error.
 */
int
avpipe_init(
    xctx_t **xctx,
    avpipe_io_handler_t *in_handlers,
    avpipe_io_handler_t *out_handlers,
    xcparams_t *params);

/**
 * @brief   Frees the memory and other resources allocated by ffmpeg.
 *
 * @param   xctx       A pointer to the trascoding context that would be destructed.
 * @return  Returns 0.
 */
int
avpipe_fini(
    xctx_t **xctx);

/*
 * @brief   Returns channel layout name.
 *
 * @param   nb_channels     Number of channels.
 * @param   channel_layout  Channel layout id.
 *
 * @return  Returns channel layout name if it can find channel layout with corresponding layout id, otherwise empty string.
 */
const char*
avpipe_channel_name(
    int nb_channels,
    int channel_layout);


/**
 * @brief   Probes object stream specified by input handler.
 *
 * @param   in_handlers     A pointer to input handlers that direct the probe
 * @param   params          A pointer to the parameters for transcoding/probing.
 * @param   xcprobe         A pointer to the xcprobe_t that could contain probing info.
 * @param   n_streams       Will contail number of streams that are probed if successful.
 * @return  Returns 0 if successful, otherwise corresponding eav error.
 */
int
avpipe_probe(
    avpipe_io_handler_t *in_handlers,
    xcparams_t *params,
    xcprobe_t **xcprobe,
    int *n_streams);

/**
 * @brief   Free all memory allocated by avpipe_probe
 *
 * @param   xcprobe         A pointer to the xcprobe_t containing probing info.
 * @param   n_streams       Number of streams in xcprobe.
 * @return  Returns 0 if successful, otherwise corresponding eav error.
 */
int
avpipe_probe_free(
    xcprobe_t *xcprobe,
    int n_streams);

/**
 * @brief   Starts transcoding. Multiple transcoding operations on the same transcoding context is UB.
 *          In case of failure avpipe_fini() should be called to avoid resource leak.
 *
 * @param   xctx                A pointer to transcoding context.
 * @param   do_intrument        If 0 there will be no instrumentation, otherwise it does some instrumentation
 *                              for some ffmpeg functions.
 * @return  Returns 0 if transcoding is successful, otherwise -1.
 */
int
avpipe_xc(
    xctx_t *xctx,
    int do_instrument);

/**
 * @brief   Initializes the avpipe muxer.
 *
 * @param   xctx            A pointer to a transcoding context.
 * @param   in_handlers     A pointer to input handlers. Must be properly set up by the application.
 * @param   out_handlers    A pointer to output handlers. Must be properly set up by the application.
 * @param   params          A pointer to the parameters for transcoding/muxing.
 * @return  Returns 0 if initializing the muxer is successful, otherwise -1.
 */
int
avpipe_init_muxer(
    xctx_t **xctx,
    avpipe_io_handler_t *in_handlers,
    io_mux_ctx_t *in_mux_ctx,
    avpipe_io_handler_t *out_handlers,
    xcparams_t *params);

/**
 * @brief   Frees the memory and other resources allocated by avpipe muxer/ffmpeg.
 *
 * @param   xctx        A pointer to the trascoding context that would be destructed.
 * @return  Returns 0.
 */
int
avpipe_mux_fini(
    xctx_t **xctx);

/**
 * @brief   Starts avpipe muxer.
 *
 * @param   xctx            A pointer to a transcoding context.
 * @return  Returns 0 if muxing is successful, otherwise -1.
 */
int
avpipe_mux(
    xctx_t *xctx);

/**
 * @brief   Returns avpipe GIT version
 */
char *
avpipe_version();

/**
 * @brief   Allocate memory for extract_images_ts
 * 
 * @param   params  Transcoding parameters
 * @param   size    Array size
 */
void
init_extract_images(
    xcparams_t *params,
    int size);

/**
 * @brief   Helper function avoid dealing with array pointers in Go to set
 *          extract_images_ts
 * 
 * @param   params  Transcoding parameters.
 * @param   index   Array index to set.
 * @param   value   Array value (frame PTS).
 */
void
set_extract_images(
    xcparams_t *params,
    int index,
    int64_t value);

/**
 * @brief   Returns the level based on the input values
 *
 * @param   profile_idc     Profile of the video.
 * @param   bitrate         Bit rate of the video.
 * @param   framerate       Frame rate of the video.
 * @param   width           Width of the video.
 * @param   height          Height of the video.
 *
 * @return  Returns the level.
 */
int
avpipe_h264_guess_level(
    int profile_idc,
    int64_t bitrate,
    int framerate,
    int width,
    int height);

/**
 * @brief   Returns the profile based on the input values
 *
 * @param   bitdepth    Bitdepth of the video.
 * @param   width       Width of the video.
 * @param   height      Height of the video.
 *
 * @return  Returns the profile.
 */
int
avpipe_h264_guess_profile(
    int bitdepth,
    int width,
    int height);

/**
 * @brief   Helper function to obtain FFmpeg constant for an h264 profile name. 
 * 
 * @param   profile_name  A pointer to the profile name.
 * @return  Returns the FFmpeg constant if profile name is valid.
 *          Returns 0 if profile name is NULL. For invalid profile name return -1.
 */
int
avpipe_h264_profile(
    char *profile_name);


/**
 * @brief   Helper function to obtain FFmpeg constant for an h265 profile name. 
 * 
 * @param   profile_name  A pointer to the profile name.
 * @return  Returns the FFmpeg constant if profile name is valid.
 *          Returns 0 if profile name is NULL. For invalid profile name return -1.
 */
int
avpipe_h265_profile(
    char *profile_name);

/**
 * @brief   Helper function to obtain FFmpeg constant for an nvidia h264 profile name. 
 * 
 * @param   profile_name  A pointer to the profile name.
 * @return  Returns the FFmpeg constant if profile name is valid.
 *          Returns 0 if profile name is NULL. For invalid profile name return -1.
 */
int
avpipe_nvh264_profile(
    char *profile_name);

/**
 * @brief   Helper function to check level. 
 * 
 * @param   level
 * @return  Returns 1 if the level is valid, otherwise return -1 for an invalid level.
 */
int
avpipe_check_level(
    int level);

/**
 * @brief   Helper function to deep copy an xc_params. In the case of OOM, may fail to initialize
 *          all fields.
 * 
 * @param   p  A pointer to the transcoding parameters to copy.
 */
xcparams_t *
avpipe_copy_xcparams(
    xcparams_t *p);

#endif<|MERGE_RESOLUTION|>--- conflicted
+++ resolved
@@ -518,19 +518,18 @@
     stream_info_t *stream_info;    // An array of stream_info_t (usually 2)
 } xcprobe_t;
 
-<<<<<<< HEAD
+
 /* Context for the source copy operations
  * - specific to MPEGTS copy curretly
-*/
+ */
 typedef struct cp_ctx_t {
     coderctx_t          encoder_ctx;
     pthread_t           thread_id;
     elv_channel_t       *ch;
 
 } cp_ctx_t;
-=======
+
 typedef int (*associate_thread_f)(int32_t handle);
->>>>>>> 48956053
 
 typedef struct xctx_t {
     coderctx_t          decoder_ctx;
