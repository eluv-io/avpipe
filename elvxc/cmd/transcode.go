package cmd

import (
	"fmt"
	"io"
	"io/ioutil"
	"os"
	"strconv"
	"strings"

	"github.com/eluv-io/avpipe"
	"github.com/spf13/cobra"
)

// elvxcInputOpener implements avpipe.InputOpener
type elvxcInputOpener struct {
	url string
}

func (io *elvxcInputOpener) Open(fd int64, url string) (avpipe.InputHandler, error) {
	log.Debug("AVCMD InputOpener.Open", "fd", fd, "url", url)

	if (len(url) >= 4 && url[0:4] == "rtmp") || (len(url) >= 3 && url[0:3] == "udp") {
		return &elvxcInput{url: url}, nil
	}

	f, err := os.OpenFile(url, os.O_RDONLY, 0755)
	if err != nil {
		return nil, err
	}

	io.url = url
	excInput := &elvxcInput{
		file: f,
		url:  url,
	}

	return excInput, nil
}

// elvxcInput implements avpipe.InputHandler
type elvxcInput struct {
	url  string
	file *os.File // Input file
}

func (i *elvxcInput) Read(buf []byte) (int, error) {
	if i.url[0:4] == "rtmp" {
		return 0, nil
	}
	n, err := i.file.Read(buf)
	if err == io.EOF {
		return 0, nil
	}
	return n, err
}

func (i *elvxcInput) Seek(offset int64, whence int) (int64, error) {
	if i.url[0:4] == "rtmp" {
		return 0, nil
	}

	n, err := i.file.Seek(int64(offset), int(whence))
	return n, err
}

func (i *elvxcInput) Close() error {
	if i.url[0:4] == "rtmp" {
		return nil
	}

	err := i.file.Close()
	return err
}

func (i *elvxcInput) Size() int64 {
	fi, err := i.file.Stat()
	if err != nil {
		return -1
	}
	return fi.Size()
}

func (i *elvxcInput) Stat(statType avpipe.AVStatType, statArgs interface{}) error {
	switch statType {
	case avpipe.AV_IN_STAT_BYTES_READ:
		readOffset := statArgs.(*uint64)
		log.Info("AVCMD InputHandler.Stat", "read offset", *readOffset)
	case avpipe.AV_IN_STAT_AUDIO_FRAME_READ:
		audioFrameRead := statArgs.(*uint64)
		log.Info("AVCMD InputHandler.Stat", "audioFrameRead", *audioFrameRead)
	case avpipe.AV_IN_STAT_VIDEO_FRAME_READ:
		videoFrameRead := statArgs.(*uint64)
		log.Info("AVCMD InputHandler.Stat", "videoFrameRead", *videoFrameRead)
	case avpipe.AV_IN_STAT_DECODING_AUDIO_START_PTS:
		startPTS := statArgs.(*uint64)
		log.Info("AVCMD InputHandler.Stat", "audio start PTS", *startPTS)
	case avpipe.AV_IN_STAT_DECODING_VIDEO_START_PTS:
		startPTS := statArgs.(*uint64)
		log.Info("AVCMD InputHandler.Stat", "video start PTS", *startPTS)
	case avpipe.AV_IN_STAT_DATA_SCTE35:
		log.Info("AVCMD InputHandler.Stat", "scte35", statArgs)
	}

	return nil
}

// elvxcOutputOpener implements avpipe.OutputOpener
type elvxcOutputOpener struct {
	dir string
}

func (oo *elvxcOutputOpener) Open(h, fd int64, stream_index, seg_index int,
	pts int64, out_type avpipe.AVType) (avpipe.OutputHandler, error) {

	log.Debug("AVCMD OutputOpener.Open", "h", h, "fd", fd,
		"stream_index", stream_index, "seg_index", seg_index, "pts", pts, "out_type", out_type)

	var filename string
	dir := fmt.Sprintf("%s/O%d", oo.dir, h)

	if _, err := os.Stat(dir); os.IsNotExist(err) {
		if err = os.Mkdir(dir, 0755); err != nil {
			return nil, err
		}
	}

	switch out_type {
	case avpipe.DASHVideoInit:
		fallthrough
	case avpipe.DASHAudioInit:
		filename = fmt.Sprintf("./%s/init-stream%d.m4s", dir, stream_index)
	case avpipe.DASHManifest:
		filename = fmt.Sprintf("./%s/dash.mpd", dir)
	case avpipe.DASHVideoSegment:
		fallthrough
	case avpipe.DASHAudioSegment:
		filename = fmt.Sprintf("./%s/chunk-stream%d-%05d.m4s", dir, stream_index, seg_index)
	case avpipe.HLSMasterM3U:
		filename = fmt.Sprintf("./%s/master.m3u8", dir)
	case avpipe.HLSVideoM3U:
		fallthrough
	case avpipe.HLSAudioM3U:
		filename = fmt.Sprintf("./%s/media_%d.m3u8", dir, stream_index)
	case avpipe.AES128Key:
		filename = fmt.Sprintf("./%s/key.bin", dir)
	case avpipe.MP4Stream:
		filename = fmt.Sprintf("%s/mp4-stream.mp4", dir)
	case avpipe.FMP4Stream:
		filename = fmt.Sprintf("%s/fmp4-stream.mp4", dir)
	case avpipe.MP4Segment:
		filename = fmt.Sprintf("%s/segment%d-%05d.mp4", dir, stream_index, seg_index)
	case avpipe.FMP4VideoSegment:
		filename = fmt.Sprintf("%s/fmp4-vsegment%d-%05d.mp4", dir, stream_index, seg_index)
	case avpipe.FMP4AudioSegment:
		filename = fmt.Sprintf("%s/fmp4-asegment%d-%05d.mp4", dir, stream_index, seg_index)
	case avpipe.FrameImage:
		filename = fmt.Sprintf("%s/%d.jpeg", dir, pts)
	}

	f, err := os.OpenFile(filename, os.O_RDWR|os.O_CREATE|os.O_TRUNC, 0644)
	if err != nil {
		return nil, err
	}

	oh := &elvxcOutput{
		url:          filename,
		stream_index: stream_index,
		seg_index:    seg_index,
		file:         f}

	return oh, nil
}

// elvxcOutput implement avpipe.OutputHandler
type elvxcOutput struct {
	url          string
	stream_index int
	seg_index    int
	file         *os.File
}

func (o *elvxcOutput) Write(buf []byte) (int, error) {
	n, err := o.file.Write(buf)
	return n, err
}

func (o *elvxcOutput) Seek(offset int64, whence int) (int64, error) {
	n, err := o.file.Seek(offset, whence)
	return n, err
}

func (o *elvxcOutput) Close() error {
	err := o.file.Close()
	return err
}

func (o *elvxcOutput) Stat(avType avpipe.AVType, statType avpipe.AVStatType, statArgs interface{}) error {

	switch statType {
	case avpipe.AV_OUT_STAT_BYTES_WRITTEN:
		writeOffset := statArgs.(*uint64)
		log.Info("AVCMD OutputHandler.Stat", "write offset", *writeOffset)
	case avpipe.AV_OUT_STAT_ENCODING_END_PTS:
		endPTS := statArgs.(*uint64)
		log.Info("AVCMD OutputHandler.Stat", "endPTS", *endPTS)
	case avpipe.AV_OUT_STAT_FRAME_WRITTEN:
		encodingStats := statArgs.(*avpipe.EncodingFrameStats)
		log.Info("AVCMD OutputHandler.Stat", "avType", avType,
			"encodingStats", encodingStats)
	}
	return nil
}

func getAudioIndexes(params *avpipe.XcParams, audioIndexes string) (err error) {
	params.NumAudio = 0
	if len(audioIndexes) == 0 {
		return
	}

	indexes := strings.Split(audioIndexes, ",")
	for _, indexStr := range indexes {
		index, err := strconv.Atoi(indexStr)
		if err != nil {
			return fmt.Errorf("Invalid audio indexes")
		}
		params.AudioIndex[params.NumAudio] = int32(index)
		params.NumAudio++
	}

	return nil
}

// parseExtractImagesTs converts the extract-images-ts string parameter, e.g.
// "0,64000,128000,1152000", to an int64 array in avpipe.XcParams
func parseExtractImagesTs(params *avpipe.XcParams, s string) (err error) {
	if len(s) == 0 {
		return
	}
	frames := strings.Split(s, ",")
	params.ExtractImagesTs = make([]int64, len(frames))
	for i, frame := range frames {
		var v int64
		if v, err = strconv.ParseInt(frame, 10, 64); err != nil {
			return fmt.Errorf("invalid frame PTS %s", frame)
		}
		params.ExtractImagesTs[i] = v
	}
	return
}

func InitTranscode(cmdRoot *cobra.Command) error {
	cmdTranscode := &cobra.Command{
		Use:   "transcode",
		Short: "Transcode a media file",
		Long:  "Transcode a media file and produce segment files in O directory",
		//Args:  cobra.ExactArgs(1),
		RunE: doTranscode,
	}

	cmdRoot.AddCommand(cmdTranscode)

	cmdTranscode.PersistentFlags().StringP("filename", "f", "", "(mandatory) filename to be transcoded.")
	cmdTranscode.PersistentFlags().BoolP("bypass", "b", false, "bypass transcoding.")
	cmdTranscode.PersistentFlags().BoolP("debug-frame-level", "", false, "debug frame level.")
	cmdTranscode.PersistentFlags().StringP("deinterlace-filter", "", "", "deinterlace filter name, can be 'pullup', 'bwdif', 'yadif'.")
	cmdTranscode.PersistentFlags().BoolP("skip-decoding", "", false, "skip decoding when start-time-ts is set.")
	cmdTranscode.PersistentFlags().BoolP("listen", "", false, "listen mode for RTMP.")
	cmdTranscode.PersistentFlags().Int32("connection-timeout", 0, "connection timeout for RTMP when listening on a port or MPEGTS to receive first UDP datagram.")
	cmdTranscode.PersistentFlags().Int32P("threads", "t", 1, "transcoding threads.")
	cmdTranscode.PersistentFlags().StringP("audio-index", "", "", "the indexes of audio stream (comma separated).")
	cmdTranscode.PersistentFlags().StringP("channel-layout", "", "", "audio channel layout.")
	cmdTranscode.PersistentFlags().Int32P("gpu-index", "", -1, "Use the GPU with specified index for transcoding (export CUDA_DEVICE_ORDER=PCI_BUS_ID would use smi index).")
	cmdTranscode.PersistentFlags().BoolP("audio-fill-gap", "", false, "fill audio gap when encoder is aac and decoder is mpegts")
	cmdTranscode.PersistentFlags().Int32P("sync-audio-to-stream-id", "", -1, "sync audio to video iframe of specific stream-id when input stream is mpegts")
	cmdTranscode.PersistentFlags().StringP("encoder", "e", "libx264", "encoder codec, default is 'libx264', can be: 'libx264', 'libx265', 'h264_nvenc', 'h264_videotoolbox', or 'mjpeg'.")
	cmdTranscode.PersistentFlags().StringP("audio-encoder", "", "aac", "audio encoder, default is 'aac', can be: 'aac', 'ac3', 'mp2', 'mp3'.")
	cmdTranscode.PersistentFlags().StringP("decoder", "d", "", "video decoder, default is 'h264', can be: 'h264', 'h264_cuvid', 'jpeg2000', 'hevc'.")
	cmdTranscode.PersistentFlags().StringP("audio-decoder", "", "", "audio decoder, default is '' and will be automatically chosen.")
	cmdTranscode.PersistentFlags().StringP("format", "", "dash", "package format, can be 'dash', 'hls', 'mp4', 'fmp4', 'segment', 'fmp4-segment', or 'image2'.")
	cmdTranscode.PersistentFlags().StringP("filter-descriptor", "", "", " Audio filter descriptor the same as ffmpeg format")
	cmdTranscode.PersistentFlags().Int32P("force-keyint", "", 0, "force IDR key frame in this interval.")
	cmdTranscode.PersistentFlags().BoolP("equal-fduration", "", false, "force equal frame duration. Must be 0 or 1 and only valid for 'fmp4-segment' format.")
	cmdTranscode.PersistentFlags().StringP("xc-type", "", "", "transcoding type, can be 'all', 'video', 'audio', 'audio-join', 'audio-pan', 'audio-merge', 'extract-images' or 'extract-all-images'.")
	cmdTranscode.PersistentFlags().Int32P("crf", "", 23, "mutually exclusive with video-bitrate.")
	cmdTranscode.PersistentFlags().StringP("preset", "", "medium", "Preset string to determine compression speed, can be: 'ultrafast', 'superfast', 'veryfast', 'faster', 'fast', 'medium', 'slow', 'slower', 'veryslow'")
	cmdTranscode.PersistentFlags().Int64P("start-time-ts", "", 0, "offset to start transcoding")
	cmdTranscode.PersistentFlags().Int32P("stream-id", "", -1, "if it is valid it will be used to transcode elementary stream with that stream-id")
	cmdTranscode.PersistentFlags().Int64P("start-pts", "", 0, "starting PTS for output.")
	cmdTranscode.PersistentFlags().Int32P("sample-rate", "", -1, "For aac output sample rate is set to input sample rate and this parameter is ignored.")
	cmdTranscode.PersistentFlags().Int32P("start-segment", "", 1, "start segment number >= 1.")
	cmdTranscode.PersistentFlags().Int32P("start-frag-index", "", 1, "start fragment index >= 1.")
	cmdTranscode.PersistentFlags().Int32P("video-bitrate", "", -1, "output video bitrate, mutually exclusive with crf.")
	cmdTranscode.PersistentFlags().Int32P("audio-bitrate", "", 128000, "output audio bitrate.")
	cmdTranscode.PersistentFlags().Int32P("rc-max-rate", "", 0, "maximum encoding bit rate, used in conjuction with rc-buffer-size.")
	cmdTranscode.PersistentFlags().Int32P("rc-buffer-size", "", 0, "determines the interval used to limit bit rate.")
	cmdTranscode.PersistentFlags().Int32P("enc-height", "", -1, "default -1 means use source height.")
	cmdTranscode.PersistentFlags().Int32P("enc-width", "", -1, "default -1 means use source width.")
	cmdTranscode.PersistentFlags().Int32P("video-time-base", "", 0, "Video encoder timebase, must be > 0 (the actual timebase would be 1/video-time-base).")
	cmdTranscode.PersistentFlags().Int64P("duration-ts", "", -1, "default -1 means entire stream.")
	cmdTranscode.PersistentFlags().Int64P("audio-seg-duration-ts", "", 0, "(mandatory if format is not 'segment' and transcoding audio) audio segment duration time base (positive integer).")
	cmdTranscode.PersistentFlags().Int64P("video-seg-duration-ts", "", 0, "(mandatory if format is not 'segment' and transcoding video) video segment duration time base (positive integer).")
	cmdTranscode.PersistentFlags().StringP("seg-duration", "", "30", "(mandatory if format is 'segment') segment duration seconds (positive integer), default is 30.")
	cmdTranscode.PersistentFlags().Int32P("seg-duration-fr", "", 0, "(mandatory if format is not 'segment') segment duration frame (positive integer).")
	cmdTranscode.PersistentFlags().String("crypt-iv", "", "128-bit AES IV, as 32 char hex.")
	cmdTranscode.PersistentFlags().String("crypt-key", "", "128-bit AES key, as 32 char hex.")
	cmdTranscode.PersistentFlags().String("crypt-kid", "", "16-byte key ID, as 32 char hex.")
	cmdTranscode.PersistentFlags().String("crypt-key-url", "", "specify a key URL in the manifest.")
	cmdTranscode.PersistentFlags().String("crypt-scheme", "none", "encryption scheme, default is 'none', can be: 'aes-128', 'cbc1', 'cbcs', 'cenc', 'cens'.")
	cmdTranscode.PersistentFlags().String("wm-text", "", "add text to the watermark display.")
	cmdTranscode.PersistentFlags().String("wm-timecode", "", "add timecode watermark to each frame.")
	cmdTranscode.PersistentFlags().Float32("wm-timecode-rate", -1, "Watermark timecode frame rate.")
	cmdTranscode.PersistentFlags().String("wm-xloc", "", "the xLoc of the watermark as specified by a fraction of width.")
	cmdTranscode.PersistentFlags().String("wm-yloc", "", "the yLoc of the watermark as specified by a fraction of height.")
	cmdTranscode.PersistentFlags().Float32("wm-relative-size", 0.05, "font/shadow relative size based on frame height.")
	cmdTranscode.PersistentFlags().String("wm-color", "black", "watermark font color.")
	cmdTranscode.PersistentFlags().BoolP("wm-shadow", "", true, "watermarking with shadow.")
	cmdTranscode.PersistentFlags().String("wm-shadow-color", "white", "watermark shadow color.")
	cmdTranscode.PersistentFlags().String("wm-overlay", "", "watermark overlay image file.")
	cmdTranscode.PersistentFlags().String("wm-overlay-type", "png", "watermark overlay image file type, can be 'png', 'jpg', 'gif'.")
	cmdTranscode.PersistentFlags().String("max-cll", "", "Maximum Content Light Level and Maximum Frame Average Light Level, only valid if encoder is libx265.")
	cmdTranscode.PersistentFlags().String("master-display", "", "Master display, only valid if encoder is libx265.")
	cmdTranscode.PersistentFlags().Int32("bitdepth", 8, "Refers to number of colors each pixel can have, can be 8, 10, 12.")
	cmdTranscode.PersistentFlags().Int64P("extract-image-interval-ts", "", -1, "extract frames at this interval.")
	cmdTranscode.PersistentFlags().StringP("extract-images-ts", "", "", "the frames to extract (PTS, comma separated).")

	return nil
}

func doTranscode(cmd *cobra.Command, args []string) error {

	filename := cmd.Flag("filename").Value.String()
	if len(filename) == 0 {
		return fmt.Errorf("Filename is needed after -f")
	}

	bypass, err := cmd.Flags().GetBool("bypass")
	if err != nil {
		return fmt.Errorf("Invalid bypass flag")
	}

	debugFrameLevel, err := cmd.Flags().GetBool("debug-frame-level")
	if err != nil {
		return fmt.Errorf("Invalid debug-frame-level flag")
	}

	deinterlaceFilter := cmd.Flag("deinterlace-filter").Value.String()

	skipDecoding, err := cmd.Flags().GetBool("skip-decoding")
	if err != nil {
		return fmt.Errorf("Invalid skip-decoding flag")
	}

	listen, err := cmd.Flags().GetBool("listen")
	if err != nil {
		return fmt.Errorf("Invalid listen flag")
	}

	connectionTimeout, err := cmd.Flags().GetInt32("connection-timeout")
	if err != nil {
		return fmt.Errorf("Invalid connection-timeout flag")
	}

	forceEqualFrameDuration, err := cmd.Flags().GetBool("equal-fduration")
	if err != nil {
		return fmt.Errorf("Invalid equal-fduration flag")
	}

	nThreads, err := cmd.Flags().GetInt32("threads")
	if err != nil {
		return fmt.Errorf("Invalid threads flag")
	}

	audioIndex := cmd.Flag("audio-index").Value.String()

	channelLayout := 0
	channelLayoutStr := cmd.Flag("channel-layout").Value.String()
	if len(channelLayoutStr) > 0 {
		channelLayout = avpipe.ChannelLayout(channelLayoutStr)
		if channelLayout == 0 {
			return fmt.Errorf("Invalid channle layout")
		}
	}

	gpuIndex, err := cmd.Flags().GetInt32("gpu-index")
	if err != nil {
		return fmt.Errorf("Invalid gpu index flag")
	}

	audioFillGap, err := cmd.Flags().GetBool("audio-fill-gap")
	if err != nil {
		return fmt.Errorf("Invalid audio-fill-gap flag")
	}

	syncAudioToStreamId, err := cmd.Flags().GetInt32("sync-audio-to-stream-id")
	if err != nil {
		return fmt.Errorf("Invalid sync-audio-to-stream-id flag")
	}

	encoder := cmd.Flag("encoder").Value.String()
	if len(encoder) == 0 {
		return fmt.Errorf("Encoder is needed after -e")
	}

	audioEncoder := cmd.Flag("audio-encoder").Value.String()
	if len(audioEncoder) == 0 {
		return fmt.Errorf("Audio encoder is missing")
	}

	decoder := cmd.Flag("decoder").Value.String()
	audioDecoder := cmd.Flag("audio-decoder").Value.String()

	format := cmd.Flag("format").Value.String()
	if format != "dash" && format != "hls" && format != "mp4" && format != "fmp4" && format != "segment" && format != "fmp4-segment" && format != "image2" {
		return fmt.Errorf("Package format is not valid, can be 'dash', 'hls', 'mp4', 'fmp4', 'segment', 'fmp4-segment', or 'image2'")
	}

	filterDescriptor := cmd.Flag("filter-descriptor").Value.String()

	watermarkTimecode := cmd.Flag("wm-timecode").Value.String()
	watermarkTimecodeRate, _ := cmd.Flags().GetFloat32("wm-timecode-rate")
	if len(watermarkTimecode) > 0 && watermarkTimecodeRate <= 0 {
		return fmt.Errorf("Watermark timecode rate is needed")
	}
	watermarkText := cmd.Flag("wm-text").Value.String()
	watermarkXloc := cmd.Flag("wm-xloc").Value.String()
	watermarkYloc := cmd.Flag("wm-yloc").Value.String()
	watermarkFontColor := cmd.Flag("wm-color").Value.String()
	watermarkRelativeSize, _ := cmd.Flags().GetFloat32("wm-relative-size")
	watermarkShadow, _ := cmd.Flags().GetBool("watermark-shadow")
	watermarkShadowColor := cmd.Flag("wm-shadow-color").Value.String()
	watermarkOverlay := cmd.Flag("wm-overlay").Value.String()

	var watermarkOverlayType avpipe.ImageType
	watermarkOverlayTypeStr := cmd.Flag("wm-overlay-type").Value.String()
	switch watermarkOverlayTypeStr {
	case "png":
		fallthrough
	case "PNG":
		watermarkOverlayType = avpipe.PngImage
	case "jpg":
		fallthrough
	case "JPG":
		watermarkOverlayType = avpipe.JpgImage
	case "gif":
		fallthrough
	case "GIF":
		watermarkOverlayType = avpipe.GifImage
	default:
		watermarkOverlayType = avpipe.UnknownImage
	}
	if len(watermarkOverlay) > 0 && watermarkOverlayType == avpipe.UnknownImage {
		return fmt.Errorf("Watermark overlay type is not valid, can be 'png', 'jpg', 'gif'")
	}

	var overlayImage []byte
	if len(watermarkOverlay) > 0 {
		overlayImage, err = ioutil.ReadFile(watermarkOverlay)
		if err != nil {
			return err
		}
	}

	streamId, err := cmd.Flags().GetInt32("stream-id")
	if err != nil {
		return fmt.Errorf("stream-id is not valid, must be >= 0")
	}

	xcTypeStr := cmd.Flag("xc-type").Value.String()
	if streamId < 0 && xcTypeStr != "all" &&
		xcTypeStr != "video" &&
		xcTypeStr != "audio" &&
		xcTypeStr != "audio-join" &&
		xcTypeStr != "audio-pan" &&
		xcTypeStr != "audio-merge" &&
		xcTypeStr != "extract-images" &&
		xcTypeStr != "extract-all-images" {
		return fmt.Errorf("Transcoding type is not valid, with no stream-id can be 'all', 'video', 'audio', 'audio-join', 'audio-pan', 'audio-merge', or 'extract-images'")
	}
	xcType := avpipe.XcTypeFromString(xcTypeStr)
	if xcType == avpipe.XcAudio && len(encoder) == 0 {
		encoder = "aac"
	}

	maxCLL := cmd.Flag("max-cll").Value.String()
	masterDisplay := cmd.Flag("master-display").Value.String()
	bitDepth, err := cmd.Flags().GetInt32("bitdepth")
	if err != nil {
		return fmt.Errorf("bitdepth is not valid, should be 8, 10, or 12")
	}

	crf, err := cmd.Flags().GetInt32("crf")
	if err != nil || crf < 0 || crf > 51 {
		return fmt.Errorf("crf is not valid, should be in 0..51")
	}

	preset := cmd.Flag("preset").Value.String()
	if preset != "ultrafast" && preset != "superfast" && preset != "veryfast" && preset != "faster" &&
		preset != "fast" && preset != "medium" && preset != "slow" && preset != "slower" && preset != "veryslow" {
		return fmt.Errorf("preset is not valid, should be one of: 'ultrafast', 'superfast', 'veryfast', 'faster', 'fast', 'medium', 'slow', 'slower', 'veryslow'")
	}

	startTimeTs, err := cmd.Flags().GetInt64("start-time-ts")
	if err != nil {
		return fmt.Errorf("start-time-ts is not valid")
	}

	startPts, err := cmd.Flags().GetInt64("start-pts")
	if err != nil || startPts < 0 {
		return fmt.Errorf("start-pts is not valid, must be >=0")
	}

	sampleRate, err := cmd.Flags().GetInt32("sample-rate")
	if err != nil {
		return fmt.Errorf("sample-rate is not valid")
	}

	startSegment, err := cmd.Flags().GetInt32("start-segment")
	if err != nil {
		return fmt.Errorf("start-segment is not valid")
	}

	forceKeyInterval, err := cmd.Flags().GetInt32("force-keyint")
	if err != nil {
		return fmt.Errorf("force-keyint is not valid")
	}

	startFragmentIndex, err := cmd.Flags().GetInt32("start-frag-index")
	if err != nil {
		return fmt.Errorf("start-frag-index is not valid")
	}

	videoBitrate, err := cmd.Flags().GetInt32("video-bitrate")
	if err != nil {
		return fmt.Errorf("video-bitrate is not valid")
	}

	audioBitrate, err := cmd.Flags().GetInt32("audio-bitrate")
	if err != nil {
		return fmt.Errorf("audio-bitrate is not valid")
	}

	rcMaxRate, err := cmd.Flags().GetInt32("rc-max-rate")
	if err != nil {
		return fmt.Errorf("rc-max-rate is not valid")
	}

	rcBufferSize, err := cmd.Flags().GetInt32("rc-buffer-size")
	if err != nil {
		return fmt.Errorf("rc-buffer-size is not valid")
	}

	encHeight, err := cmd.Flags().GetInt32("enc-height")
	if err != nil {
		return fmt.Errorf("enc-height is not valid")
	}

	encWidth, err := cmd.Flags().GetInt32("enc-width")
	if err != nil {
		return fmt.Errorf("enc-width is not valid")
	}

	video_time_base, err := cmd.Flags().GetInt32("video-time-base")
	if err != nil {
		return fmt.Errorf("video-time-base is not valid")
	}

	durationTs, err := cmd.Flags().GetInt64("duration-ts")
	if err != nil {
		return fmt.Errorf("Duration ts is not valid")
	}

	audioSegDurationTs, err := cmd.Flags().GetInt64("audio-seg-duration-ts")
	if err != nil ||
		(format != "segment" && format != "fmp4-segment" &&
			audioSegDurationTs == 0 &&
			(xcType == avpipe.XcAll || xcType == avpipe.XcAudio ||
				xcType == avpipe.XcAudioJoin || xcType == avpipe.XcAudioMerge)) {
		return fmt.Errorf("Audio seg duration ts is not valid")
	}

	videoSegDurationTs, err := cmd.Flags().GetInt64("video-seg-duration-ts")
	if err != nil || (format != "segment" && format != "fmp4-segment" && format != "mp4" &&
		videoSegDurationTs == 0 && (xcType == avpipe.XcAll || xcType == avpipe.XcVideo)) {
		return fmt.Errorf("Video seg duration ts is not valid")
	}

	segDuration := cmd.Flag("seg-duration").Value.String()
	if format == "segment" && len(segDuration) == 0 {
		return fmt.Errorf("Seg duration ts is not valid")
	}

	crfStr := strconv.Itoa(int(crf))
	startSegmentStr := strconv.Itoa(int(startSegment))

	cryptScheme := avpipe.CryptNone
	val := cmd.Flag("crypt-scheme").Value.String()
	if len(val) > 0 {
		switch val {
		case "aes-128":
			cryptScheme = avpipe.CryptAES128
		case "cenc":
			cryptScheme = avpipe.CryptCENC
		case "cbc1":
			cryptScheme = avpipe.CryptCBC1
		case "cens":
			cryptScheme = avpipe.CryptCENS
		case "cbcs":
			cryptScheme = avpipe.CryptCBCS
		case "none":
			break
		default:
			return fmt.Errorf("Invalid crypt-scheme: %s", val)
		}
	}
	cryptIV := cmd.Flag("crypt-iv").Value.String()
	cryptKey := cmd.Flag("crypt-key").Value.String()
	cryptKID := cmd.Flag("crypt-kid").Value.String()
	cryptKeyURL := cmd.Flag("crypt-key-url").Value.String()

	extractImageIntervalTs, err := cmd.Flags().GetInt64("extract-image-interval-ts")
	if err != nil {
		return fmt.Errorf("extract-image-interval-ts is not valid")
	}

	dir := "O"
	if _, err := os.Stat(dir); os.IsNotExist(err) {
		os.Mkdir(dir, 0755)
	}

	params := &avpipe.XcParams{
		Url:                    filename,
		BypassTranscoding:      bypass,
		Format:                 format,
		StartTimeTs:            startTimeTs,
		StartPts:               startPts,
		DurationTs:             durationTs,
		StartSegmentStr:        startSegmentStr,
		StartFragmentIndex:     startFragmentIndex,
		VideoBitrate:           videoBitrate,
		AudioBitrate:           audioBitrate,
		SampleRate:             sampleRate,
		CrfStr:                 crfStr,
		Preset:                 preset,
		AudioSegDurationTs:     audioSegDurationTs,
		VideoSegDurationTs:     videoSegDurationTs,
		SegDuration:            segDuration,
		Ecodec:                 encoder,
		Ecodec2:                audioEncoder,
		Dcodec:                 decoder,
		Dcodec2:                audioDecoder,
		EncHeight:              encHeight, // -1 means use source height, other values 2160, 720
		EncWidth:               encWidth,  // -1 means use source width, other values 3840, 1280
		CryptIV:                cryptIV,
		CryptKey:               cryptKey,
		CryptKID:               cryptKID,
		CryptKeyURL:            cryptKeyURL,
		CryptScheme:            cryptScheme,
		XcType:                 xcType,
		WatermarkTimecode:      watermarkTimecode,
		WatermarkTimecodeRate:  watermarkTimecodeRate,
		WatermarkText:          watermarkText,
		WatermarkXLoc:          watermarkXloc,
		WatermarkYLoc:          watermarkYloc,
		WatermarkRelativeSize:  watermarkRelativeSize,
		WatermarkFontColor:     watermarkFontColor,
		WatermarkShadow:        watermarkShadow,
		WatermarkShadowColor:   watermarkShadowColor,
		WatermarkOverlay:       string(overlayImage),
		WatermarkOverlayType:   watermarkOverlayType,
		ForceKeyInt:            forceKeyInterval,
		RcMaxRate:              rcMaxRate,
		RcBufferSize:           rcBufferSize,
		GPUIndex:               gpuIndex,
		MaxCLL:                 maxCLL,
		MasterDisplay:          masterDisplay,
		BitDepth:               bitDepth,
		ForceEqualFDuration:    forceEqualFrameDuration,
		AudioFillGap:           audioFillGap,
		SyncAudioToStreamId:    int(syncAudioToStreamId),
		StreamId:               streamId,
		Listen:                 listen,
		ConnectionTimeout:      int(connectionTimeout),
		FilterDescriptor:       filterDescriptor,
		SkipDecoding:           skipDecoding,
		ExtractImageIntervalTs: extractImageIntervalTs,
		ChannelLayout:          channelLayout,
		DebugFrameLevel:        debugFrameLevel,
<<<<<<< HEAD
		DeinterlaceFilter:      deinterlaceFilter,
=======
		VideoTimeBase:          int(video_time_base),
>>>>>>> 414a75b8
	}

	err = getAudioIndexes(params, audioIndex)
	if err != nil {
		return err
	}

	params.WatermarkOverlayLen = len(params.WatermarkOverlay)

	extractImages := cmd.Flag("extract-images-ts").Value.String()
	if err = parseExtractImagesTs(params, extractImages); err != nil {
		return err
	}

	avpipe.InitIOHandler(&elvxcInputOpener{url: filename}, &elvxcOutputOpener{dir: dir})

	done := make(chan interface{})

	for i := 0; i < int(nThreads); i++ {
		go func(params *avpipe.XcParams, filename string) {

			err := avpipe.Xc(params)
			if err != nil {
				done <- fmt.Errorf("Failed transcoding %s, err=%v", filename, err)
			} else {
				done <- nil
			}
		}(params, filename)
	}

	var lastError error
	for i := 0; i < int(nThreads); i++ {
		err := <-done // Wait for background goroutines to finish
		if err != nil {
			lastError = err.(error)
			fmt.Println(err)
		}
	}

	return lastError
}<|MERGE_RESOLUTION|>--- conflicted
+++ resolved
@@ -686,11 +686,8 @@
 		ExtractImageIntervalTs: extractImageIntervalTs,
 		ChannelLayout:          channelLayout,
 		DebugFrameLevel:        debugFrameLevel,
-<<<<<<< HEAD
 		DeinterlaceFilter:      deinterlaceFilter,
-=======
 		VideoTimeBase:          int(video_time_base),
->>>>>>> 414a75b8
 	}
 
 	err = getAudioIndexes(params, audioIndex)
