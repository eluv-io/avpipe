--- conflicted
+++ resolved
@@ -25,11 +25,7 @@
 	done
 
 avpipe:
-<<<<<<< HEAD
-	CGO_CFLAGS="-I./include" CGO_LDFLAGS="-L${TOP_DIR}/lib -lavcodec -lavformat -lavfilter -lavpipe -lavdevice -lswresample -libavresample -lswscale -lavutil -lpostproc -lutils -lz -lm -ldl -lvdpau -lva -lX11 -lpthread -lsrt" go build -v
-=======
 	go build -v
->>>>>>> 33fe7608
 	mkdir -p ./O
 
 libavpipego: $(OBJS)
